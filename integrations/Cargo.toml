--- conflicted
+++ resolved
@@ -38,11 +38,7 @@
 cw-address-like = { version = "1.0" }
 cw-asset = { version = "3.0" }
 cw-semver = { version = "1.0" }
-<<<<<<< HEAD
-cw-orch = { version = "0.20.0" }
-=======
 cw-orch = { version = "0.20.1" }
->>>>>>> 6c1e6521
 
 anyhow = "1.0"
 
@@ -78,8 +74,6 @@
 abstract-adapter-utils = { path = "../framework/packages/standards/utils" }
 abstract-staking-standard = { path = "../framework/packages/standards/staking" }
 
-cw-orch = { git = "https://github.com/AbstractSDK/cw-orchestrator/", branch = "main" }
-
 # Backup release profile, will result in warnings during optimization
 [profile.release]
 rpath = false
