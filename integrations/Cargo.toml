[workspace]
members = [
  "astroport-adapter",
  "astrovault-adapter",
  "bundles/*",
  "osmosis-adapter",
  "wyndex-adapter",
  "kujira-adapter",
]

resolver = "2"

[workspace.package]
<<<<<<< HEAD
version = "0.20.0-rc.1"
=======
version = "0.20.0"
>>>>>>> c8002b5a
authors = [
  "CyberHoward <cyberhoward@protonmail.com>",
  "Riada <riada@abstract.money>",
  "Abstract Money <contact@abstract.money>",
]
edition = "2021"
homepage = "https://abstract.money"
documentation = "https://docs.abstract.money/"
repository = "https://github.com/AbstractSDK/abstract"
license = "GPL-3.0-or-later"
keywords = ["cosmos", "cosmwasm", "framework"]

[workspace.dependencies]
cosmwasm-std = { version = "1.2" }
cosmwasm-schema = { version = "1.2" }
cw-storage-plus = "1.1"
cw2 = { git = "https://github.com/AbstractSDK/cw-plus.git", tag = "v1.2.1" }
cw20 = { git = "https://github.com/AbstractSDK/cw-plus.git", tag = "v1.2.1" }
cw20-base = { git = "https://github.com/AbstractSDK/cw-plus.git", version = "1.2.1", features = [
  "library",
], tag = "v1.2.1" }
cw-plus-interface = { git = "https://github.com/AbstractSDK/cw-plus.git", version = "1.2.1", tag = "v1.2.1" }
cw-utils = "1.0"
cw-controllers = "1.1"
cw-ownable = { version = "0.5" }
cw-address-like = { version = "1.0" }
cw-asset = { version = "3.0" }
cw-semver = { version = "1.0" }
cw-orch = { version = "0.18.2" }

anyhow = "1.0"

schemars = "0.8"
serde = { version = "1.0", default-features = false, features = ["derive"] }
thiserror = { version = "1.0.50" }
protobuf = { version = "2", features = ["with-bytes"] }
chrono = { version = "0.4.31", default-features = false }
clap = { version = "4.0.32", features = ["derive"] }
semver = "1.0"

## crates in order of publishing ## see docs/Publishing.md

<<<<<<< HEAD
abstract-interface = { version = "0.20.0-rc.1" }
abstract-adapter = { version = "0.20.0-rc.1" }
abstract-sdk = { version = "0.20.0-rc.1" }
abstract-core = { version = "0.20.0-rc.1" }

abstract-adapter-utils = { version = "0.20.0-rc.1" }
abstract-dex-standard = { version = "0.20.0-rc.1" }
abstract-staking-standard = { version = "0.20.0-rc.1" }
=======
abstract-interface = { version = "0.20.0" }
abstract-adapter = { version = "0.20.0" }
abstract-sdk = { version = "0.20.0" }
abstract-core = { version = "0.20.0" }

abstract-adapter-utils = { version = "0.20.0" }
abstract-dex-standard = { version = "0.20.0" }
abstract-staking-standard = { version = "0.20.0" }
>>>>>>> c8002b5a

# TODO: REMOVE As soon as new dex-standard published
# [patch.crates-io]
# abstract-dex-standard = { path = "../framework/packages/standards/dex" }
# abstract-adapter = { path = "../framework/packages/abstract-adapter" }
# abstract-app = { path = "../framework/packages/abstract-app" }
# abstract-interface = { path = "../framework/packages/abstract-interface" }
# abstract-sdk = { path = "../framework/packages/abstract-sdk" }
# abstract-testing = { path = "../framework/packages/abstract-testing" }
# abstract-core = { path = "../framework/packages/abstract-core" }
# abstract-macros = { path = "../framework/packages/abstract-macros" }
# abstract-adapter-utils = { path = "../framework/packages/standards/utils" }
# abstract-staking-standard = { path = "../framework/packages/standards/staking" }

# Backup release profile, will result in warnings during optimization
[profile.release]
rpath = false
lto = true
overflow-checks = true
opt-level = 3
debug = false
debug-assertions = false
codegen-units = 1
panic = 'abort'
incremental = false<|MERGE_RESOLUTION|>--- conflicted
+++ resolved
@@ -11,11 +11,7 @@
 resolver = "2"
 
 [workspace.package]
-<<<<<<< HEAD
-version = "0.20.0-rc.1"
-=======
 version = "0.20.0"
->>>>>>> c8002b5a
 authors = [
   "CyberHoward <cyberhoward@protonmail.com>",
   "Riada <riada@abstract.money>",
@@ -58,16 +54,6 @@
 
 ## crates in order of publishing ## see docs/Publishing.md
 
-<<<<<<< HEAD
-abstract-interface = { version = "0.20.0-rc.1" }
-abstract-adapter = { version = "0.20.0-rc.1" }
-abstract-sdk = { version = "0.20.0-rc.1" }
-abstract-core = { version = "0.20.0-rc.1" }
-
-abstract-adapter-utils = { version = "0.20.0-rc.1" }
-abstract-dex-standard = { version = "0.20.0-rc.1" }
-abstract-staking-standard = { version = "0.20.0-rc.1" }
-=======
 abstract-interface = { version = "0.20.0" }
 abstract-adapter = { version = "0.20.0" }
 abstract-sdk = { version = "0.20.0" }
@@ -76,7 +62,6 @@
 abstract-adapter-utils = { version = "0.20.0" }
 abstract-dex-standard = { version = "0.20.0" }
 abstract-staking-standard = { version = "0.20.0" }
->>>>>>> c8002b5a
 
 # TODO: REMOVE As soon as new dex-standard published
 # [patch.crates-io]
