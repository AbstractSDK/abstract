use abstract_sdk::core::objects::version_control::VersionControlContract;
use abstract_staking_standard::Identify;
use cosmwasm_std::Addr;

use crate::{AVAILABLE_CHAINS, OSMOSIS};

#[derive(Default)]
pub struct Osmosis {
    pub version_control_contract: Option<VersionControlContract>,
    pub sender: Option<Addr>,
    pub tokens: Vec<OsmosisTokenContext>,
}

pub struct OsmosisTokenContext {
    pub pool_id: u64,
    pub lp_token: String,
}

impl Identify for Osmosis {
    fn name(&self) -> &'static str {
        OSMOSIS
    }
    fn is_available_on(&self, chain_name: &str) -> bool {
        AVAILABLE_CHAINS.contains(&chain_name)
    }
}

#[cfg(feature = "full_integration")]
pub mod fns {
<<<<<<< HEAD
    use abstract_sdk::features::AbstractRegistryAccess;
    use abstract_sdk::AbstractSdkError;
    use abstract_staking_standard::msg::{
        Claim, RewardTokensResponse, StakeResponse, StakingInfo, StakingInfoResponse,
        UnbondingResponse,
    };
    use cw_utils::Expiration;
    use osmosis_std::types::osmosis::lockup::{LockupQuerier, MsgBeginUnlockingAll};
=======
>>>>>>> 571e5e50
    use std::str::FromStr;

    use abstract_sdk::{
        core::objects::{
            ans_host::AnsHost, AnsAsset, AnsEntryConvertor, AssetEntry, PoolReference, PoolType,
        },
        features::AbstractRegistryAccess,
        AbstractSdkError, AccountVerification,
    };
<<<<<<< HEAD

    use osmosis_std::types::osmosis::poolmanager::v1beta1::PoolmanagerQuerier;

    use abstract_staking_standard::{CwStakingCommand, CwStakingError};
    use cosmwasm_std::{Coin, CosmosMsg, Deps, QuerierWrapper, StdError, StdResult, Uint128};
=======
    use abstract_staking_standard::{
        msg::{
            Claim, RewardTokensResponse, StakeResponse, StakingInfo, StakingInfoResponse,
            UnbondingResponse,
        },
        CwStakingCommand, CwStakingError,
    };
    // const FORTEEN_DAYS: i64 = 60 * 60 * 24 * 14;
    use cosmwasm_std::Env;
    use cosmwasm_std::{
        Coin, CosmosMsg, Deps, MessageInfo, QuerierWrapper, StdError, StdResult, Uint128,
    };
>>>>>>> 571e5e50
    use cw_asset::AssetInfoBase;
    use cw_utils::Expiration;
    use osmosis_std::{
        shim::Duration,
        types::osmosis::{
            gamm::v1beta1::Pool,
            lockup::{LockupQuerier, MsgBeginUnlocking, MsgBeginUnlockingAll, MsgLockTokens},
            poolmanager::v1beta1::PoolmanagerQuerier,
        },
    };

    use super::*;

    fn to_osmo_duration(dur: Option<cw_utils::Duration>) -> Result<Option<Duration>, StdError> {
        if let Some(dur) = dur {
            match dur {
                cw_utils::Duration::Time(sec) => Ok(Some(Duration {
                    seconds: sec.try_into().unwrap(),
                    nanos: 0,
                })),
                _ => Err(StdError::generic_err("Wrong duration, only time accepted")),
            }
        } else {
            Ok(None)
        }
    }

    impl Osmosis {
        /// Take the staking asset and query the pool id via the ans host
        pub fn query_pool_tokens_via_ans(
            &self,
            querier: &QuerierWrapper,
            ans_host: &AnsHost,
            staking_assets: Vec<AssetEntry>,
        ) -> Result<Vec<OsmosisTokenContext>, CwStakingError> {
            staking_assets
                .into_iter()
                .map(|s_asset| {
                    let dex_pair =
                        AnsEntryConvertor::new(AnsEntryConvertor::new(s_asset.clone()).lp_token()?)
                            .dex_asset_pairing()?;

                    let pool_ref = ans_host.query_asset_pairing(querier, &dex_pair)?;
                    // Currently takes the first pool found, but should be changed to take the best pool
                    let found: &PoolReference = pool_ref.first().ok_or(StdError::generic_err(
                        format!("No pool found for asset pairing {:?}", dex_pair),
                    ))?;
                    let metadata = ans_host.query_pool_metadata(querier, found.unique_id)?;
                    if metadata.pool_type == PoolType::ConcentratedLiquidity {
                        return Err(CwStakingError::NotSupportedPoolType(
                            metadata.pool_type.to_string(),
                            self.name().to_owned(),
                        ));
                    }

                    let pool_id = found.pool_address.expect_id()?;
                    let lp_token = format!("gamm/pool/{pool_id}");
                    Ok(OsmosisTokenContext { pool_id, lp_token })
                })
                .collect()
        }
    }

    impl OsmosisTokenContext {
        pub fn query_pool_data(&self, querier: &QuerierWrapper) -> StdResult<Pool> {
            let querier = PoolmanagerQuerier::new(querier);

            let res = querier.pool(self.pool_id)?;
            let pool = Pool::try_from(res.pool.unwrap()).unwrap();

            Ok(pool)
        }
    }

    impl AbstractRegistryAccess for Osmosis {
        fn abstract_registry(
            &self,
            _: cosmwasm_std::Deps<'_>,
        ) -> std::result::Result<VersionControlContract, abstract_sdk::AbstractSdkError> {
            self.version_control_contract
                .clone()
                .ok_or(AbstractSdkError::generic_err(
                    "version_control address is not set",
                ))
            // We need to get to the version control somehow (possible from Ans Host ?)
        }
    }

    /// Osmosis app-chain dex implementation
    impl CwStakingCommand for Osmosis {
        fn fetch_data(
            &mut self,
            deps: cosmwasm_std::Deps,
            _env: Env,
            sender: Option<Addr>,
            ans_host: &AnsHost,
            version_control_contract: VersionControlContract,
            staking_assets: Vec<AssetEntry>,
        ) -> Result<(), CwStakingError> {
            self.version_control_contract = Some(version_control_contract);

            self.sender = sender;

            self.tokens =
                self.query_pool_tokens_via_ans(&deps.querier, ans_host, staking_assets)?;

            Ok(())
        }

        fn stake(
            &self,
            _deps: Deps,
            stake_request: Vec<AnsAsset>,
            unbonding_period: Option<cw_utils::Duration>,
        ) -> Result<Vec<cosmwasm_std::CosmosMsg>, CwStakingError> {
            let lock_coins: Vec<_> = stake_request
                .into_iter()
                .zip(self.tokens.iter())
                .map(|(stake, token)| {
                    Coin {
                        amount: stake.amount,
                        denom: token.lp_token.clone(),
                    }
                    .into()
                })
                .collect();
            let lock_tokens_msg = MsgLockTokens {
                owner: self.sender.as_ref().unwrap().to_string(),
                duration: to_osmo_duration(unbonding_period)?,
                coins: lock_coins,
            };

            Ok(vec![lock_tokens_msg.into()])
        }

        fn unstake(
            &self,
            _deps: Deps,
            unstake_request: Vec<AnsAsset>,
            _unbonding_period: Option<cw_utils::Duration>,
        ) -> Result<Vec<CosmosMsg>, CwStakingError> {
            let unstake_msgs: Vec<_> = unstake_request
                .into_iter()
                .zip(self.tokens.iter())
                .map(|(unstake, token)| {
                    MsgBeginUnlocking {
                        owner: self.sender.as_ref().unwrap().to_string(),
                        id: token.pool_id,
                        coins: vec![Coin {
                            denom: token.lp_token.clone(),
                            amount: unstake.amount,
                        }
                        .into()],
                    }
                    .into()
                })
                .collect();

            Ok(unstake_msgs)
        }

        fn claim(&self, _deps: Deps) -> Result<Vec<CosmosMsg>, CwStakingError> {
            // Withdraw all
            let msg = MsgBeginUnlockingAll {
                owner: self.sender.as_ref().unwrap().to_string(),
            };
            Ok(vec![msg.into()])
        }

        // TODO, not sure this is needed in that case
        fn claim_rewards(
            &self,
            _deps: Deps,
        ) -> Result<Vec<cosmwasm_std::CosmosMsg>, CwStakingError> {
            Err(CwStakingError::NotImplemented(
                "osmosis does not support claiming rewards".to_owned(),
            ))
        }

        // For osmosis, we don't have a staking token or a staking contract, everything happens at the sdk level
        // TODO
        fn query_info(
            &self,
            _querier: &cosmwasm_std::QuerierWrapper,
        ) -> Result<StakingInfoResponse, CwStakingError> {
            let infos = self
                .tokens
                .iter()
                .map(|t| StakingInfo {
                    staking_token: AssetInfoBase::Native(t.lp_token.clone()),
                    staking_target: t.pool_id.into(),
                    unbonding_periods: Some(vec![]),
                    max_claims: None,
                })
                .collect();

            Ok(StakingInfoResponse { infos })
        }

        fn query_staked(
            &self,
            querier: &QuerierWrapper,
            staker: Addr,
            _stakes: Vec<AssetEntry>,
            _unbonding_period: Option<cw_utils::Duration>,
        ) -> Result<StakeResponse, CwStakingError> {
            let lockup_request = LockupQuerier::new(querier);
            let locked_up = lockup_request.account_locked_coins(staker.to_string())?;

            let amounts = self
                .tokens
                .iter()
                .map(|token| {
                    locked_up
                        .coins
                        .iter()
                        .find(|&c| c.denom == token.lp_token)
                        .map(|c| Uint128::from_str(&c.amount).unwrap())
                        .unwrap_or_default()
                })
                .collect();

            Ok(StakeResponse { amounts })
        }

        fn query_unbonding(
            &self,
            querier: &QuerierWrapper,
            staker: Addr,
        ) -> Result<UnbondingResponse, CwStakingError> {
            let lockup_request = LockupQuerier::new(querier);
            let unlock_coins = lockup_request
                .account_unlocking_coins(staker.to_string())?
                .coins;
            let claims = self
                .tokens
                .iter()
                .map(|token| {
                    unlock_coins
                        .iter()
                        .find(|&c| c.denom == token.lp_token)
                        .map(|c| {
                            vec![Claim {
                                amount: Uint128::from_str(&c.amount).unwrap(),
                                claimable_at: Expiration::Never {},
                            }]
                        })
                        .unwrap_or_default()
                })
                .collect();

            Ok(UnbondingResponse { claims })
        }

        fn query_rewards(
            &self,
            _querier: &QuerierWrapper,
        ) -> Result<RewardTokensResponse, CwStakingError> {
            Err(CwStakingError::NotImplemented("osmosis".to_owned()))
        }
    }
}

#[cfg(feature = "full_integration")]
impl abstract_sdk::features::ModuleIdentification for Osmosis {
    fn module_id(&self) -> abstract_sdk::core::objects::module::ModuleId<'static> {
        abstract_staking_standard::CW_STAKING_ADAPTER_ID
    }
}<|MERGE_RESOLUTION|>--- conflicted
+++ resolved
@@ -27,17 +27,6 @@
 
 #[cfg(feature = "full_integration")]
 pub mod fns {
-<<<<<<< HEAD
-    use abstract_sdk::features::AbstractRegistryAccess;
-    use abstract_sdk::AbstractSdkError;
-    use abstract_staking_standard::msg::{
-        Claim, RewardTokensResponse, StakeResponse, StakingInfo, StakingInfoResponse,
-        UnbondingResponse,
-    };
-    use cw_utils::Expiration;
-    use osmosis_std::types::osmosis::lockup::{LockupQuerier, MsgBeginUnlockingAll};
-=======
->>>>>>> 571e5e50
     use std::str::FromStr;
 
     use abstract_sdk::{
@@ -45,15 +34,9 @@
             ans_host::AnsHost, AnsAsset, AnsEntryConvertor, AssetEntry, PoolReference, PoolType,
         },
         features::AbstractRegistryAccess,
-        AbstractSdkError, AccountVerification,
+        AbstractSdkError,
     };
-<<<<<<< HEAD
-
-    use osmosis_std::types::osmosis::poolmanager::v1beta1::PoolmanagerQuerier;
-
-    use abstract_staking_standard::{CwStakingCommand, CwStakingError};
-    use cosmwasm_std::{Coin, CosmosMsg, Deps, QuerierWrapper, StdError, StdResult, Uint128};
-=======
+
     use abstract_staking_standard::{
         msg::{
             Claim, RewardTokensResponse, StakeResponse, StakingInfo, StakingInfoResponse,
@@ -63,10 +46,7 @@
     };
     // const FORTEEN_DAYS: i64 = 60 * 60 * 24 * 14;
     use cosmwasm_std::Env;
-    use cosmwasm_std::{
-        Coin, CosmosMsg, Deps, MessageInfo, QuerierWrapper, StdError, StdResult, Uint128,
-    };
->>>>>>> 571e5e50
+    use cosmwasm_std::{Coin, CosmosMsg, Deps, QuerierWrapper, StdError, StdResult, Uint128};
     use cw_asset::AssetInfoBase;
     use cw_utils::Expiration;
     use osmosis_std::{
