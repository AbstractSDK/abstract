use abstract_sdk::feature_objects::RegistryContract;
use abstract_staking_standard::Identify;
use cosmwasm_std::Addr;

use crate::{ASTROVAULT, AVAILABLE_CHAINS};

#[derive(Clone, Debug, Default)]
pub struct Astrovault {
    pub addr_as_sender: Option<Addr>,
    pub registry_contract: Option<RegistryContract>,
    pub tokens: Vec<AstrovaultTokenContext>,
}

#[derive(Clone, Debug)]
pub struct AstrovaultTokenContext {
    pub lp_token_address: Addr,
    pub staking_contract_address: Addr,
}

// Data that's retrieved from ANS
// - LP token address, based on provided LP token
// - Generator address = staking_address
impl Identify for Astrovault {
    fn name(&self) -> &'static str {
        ASTROVAULT
    }
    fn is_available_on(&self, chain_name: &str) -> bool {
        AVAILABLE_CHAINS.contains(&chain_name)
    }
}

#[cfg(feature = "full_integration")]
use {
    crate::mini_astrovault,
    crate::mini_astrovault::RewardSourceResponse,
    abstract_sdk::{
        feature_objects::AnsHost,
        features::AbstractRegistryAccess,
        std::objects::{AnsAsset, AssetEntry},
        Resolve,
    },
    abstract_staking_standard::msg::{
        Claim, RewardTokensResponse, StakeResponse, StakingInfo, StakingInfoResponse,
        UnbondingResponse,
    },
    abstract_staking_standard::{CwStakingCommand, CwStakingError},
    cosmwasm_std::{
        to_json_binary, wasm_execute, CosmosMsg, Deps, Env, QuerierWrapper, StdError, Timestamp,
        Uint128,
    },
    cw20::Cw20ExecuteMsg,
    cw_asset::AssetInfo,
    std::collections::HashSet,
};

#[cfg(feature = "full_integration")]
impl CwStakingCommand for Astrovault {
    fn fetch_data(
        &mut self,
        deps: Deps,
        _env: Env,
        addr_as_sender: Option<Addr>,
        ans_host: &AnsHost,
        registry_contract: RegistryContract,
        lp_tokens: Vec<AssetEntry>,
    ) -> Result<(), CwStakingError> {
        self.registry_contract = Some(registry_contract);
        self.addr_as_sender = addr_as_sender;
        self.tokens = lp_tokens
            .into_iter()
            .map(|entry| {
                let staking_contract_address =
                    self.staking_contract_address(deps, ans_host, &entry)?;
                let AssetInfo::Cw20(token_addr) = entry.resolve(&deps.querier, ans_host)? else {
                    return Err(
                        StdError::generic_err("expected CW20 as LP token for staking.").into(),
                    );
                };

                let lp_token_address = token_addr;

                Ok(AstrovaultTokenContext {
                    lp_token_address,
                    staking_contract_address,
                })
            })
            .collect::<Result<_, CwStakingError>>()?;
        Ok(())
    }

    fn stake(
        &self,
        _deps: Deps,
        stake_request: Vec<AnsAsset>,
        _unbonding_period: Option<cw_utils::Duration>,
    ) -> Result<Vec<CosmosMsg>, CwStakingError> {
        let msg = to_json_binary(&mini_astrovault::AstrovaultStakingReceiveMsg::Deposit {
            sender: None,
            not_claim_rewards: Some(true),
            notify: None,
        })?;

        let stake_msgs = stake_request
            .into_iter()
            .zip(self.tokens.iter())
            .map(|(stake, token)| {
                let msg: CosmosMsg = wasm_execute(
                    token.lp_token_address.to_string(),
                    &Cw20ExecuteMsg::Send {
                        contract: token.staking_contract_address.to_string(),
                        amount: stake.amount,
                        msg: msg.clone(),
                    },
                    vec![],
                )?
                .into();
                Ok(msg)
            })
            .collect::<Result<_, CwStakingError>>()?;
        Ok(stake_msgs)
    }

    fn unstake(
        &self,
        _deps: Deps,
        unstake_request: Vec<AnsAsset>,
        _unbonding_period: Option<cw_utils::Duration>,
    ) -> Result<Vec<CosmosMsg>, CwStakingError> {
        let unstake_msgs = unstake_request
            .into_iter()
            .zip(self.tokens.iter())
            .map(|(unstake, token)| {
                let msg: CosmosMsg = wasm_execute(
                    token.staking_contract_address.to_string(),
                    &mini_astrovault::AstrovaultStakingExecuteMsg::Withdrawal {
                        amount: Some(unstake.amount),
                        direct_pool_withdrawal: None,
                        to: None,
                        not_claim_rewards: Some(false),
                        withdrawal_unlocked: None,
                        notify: None,
                    },
                    vec![],
                )?
                .into();
                Ok(msg)
            })
            .collect::<Result<_, CwStakingError>>()?;
        Ok(unstake_msgs)
    }

    fn claim(&self, _deps: Deps) -> Result<Vec<CosmosMsg>, CwStakingError> {
        let claim_msgs = self
            .tokens
            .iter()
            .map(|context| {
                let msg: CosmosMsg = wasm_execute(
                    context.staking_contract_address.to_string(),
                    &mini_astrovault::AstrovaultStakingExecuteMsg::WithdrawalFromLockup {
                        to: None,
                        direct_pool_withdrawal: None,
                        notify: None,
                    },
                    vec![],
                )?
                .into();
                Ok(msg)
            })
            .collect::<Result<_, CwStakingError>>()?;
        Ok(claim_msgs)
    }

    fn claim_rewards(&self, _deps: Deps) -> Result<Vec<CosmosMsg>, CwStakingError> {
        let withdraw_msgs = self
            .tokens
            .iter()
            .map(|context| {
                let msg: CosmosMsg = wasm_execute(
                    context.staking_contract_address.to_string(),
                    &mini_astrovault::AstrovaultStakingExecuteMsg::Withdrawal {
                        amount: Some(Uint128::zero()),
                        direct_pool_withdrawal: None,
                        to: None,
                        not_claim_rewards: Some(false),
                        withdrawal_unlocked: None,
                        notify: None,
                    },
                    vec![],
                )?
                .into();
                Ok(msg)
            })
            .collect::<Result<_, CwStakingError>>()?;
        Ok(withdraw_msgs)
    }

    fn query_info(&self, querier: &QuerierWrapper) -> Result<StakingInfoResponse, CwStakingError> {
        let staking_addrs: HashSet<&Addr> = self
            .tokens
            .iter()
            .map(|t| &t.staking_contract_address)
            .collect();

        let mut infos = Vec::with_capacity(staking_addrs.len());
        for staking_addr in staking_addrs {
            let mini_astrovault::LpConfigResponse { inc_token, .. } = querier
                .query_wasm_smart(
                    staking_addr.clone(),
                    &mini_astrovault::AstrovaultStakingQueryMsg::Config {},
                )
                .map_err(|e| {
                    StdError::generic_err(format!(
                        "Failed to query staking info for {} with lp_staking: {}, {:?}",
                        self.name(),
                        staking_addr.clone(),
                        e
                    ))
                })?;

            // TODO: they store it as CanonicalAddress
            // Is it safe to do this cast?
            let contract_addr = Addr::unchecked(inc_token);
            let astro_token = AssetInfo::cw20(contract_addr);

            infos.push(StakingInfo {
                staking_target: staking_addr.clone().into(),
                staking_token: astro_token,
                unbonding_periods: None,
                max_claims: None,
            });
        }

        Ok(StakingInfoResponse { infos })
    }

    fn query_staked(
        &self,
        querier: &QuerierWrapper,
        staker: Addr,
        _stakes: Vec<AssetEntry>,
        _unbonding_period: Option<cw_utils::Duration>,
    ) -> Result<StakeResponse, CwStakingError> {
        let amounts = self
            .tokens
            .iter()
            .map(|t| {
                let stake_balance: mini_astrovault::LpBalanceResponse = querier
                    .query_wasm_smart(
                        t.staking_contract_address.clone(),
                        &mini_astrovault::AstrovaultStakingQueryMsg::Balance {
                            address: staker.to_string(),
                        },
                    )
                    .map_err(|e| {
                        StdError::generic_err(format!(
                            "Failed to query staked balance on {} for {}. Error: {:?}",
                            self.name(),
                            staker,
                            e
                        ))
                    })?;
                Ok(stake_balance.locked)
            })
            .collect::<Result<_, CwStakingError>>()?;

        Ok(StakeResponse { amounts })
    }

    fn query_unbonding(
        &self,
        querier: &QuerierWrapper,
        staker: Addr,
    ) -> Result<UnbondingResponse, CwStakingError> {
        let claims: Vec<Vec<Claim>> = self
            .tokens
            .iter()
            .map(|t| {
                let stake_balance: mini_astrovault::LpBalanceResponse = querier
                    .query_wasm_smart(
                        t.staking_contract_address.clone(),
                        &mini_astrovault::AstrovaultStakingQueryMsg::Balance {
                            address: staker.to_string(),
                        },
                    )
                    .map_err(|e| {
                        StdError::generic_err(format!(
                            "Failed to query staked balance on {} for {}. Error: {:?}",
                            self.name(),
                            staker,
                            e
                        ))
                    })?;
                let claim = stake_balance
                    .pending_lockup_withdrawals
                    .into_iter()
                    .map(|withdrawal| Claim {
                        claimable_at: cw_utils::Expiration::AtTime(Timestamp::from_seconds(
                            withdrawal.withdrawal_timestamp,
                        )),
                        amount: withdrawal.to_withdrawal_amount,
                    })
                    .collect();
                Ok(claim)
            })
            .collect::<Result<_, CwStakingError>>()?;

        Ok(UnbondingResponse { claims })
    }

    fn query_rewards(
        &self,
        querier: &QuerierWrapper,
    ) -> Result<abstract_staking_standard::msg::RewardTokensResponse, CwStakingError> {
        let tokens = self
            .tokens
            .iter()
            .map(|t| {
                let rewards_info: Vec<RewardSourceResponse> = querier
                    .query_wasm_smart(
                        t.staking_contract_address.clone(),
                        &mini_astrovault::AstrovaultStakingQueryMsg::RewardSources {
                            reward_source: None,
                        },
                    )
                    .map_err(|e| {
                        StdError::generic_err(format!(
                            "Failed to query reward info on {} for lp token. Error: {:?}",
                            self.name(),
                            e
                        ))
                    })?;

                let tokens = rewards_info
                    .into_iter()
                    .map(|rew_source| match rew_source.info.reward_asset {
                        mini_astrovault::AstrovaultAssetInfo::Token { contract_addr } => {
                            AssetInfo::cw20(Addr::unchecked(contract_addr))
                        }
                        mini_astrovault::AstrovaultAssetInfo::NativeToken { denom } => {
                            AssetInfo::native(denom)
                        }
                    })
                    .collect();

                Ok(tokens)
            })
            .collect::<Result<_, CwStakingError>>()?;

        Ok(RewardTokensResponse { tokens })
    }
}

#[cfg(feature = "full_integration")]
impl AbstractRegistryAccess for Astrovault {
    fn abstract_registry(
        &self,
        _: cosmwasm_std::Deps<'_>,
<<<<<<< HEAD
        _: &cosmwasm_std::Env,
    ) -> std::result::Result<VersionControlContract, abstract_sdk::AbstractSdkError> {
        self.version_control_contract
=======
    ) -> std::result::Result<RegistryContract, abstract_sdk::AbstractSdkError> {
        self.registry_contract
>>>>>>> 7f11b2fa
            .clone()
            .ok_or(abstract_sdk::AbstractSdkError::generic_err(
                "registry address is not set",
            ))
        // We need to get to the version control somehow (possible from Ans Host ?)
    }
}

#[cfg(feature = "full_integration")]
impl abstract_sdk::features::ModuleIdentification for Astrovault {
    fn module_id(&self) -> abstract_sdk::std::objects::module::ModuleId<'static> {
        abstract_staking_standard::CW_STAKING_ADAPTER_ID
    }
}<|MERGE_RESOLUTION|>--- conflicted
+++ resolved
@@ -355,14 +355,9 @@
     fn abstract_registry(
         &self,
         _: cosmwasm_std::Deps<'_>,
-<<<<<<< HEAD
         _: &cosmwasm_std::Env,
-    ) -> std::result::Result<VersionControlContract, abstract_sdk::AbstractSdkError> {
-        self.version_control_contract
-=======
     ) -> std::result::Result<RegistryContract, abstract_sdk::AbstractSdkError> {
         self.registry_contract
->>>>>>> 7f11b2fa
             .clone()
             .ok_or(abstract_sdk::AbstractSdkError::generic_err(
                 "registry address is not set",
