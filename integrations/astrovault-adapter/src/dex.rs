--- conflicted
+++ resolved
@@ -22,12 +22,8 @@
         coins_in_assets, cw_approve_msgs, DexCommand, DexError, Fee, FeeOnInput, Return, Spread,
     },
     abstract_sdk::{
-<<<<<<< HEAD
-        core::objects::PoolAddress,
-=======
->>>>>>> 65d606ff
         feature_objects::{AnsHost, VersionControlContract},
-        std::objects::{PoolAddress, PoolType},
+        std::objects::PoolAddress,
     },
     cosmwasm_std::{to_json_binary, wasm_execute, CosmosMsg, Decimal, Deps, StdError, Uint128},
     cw20::Cw20ExecuteMsg,
