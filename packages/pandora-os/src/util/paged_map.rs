use cosmwasm_std::{DepsMut, Order, StdError, StdResult, Storage};
use cw_storage_plus::{Bound, Item, Map, Path};

use serde::{de::DeserializeOwned, Deserialize, Serialize};

const DEFAULT_LIMIT: u32 = 10;
const MAX_LIMIT: u32 = 30;
const MAX_MSG_LIMIT: u32 = 15;

pub type PaginationResult<Acum, PageResult> = StdResult<(Option<Acum>, PageResult)>;
pub type PaginationAccumulatorFunction<T, Acum, C, FuncResult> =
    fn(&[u8], &mut dyn Storage, T, &mut Acum, &C) -> StdResult<Option<FuncResult>>;
pub type PaginationFunction<T, C, FuncResult> =
    fn(&[u8], &mut dyn Storage, T, &C) -> StdResult<Option<FuncResult>>;
/// Allows for multi-transaction computation on a dataset. Required for large datasets due to gas constraints.
pub struct PagedMap<'a, T, Acum> {
    /// Actual data store
    data: Map<'a, &'a [u8], T>,
    /// Pagination progress status
    pub status: Item<'a, PaginationInfo<Acum>>,
}

#[derive(Clone, Debug, Serialize, Deserialize)]
pub struct PaginationInfo<Acum> {
    /// Prevents map manipulation during pagination
    pub is_locked: bool,
    /// Starting item for next iteration
    pub last_processed_item: Option<Vec<u8>>,
    /// Accumulator item available for use in pagination function
    pub accumulator: Option<Acum>,
}

impl<'a, T, Acum> PagedMap<'a, T, Acum> {
    pub const fn new(namespace: &'a str, status_namespace: &'a str) -> Self {
        PagedMap {
            data: Map::new(namespace),
            status: Item::new(status_namespace),
        }
    }

    pub fn instantiate(&self, store: &mut dyn Storage) -> Result<(), StdError>
    where
        T: Serialize + DeserializeOwned,
        Acum: Serialize + DeserializeOwned + Default + Clone,
    {
        self.status.save(
            store,
            &PaginationInfo {
                is_locked: false,
                accumulator: None,
                last_processed_item: None,
            },
        )
    }

    pub fn save(&self, store: &mut dyn Storage, key: &[u8], data: &T) -> StdResult<()>
    where
        T: Serialize + DeserializeOwned,
        Acum: Serialize + DeserializeOwned + Default + Clone,
    {
        if self.status.load(store)?.is_locked {
            return Err(StdError::GenericErr {
                msg: "Can not save to map while locked. Proceed with operation first.".into(),
            });
        }
        self.data.save(store, key, data)
    }

    /// **Warning**: This function circumvents the storage lock. You should only use this in a pagination function.
    pub fn unsafe_save(&self, store: &mut dyn Storage, key: &[u8], data: &T) -> StdResult<()>
    where
        T: Serialize + DeserializeOwned,
        Acum: Serialize + DeserializeOwned + Default + Clone,
    {
        self.data.save(store, key, data)
    }

    // Returns the removed item after deleting it
    pub fn remove(&self, store: &mut dyn Storage, key: &[u8]) -> StdResult<T>
    where
        T: Serialize + DeserializeOwned,
        Acum: Serialize + DeserializeOwned + Default + Clone,
    {
        if self.status.load(store)?.is_locked {
            return Err(StdError::GenericErr {
                msg: "Can not save to map while locked. Proceed with operation first.".into(),
            });
        }
        let old_item = self.data.load(store, key)?;
        self.data.remove(store, key);

        Ok(old_item)
    }

    /// **Warning**: This function circumvents the storage lock. You should only use this in a pagination function.
    /// Returns the removed item after deleting it
    pub fn unsafe_remove(&self, store: &mut dyn Storage, key: &[u8]) -> StdResult<T>
    where
        T: Serialize + DeserializeOwned,
        Acum: Serialize + DeserializeOwned + Default + Clone,
    {
        let old_item = self.data.load(store, key)?;
        self.data.remove(store, key);

        Ok(old_item)
    }

    pub fn load(&self, store: &dyn Storage, key: &[u8]) -> StdResult<T>
    where
        T: Serialize + DeserializeOwned,
        Acum: Serialize + DeserializeOwned + Default + Clone,
    {
        self.data.load(store, key)
    }

    pub fn has(&self, store: &dyn Storage, key: &[u8]) -> bool
    where
        T: Serialize + DeserializeOwned,
        Acum: Serialize + DeserializeOwned + Default + Clone,
    {
        self.data.has(store, key)
    }

    pub fn may_load(&self, store: &dyn Storage, key: &[u8]) -> StdResult<Option<T>>
    where
        T: Serialize + DeserializeOwned,
        Acum: Serialize + DeserializeOwned + Default + Clone,
    {
        self.data.may_load(store, key)
    }

    pub fn load_status(&self, store: &dyn Storage) -> StdResult<PaginationInfo<Acum>>
    where
        T: Serialize + DeserializeOwned,
        Acum: Serialize + DeserializeOwned + Default + Clone,
    {
        self.status.load(store)
    }

    pub fn key(&self, key: &[u8]) -> Path<T>
    where
        T: Serialize + DeserializeOwned,
    {
        self.data.key(key)
    }

    /// Perform some operation on a page of the map.
    /// Returns an optional result of that computation.
    /// Repeat until state unlocks to page over the whole map
    /// Omits errors from f()
    pub fn page_with_accumulator<C, FuncResult>(
        &self,
        deps: DepsMut,
        limit: Option<u32>,
        context: &C,
        f: PaginationAccumulatorFunction<T, Acum, C, FuncResult>,
    ) -> PaginationResult<Acum, Vec<FuncResult>>
    where
        T: Serialize + DeserializeOwned,
        Acum: Serialize + DeserializeOwned + Default + Clone,
    {
        let limit = limit.unwrap_or(DEFAULT_LIMIT).min(MAX_LIMIT) as usize;
        let mut status = self.status.load(deps.storage)?;
        if !status.is_locked {
            status.is_locked = true;
            status.accumulator = Some(Acum::default());
            status.last_processed_item = None;
        }

        let start = status.last_processed_item.clone().map(Bound::exclusive);

        let result: Vec<(Vec<u8>, T)> = self
            .data
            .range(deps.storage, start, None, Order::Ascending)
            .take(limit)
            .collect::<StdResult<Vec<(Vec<u8>, T)>>>()?;

        // If not all items processed, update last item
        let return_accumulator = if !result.is_empty() {
            let last_key = result.last().unwrap().0.clone();
            status.last_processed_item = Some(last_key);
            None
        } else {
            // Everything processed, set to None and return accumulator
            let accumulator: Option<Acum> = status.accumulator.clone();
            status.is_locked = false;
            status.accumulator = None;
            accumulator
        };

        let function_results = result
            .into_iter()
            .filter_map(|(key, element)| {
                f(
                    &key,
                    deps.storage,
                    element,
                    status
                        .accumulator
                        .as_mut()
                        .expect("accumulator contains some value"),
                    context,
                )
                .ok()
                .unwrap_or(None)
            })
            .collect::<Vec<FuncResult>>();

        self.status.save(deps.storage, &status)?;

        Ok((return_accumulator, function_results))
    }

    /// Will apply function on each element (key, value) of the map. Errors on function f() are neglected.
<<<<<<< HEAD
    /// Will not lock the set as no accumulator is used so map state changes are allowed.
=======
>>>>>>> d8fc9c55
    pub fn page_without_accumulator<C, FuncResult>(
        &self,
        deps: DepsMut,
        limit: Option<u32>,
        context: &C,
        f: PaginationFunction<T, C, FuncResult>,
    ) -> StdResult<Vec<FuncResult>>
    where
        T: Serialize + DeserializeOwned,
        Acum: Serialize + DeserializeOwned + Default + Clone,
    {
        let limit = limit.unwrap_or(DEFAULT_LIMIT).min(MAX_MSG_LIMIT) as usize;
        let mut status = self.status.load(deps.storage)?;
<<<<<<< HEAD
=======
        if !status.is_locked {
            status.is_locked = true;
            status.last_processed_item = None;
        }
>>>>>>> d8fc9c55

        let start = status.last_processed_item.clone().map(Bound::exclusive);
        let result: Vec<(Vec<u8>, T)> = self
            .data
            .range(deps.storage, start, None, Order::Ascending)
            .take(limit)
            .collect::<StdResult<Vec<(Vec<u8>, T)>>>()?;

        // If not all items processed, update last item
        if !result.is_empty() {
            let last_key = result.last().unwrap().0.clone();
            status.last_processed_item = Some(last_key);
        } else {
            // Everything processed, unlock map
<<<<<<< HEAD
            status.last_processed_item = None;
=======
            status.is_locked = false;
>>>>>>> d8fc9c55
        };

        let function_results = result
            .into_iter()
            .filter_map(|(key, element)| {
                f(&key, deps.storage, element, context).ok().unwrap_or(None)
            })
            .collect::<Vec<FuncResult>>();

        self.status.save(deps.storage, &status)?;

        Ok(function_results)
    }
}

#[cfg(test)]
mod tests {
    use super::*;
    use serde::{Deserialize, Serialize};

    use cosmwasm_std::testing::{mock_dependencies, MockStorage};
    #[cfg(feature = "iterator")]
    use cosmwasm_std::{Order, StdResult};
    #[cfg(feature = "iterator")]
    use cosmwasm_storage::iter_helpers::to_length_prefixed;

    #[derive(Serialize, Deserialize, PartialEq, Debug, Clone)]
    struct Data {
        pub name: String,
        pub balance: u32,
    }

    #[derive(Serialize, Deserialize, PartialEq, Debug, Clone, Default)]
    struct IncomeAcc {
        pub total: u32,
    }

    const USERS: PagedMap<Data, IncomeAcc> = PagedMap::new("people", "status");

    #[test]
    fn save_and_load() {
        let mut store = MockStorage::new();

        // save and load on one key
        let john = USERS.key(b"john");
        let data = Data {
            name: "John".to_string(),
            balance: 32,
        };
        assert_eq!(None, john.may_load(&store).unwrap());
        john.save(&mut store, &data).unwrap();
        assert_eq!(data, john.load(&store).unwrap());

        // nothing on another key
        assert_eq!(None, USERS.may_load(&store, b"jack").unwrap());

        // same named path gets the data
        assert_eq!(data, USERS.load(&store, b"john").unwrap());

        // removing leaves us empty
        john.remove(&mut store);
        assert_eq!(None, john.may_load(&store).unwrap());
    }

    #[test]
    fn page_with_accumulator() {
        // Change balance to 0, add balance to total and return value if even
        fn accumulate_and_subtract_balances(
            key: &[u8],
            store: &mut dyn Storage,
            mut value: Data,
            acc: &mut IncomeAcc,
            _context: &String,
        ) -> StdResult<Option<u32>> {
            let balance = value.balance;
            value.balance = 0;
            acc.total += balance;
            USERS.unsafe_save(store, key, &value)?;

            if balance % 2 == 0 {
                Ok(Some(balance))
            } else {
                Ok(None)
            }
        }

        let mut deps = mock_dependencies(&[]);
        USERS.instantiate(&mut deps.storage).unwrap();
        let mut total = 0;
        let mut even_numbers = vec![];

        for i in 0..100 {
            let data = Data {
                name: "IrrelevantName".to_string(),
                balance: i,
            };
            total += data.balance;
            USERS
                .save(&mut deps.storage, &i.to_be_bytes(), &data)
                .unwrap();
            let stored_data = USERS.load(&deps.storage, &i.to_be_bytes()).unwrap();
            if i % 2 == 0 {
                even_numbers.push(i);
            };
            assert_eq!(stored_data, data);
<<<<<<< HEAD
=======
        }
        let mut result_even_numbers = vec![];

        // first call, external factor (like a time stamp) should determine when you can start the accumulator.
        let (_, mut maybe_even_numbers) = USERS
            .page_with_accumulator(
                deps.as_mut(),
                None,
                &String::new(),
                accumulate_and_subtract_balances,
            )
            .unwrap();

        assert!(USERS
            .status
            .load(&deps.storage)
            .unwrap()
            .accumulator
            .is_some());
        assert!(USERS.status.load(&deps.storage).unwrap().is_locked);
        // Keep track of the output
        result_even_numbers.append(&mut maybe_even_numbers);

        while USERS.status.load(&deps.storage).unwrap().is_locked {
            let (maybe_accumulator, mut maybe_even_numbers) = USERS
                .page_with_accumulator(
                    deps.as_mut(),
                    None,
                    &String::new(),
                    accumulate_and_subtract_balances,
                )
                .unwrap();

            result_even_numbers.append(&mut maybe_even_numbers);

            if let Some(acc) = maybe_accumulator {
                // Accumulator should be done
                assert_eq!(acc.total, total);
                assert_eq!(result_even_numbers, even_numbers);
            }
        }
        for i in 0..100u32 {
            let stored_data = USERS.load(&deps.storage, &i.to_be_bytes()).unwrap();
            assert_eq!(
                stored_data,
                Data {
                    name: "IrrelevantName".to_string(),
                    balance: 0,
                }
            );
        }
    }

    #[test]
    fn page_without_accumulator() {
        // Change balance to 0, add balance to total and return value if even
        fn subtract_balances(
            key: &[u8],
            store: &mut dyn Storage,
            mut value: Data,
            _context: &String,
        ) -> StdResult<Option<u32>> {
            let balance = value.balance;
            value.balance = 0;
            USERS.unsafe_save(store, key, &value)?;

            if balance % 2 == 0 {
                Ok(Some(balance))
            } else {
                Ok(None)
            }
        }

        let mut deps = mock_dependencies(&[]);
        USERS.instantiate(&mut deps.storage).unwrap();
        let mut even_numbers = vec![];

        for i in 0..100 {
            let data = Data {
                name: "IrrelevantName".to_string(),
                balance: i,
            };
            USERS
                .save(&mut deps.storage, &i.to_be_bytes(), &data)
                .unwrap();
            let stored_data = USERS.load(&deps.storage, &i.to_be_bytes()).unwrap();
            if i % 2 == 0 {
                even_numbers.push(i);
            };
            assert_eq!(stored_data, data);
        }
        let mut result_even_numbers = vec![];

        // first call, external factor (like a time stamp) should determine when you can start the accumulator.
        let mut maybe_even_numbers = USERS
            .page_without_accumulator(deps.as_mut(), None, &String::new(), subtract_balances)
            .unwrap();

        assert!(USERS.status.load(&deps.storage).unwrap().is_locked);
        // Keep track of the output
        result_even_numbers.append(&mut maybe_even_numbers);

        while USERS.status.load(&deps.storage).unwrap().is_locked {
            let mut maybe_even_numbers = USERS
                .page_without_accumulator(deps.as_mut(), None, &String::new(), subtract_balances)
                .unwrap();

            result_even_numbers.append(&mut maybe_even_numbers);
>>>>>>> d8fc9c55
        }
        let mut result_even_numbers = vec![];

        // first call, external factor (like a time stamp) should determine when you can start the accumulator.
        let (_, mut maybe_even_numbers) = USERS
            .page_with_accumulator(
                deps.as_mut(),
                None,
                &String::new(),
                accumulate_and_subtract_balances,
            )
            .unwrap();

        assert!(USERS
            .status
            .load(&deps.storage)
            .unwrap()
            .accumulator
            .is_some());
        assert!(USERS.status.load(&deps.storage).unwrap().is_locked);
        // Keep track of the output
        result_even_numbers.append(&mut maybe_even_numbers);

<<<<<<< HEAD
        while USERS.status.load(&deps.storage).unwrap().is_locked {
            let (maybe_accumulator, mut maybe_even_numbers) = USERS
                .page_with_accumulator(
                    deps.as_mut(),
                    None,
                    &String::new(),
                    accumulate_and_subtract_balances,
                )
                .unwrap();

            result_even_numbers.append(&mut maybe_even_numbers);

            if let Some(acc) = maybe_accumulator {
                // Accumulator should be done
                assert_eq!(acc.total, total);
                assert_eq!(result_even_numbers, even_numbers);
            }
        }
        for i in 0..100u32 {
            let stored_data = USERS.load(&deps.storage, &i.to_be_bytes()).unwrap();
            assert_eq!(
                stored_data,
                Data {
                    name: "IrrelevantName".to_string(),
                    balance: 0,
                }
            );
        }
    }

    #[test]
    fn page_without_accumulator() {
        // Change balance to 0, add balance to total and return value if even
        fn subtract_balances(
            key: &[u8],
            store: &mut dyn Storage,
            mut value: Data,
            _context: &String,
        ) -> StdResult<Option<u32>> {
            let balance = value.balance;
            value.balance = 0;
            USERS.unsafe_save(store, key, &value)?;

            if balance % 2 == 0 {
                Ok(Some(balance))
            } else {
                Ok(None)
            }
        }

        let mut deps = mock_dependencies(&[]);
        USERS.instantiate(&mut deps.storage).unwrap();
        let mut even_numbers = vec![];

        for i in 0..100 {
            let data = Data {
                name: "IrrelevantName".to_string(),
                balance: i,
            };
            USERS
                .save(&mut deps.storage, &i.to_be_bytes(), &data)
                .unwrap();
            let stored_data = USERS.load(&deps.storage, &i.to_be_bytes()).unwrap();
            if i % 2 == 0 {
                even_numbers.push(i);
            };
            assert_eq!(stored_data, data);
        }
        let mut result_even_numbers = vec![];

        // first call, external factor (like a time stamp) should determine when you can start the accumulator.
        let mut maybe_even_numbers = USERS
            .page_without_accumulator(deps.as_mut(), None, &String::new(), subtract_balances)
            .unwrap();

        assert!(USERS.status.load(&deps.storage).unwrap().is_locked);
        // Keep track of the output
        result_even_numbers.append(&mut maybe_even_numbers);

        while USERS.status.load(&deps.storage).unwrap().is_locked {
            let mut maybe_even_numbers = USERS
                .page_without_accumulator(deps.as_mut(), None, &String::new(), subtract_balances)
                .unwrap();

            result_even_numbers.append(&mut maybe_even_numbers);
        }

=======
>>>>>>> d8fc9c55
        assert_eq!(result_even_numbers, even_numbers);

        for i in 0..100u32 {
            let stored_data = USERS.load(&deps.storage, &i.to_be_bytes()).unwrap();
            assert_eq!(
                stored_data,
                Data {
                    name: "IrrelevantName".to_string(),
                    balance: 0,
                }
            );
        }
    }
}<|MERGE_RESOLUTION|>--- conflicted
+++ resolved
@@ -212,10 +212,7 @@
     }
 
     /// Will apply function on each element (key, value) of the map. Errors on function f() are neglected.
-<<<<<<< HEAD
     /// Will not lock the set as no accumulator is used so map state changes are allowed.
-=======
->>>>>>> d8fc9c55
     pub fn page_without_accumulator<C, FuncResult>(
         &self,
         deps: DepsMut,
@@ -229,13 +226,6 @@
     {
         let limit = limit.unwrap_or(DEFAULT_LIMIT).min(MAX_MSG_LIMIT) as usize;
         let mut status = self.status.load(deps.storage)?;
-<<<<<<< HEAD
-=======
-        if !status.is_locked {
-            status.is_locked = true;
-            status.last_processed_item = None;
-        }
->>>>>>> d8fc9c55
 
         let start = status.last_processed_item.clone().map(Bound::exclusive);
         let result: Vec<(Vec<u8>, T)> = self
@@ -250,11 +240,7 @@
             status.last_processed_item = Some(last_key);
         } else {
             // Everything processed, unlock map
-<<<<<<< HEAD
             status.last_processed_item = None;
-=======
-            status.is_locked = false;
->>>>>>> d8fc9c55
         };
 
         let function_results = result
@@ -360,8 +346,6 @@
                 even_numbers.push(i);
             };
             assert_eq!(stored_data, data);
-<<<<<<< HEAD
-=======
         }
         let mut result_even_numbers = vec![];
 
@@ -460,59 +444,26 @@
             .page_without_accumulator(deps.as_mut(), None, &String::new(), subtract_balances)
             .unwrap();
 
-        assert!(USERS.status.load(&deps.storage).unwrap().is_locked);
+        assert!(!USERS.status.load(&deps.storage).unwrap().is_locked);
         // Keep track of the output
         result_even_numbers.append(&mut maybe_even_numbers);
 
-        while USERS.status.load(&deps.storage).unwrap().is_locked {
+        while USERS
+            .status
+            .load(&deps.storage)
+            .unwrap()
+            .last_processed_item
+            .is_some()
+        {
             let mut maybe_even_numbers = USERS
                 .page_without_accumulator(deps.as_mut(), None, &String::new(), subtract_balances)
                 .unwrap();
 
             result_even_numbers.append(&mut maybe_even_numbers);
->>>>>>> d8fc9c55
-        }
-        let mut result_even_numbers = vec![];
-
-        // first call, external factor (like a time stamp) should determine when you can start the accumulator.
-        let (_, mut maybe_even_numbers) = USERS
-            .page_with_accumulator(
-                deps.as_mut(),
-                None,
-                &String::new(),
-                accumulate_and_subtract_balances,
-            )
-            .unwrap();
-
-        assert!(USERS
-            .status
-            .load(&deps.storage)
-            .unwrap()
-            .accumulator
-            .is_some());
-        assert!(USERS.status.load(&deps.storage).unwrap().is_locked);
-        // Keep track of the output
-        result_even_numbers.append(&mut maybe_even_numbers);
-
-<<<<<<< HEAD
-        while USERS.status.load(&deps.storage).unwrap().is_locked {
-            let (maybe_accumulator, mut maybe_even_numbers) = USERS
-                .page_with_accumulator(
-                    deps.as_mut(),
-                    None,
-                    &String::new(),
-                    accumulate_and_subtract_balances,
-                )
-                .unwrap();
-
-            result_even_numbers.append(&mut maybe_even_numbers);
-
-            if let Some(acc) = maybe_accumulator {
-                // Accumulator should be done
-                assert_eq!(acc.total, total);
-                assert_eq!(result_even_numbers, even_numbers);
-            }
-        }
+        }
+
+        assert_eq!(result_even_numbers, even_numbers);
+
         for i in 0..100u32 {
             let stored_data = USERS.load(&deps.storage, &i.to_be_bytes()).unwrap();
             assert_eq!(
@@ -524,77 +475,4 @@
             );
         }
     }
-
-    #[test]
-    fn page_without_accumulator() {
-        // Change balance to 0, add balance to total and return value if even
-        fn subtract_balances(
-            key: &[u8],
-            store: &mut dyn Storage,
-            mut value: Data,
-            _context: &String,
-        ) -> StdResult<Option<u32>> {
-            let balance = value.balance;
-            value.balance = 0;
-            USERS.unsafe_save(store, key, &value)?;
-
-            if balance % 2 == 0 {
-                Ok(Some(balance))
-            } else {
-                Ok(None)
-            }
-        }
-
-        let mut deps = mock_dependencies(&[]);
-        USERS.instantiate(&mut deps.storage).unwrap();
-        let mut even_numbers = vec![];
-
-        for i in 0..100 {
-            let data = Data {
-                name: "IrrelevantName".to_string(),
-                balance: i,
-            };
-            USERS
-                .save(&mut deps.storage, &i.to_be_bytes(), &data)
-                .unwrap();
-            let stored_data = USERS.load(&deps.storage, &i.to_be_bytes()).unwrap();
-            if i % 2 == 0 {
-                even_numbers.push(i);
-            };
-            assert_eq!(stored_data, data);
-        }
-        let mut result_even_numbers = vec![];
-
-        // first call, external factor (like a time stamp) should determine when you can start the accumulator.
-        let mut maybe_even_numbers = USERS
-            .page_without_accumulator(deps.as_mut(), None, &String::new(), subtract_balances)
-            .unwrap();
-
-        assert!(USERS.status.load(&deps.storage).unwrap().is_locked);
-        // Keep track of the output
-        result_even_numbers.append(&mut maybe_even_numbers);
-
-        while USERS.status.load(&deps.storage).unwrap().is_locked {
-            let mut maybe_even_numbers = USERS
-                .page_without_accumulator(deps.as_mut(), None, &String::new(), subtract_balances)
-                .unwrap();
-
-            result_even_numbers.append(&mut maybe_even_numbers);
-        }
-
-=======
->>>>>>> d8fc9c55
-        assert_eq!(result_even_numbers, even_numbers);
-
-        for i in 0..100u32 {
-            let stored_data = USERS.load(&deps.storage, &i.to_be_bytes()).unwrap();
-            assert_eq!(
-                stored_data,
-                Data {
-                    name: "IrrelevantName".to_string(),
-                    balance: 0,
-                }
-            );
-        }
-    }
 }