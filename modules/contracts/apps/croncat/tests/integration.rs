mod common;

use abstract_core::{
    ans_host::ContractsResponse,
    objects::{
        account::AccountTrace, gov_type::GovernanceDetails, AccountId, UncheckedContractEntry,
    },
};
use abstract_interface::{Abstract, AbstractAccount, AppDeployer, DeployStrategy, VCExecFns};
use common::contracts;
use cosmwasm_std::{coins, to_json_binary, Addr, BankMsg, Uint128, WasmMsg};
use croncat_app::{
    contract::{CRONCAT_ID, CRONCAT_MODULE_VERSION},
    error::AppError,
    msg::{ActiveTasksByCreatorResponse, ActiveTasksResponse, AppInstantiateMsg, ConfigResponse},
    state::Config,
    AppExecuteMsgFns, AppQueryMsgFns, Croncat, CRON_CAT_FACTORY,
};
use croncat_integration_utils::{AGENTS_NAME, MANAGER_NAME, TASKS_NAME};
use croncat_sdk_agents::msg::InstantiateMsg as AgentsInstantiateMsg;
use croncat_sdk_factory::msg::{
    ContractMetadataResponse, FactoryInstantiateMsg, FactoryQueryMsg, ModuleInstantiateInfo,
    VersionKind,
};
use croncat_sdk_manager::{
    msg::{ManagerExecuteMsg, ManagerInstantiateMsg},
    types::{TaskBalance, TaskBalanceResponse},
};
use croncat_sdk_tasks::{
    msg::TasksInstantiateMsg,
    types::{Action, TaskRequest, TaskResponse},
};
use cw20::{Cw20Coin, Cw20CoinVerified, Cw20ExecuteMsg, Cw20QueryMsg};
use cw_asset::{Asset, AssetList, AssetListUnchecked};
use cw_orch::mock::cw_multi_test::Executor;
// Use prelude to get all the necessary imports
use cw_orch::{anyhow, prelude::*};

use crate::common::contracts::TasksResponseCaster;
// consts for testing
const AGENT: &str = "agent";
const VERSION: &str = "1.0";
const DENOM: &str = "abstr";
const PAUSE_ADMIN: &str = "cosmos338dwgj5wm2tuahvfjdldz5s8hmt7l5aznw8jz9s2mmgj5c52jqgfq000";

fn setup_croncat_contracts(mock: MockBech32, proxy_addr: String) -> anyhow::Result<(Addr, Addr)> {
    let sender = mock.sender();
    let pause_admin = Addr::unchecked(PAUSE_ADMIN);
<<<<<<< HEAD
    let agent_addr = mock.create_account(AGENT);
=======
    let agent_addr = mock.addr_make(AGENT);
>>>>>>> 6c1e6521

    // Instantiate cw20
    let mut app = mock.app.borrow_mut();
    let cw20_code_id = app.store_code(contracts::cw20_contract());
    let cw20_addr = app.instantiate_contract(
        cw20_code_id,
        sender.clone(),
        &cw20_base::msg::InstantiateMsg {
            name: "croncatcoins".to_owned(),
            symbol: "ccc".to_owned(),
            decimals: 6,
            initial_balances: vec![Cw20Coin {
                address: proxy_addr,
                amount: Uint128::new(105),
            }],
            mint: None,
            marketing: None,
        },
        &[],
        "cw20-contract".to_owned(),
        None,
    )?;

    let factory_code_id = app.store_code(contracts::croncat_factory_contract());
    let factory_addr = app.instantiate_contract(
        factory_code_id,
        sender.clone(),
        &FactoryInstantiateMsg {
            owner_addr: Some(sender.to_string()),
        },
        &[],
        "croncat-factory",
        None,
    )?;

    // Instantiate manager
    let code_id = app.store_code(contracts::croncat_manager_contract());
    let msg = ManagerInstantiateMsg {
        version: Some("1.0".to_owned()),
        croncat_tasks_key: (TASKS_NAME.to_owned(), [1, 0]),
        croncat_agents_key: (AGENTS_NAME.to_owned(), [1, 0]),
        pause_admin: pause_admin.clone(),
        gas_price: None,
        treasury_addr: None,
        cw20_whitelist: Some(vec![cw20_addr.to_string()]),
    };
    let module_instantiate_info = ModuleInstantiateInfo {
        code_id,
        version: [1, 0],
        commit_id: "commit1".to_owned(),
        checksum: "checksum123".to_owned(),
        changelog_url: None,
        schema: None,
        msg: to_json_binary(&msg).unwrap(),
        contract_name: MANAGER_NAME.to_owned(),
    };

    app.execute_contract(
        sender.clone(),
        factory_addr.clone(),
        &croncat_factory::msg::ExecuteMsg::Deploy {
            kind: VersionKind::Agents,
            module_instantiate_info,
        },
        &[Coin {
            denom: DENOM.to_owned(),
            amount: Uint128::new(1),
        }],
    )
    .unwrap();

    // Instantiate agents
    let code_id = app.store_code(contracts::croncat_agents_contract());
    let msg = AgentsInstantiateMsg {
        version: Some(VERSION.to_owned()),
        croncat_manager_key: (MANAGER_NAME.to_owned(), [1, 0]),
        croncat_tasks_key: (TASKS_NAME.to_owned(), [1, 0]),
        pause_admin: pause_admin.clone(),
        agent_nomination_duration: None,
        min_tasks_per_agent: None,
        min_coins_for_agent_registration: None,
        agents_eject_threshold: None,
        min_active_agent_count: None,
        allowed_agents: Some(vec![agent_addr.to_string()]),
        public_registration: true,
    };
    let module_instantiate_info = ModuleInstantiateInfo {
        code_id,
        version: [1, 0],
        commit_id: "commit123".to_owned(),
        checksum: "checksum321".to_owned(),
        changelog_url: None,
        schema: None,
        msg: to_json_binary(&msg).unwrap(),
        contract_name: AGENTS_NAME.to_owned(),
    };
    app.execute_contract(
        sender.clone(),
        factory_addr.to_owned(),
        &croncat_factory::msg::ExecuteMsg::Deploy {
            kind: VersionKind::Agents,
            module_instantiate_info,
        },
        &[],
    )
    .unwrap();

    // Instantiate tasks
    let code_id = app.store_code(contracts::croncat_tasks_contract());
    let msg = TasksInstantiateMsg {
        version: Some(VERSION.to_owned()),
        chain_name: "atom".to_owned(),
        pause_admin,
        croncat_manager_key: (MANAGER_NAME.to_owned(), [1, 0]),
        croncat_agents_key: (AGENTS_NAME.to_owned(), [1, 0]),
        slot_granularity_time: None,
        gas_base_fee: None,
        gas_action_fee: None,
        gas_query_fee: None,
        gas_limit: None,
    };
    let module_instantiate_info = ModuleInstantiateInfo {
        code_id,
        version: [1, 0],
        commit_id: "commit1".to_owned(),
        checksum: "checksum2".to_owned(),
        changelog_url: None,
        schema: None,
        msg: to_json_binary(&msg).unwrap(),
        contract_name: TASKS_NAME.to_owned(),
    };
    app.execute_contract(
        sender,
        factory_addr.to_owned(),
        &croncat_factory::msg::ExecuteMsg::Deploy {
            kind: VersionKind::Tasks,
            module_instantiate_info,
        },
        &[],
    )
    .unwrap();

    let response: ContractMetadataResponse = app.wrap().query_wasm_smart(
        &factory_addr,
        &FactoryQueryMsg::LatestContract {
            contract_name: AGENTS_NAME.to_string(),
        },
    )?;
    let agents_addr = response.metadata.unwrap().contract_addr;
    app.execute_contract(
        agent_addr,
        agents_addr,
        &croncat_sdk_agents::msg::ExecuteMsg::RegisterAgent {
            payable_account_id: None,
        },
        &[],
    )?;

    Ok((factory_addr, cw20_addr))
}

struct TestingSetup {
    account: AbstractAccount<MockBech32>,
    #[allow(unused)]
    abstr_deployment: Abstract<MockBech32>,
    module_contract: Croncat<MockBech32>,
    cw20_addr: Addr,
    mock: MockBech32,
}

/// Set up the test environment with the contract installed
fn setup() -> anyhow::Result<TestingSetup> {
    // Create the mock
    let mock = MockBech32::new("mock");
    let sender = mock.sender();

<<<<<<< HEAD
    mock.set_balance(&mock.create_account(AGENT), coins(500_000, DENOM))?;
=======
    mock.set_balance(&mock.addr_make(AGENT), coins(500_000, DENOM))?;
>>>>>>> 6c1e6521
    // Construct the counter interface
    let mut contract = Croncat::new(CRONCAT_ID, mock.clone());
    // Deploy Abstract to the mock
    let abstr_deployment = Abstract::deploy_on(mock.clone(), sender.to_string())?;
    // Create a new account to install the app onto
    let account =
        abstr_deployment
            .account_factory
            .create_default_account(GovernanceDetails::Monarchy {
                monarch: mock.sender().to_string(),
            })?;
    // claim the namespace so app can be deployed
    abstr_deployment.version_control.claim_namespace(
        AccountId::new(1, AccountTrace::Local)?,
        "croncat".to_owned(),
    )?;

    // Instantiating croncat contracts
    mock.set_balance(&sender, coins(100, DENOM))?;
    let (factory_addr, cw20_addr) =
        setup_croncat_contracts(mock.clone(), account.proxy.addr_str()?)?;

    let factory_entry = UncheckedContractEntry::try_from(CRON_CAT_FACTORY)?;
    abstr_deployment.ans_host.execute(
        &abstract_core::ans_host::ExecuteMsg::UpdateContractAddresses {
            to_add: vec![(factory_entry, factory_addr.to_string())],
            to_remove: vec![],
        },
        None,
    )?;

    contract.deploy(CRONCAT_MODULE_VERSION.parse()?, DeployStrategy::Try)?;
    account.install_app(&contract, &AppInstantiateMsg {}, None)?;

    let manager_addr = account.manager.address()?;
    contract.set_sender(&manager_addr);
    mock.set_balance(&account.proxy.address()?, coins(500_000, DENOM))?;

    Ok(TestingSetup {
        account,
        abstr_deployment,
        module_contract: contract,
        cw20_addr,
        mock,
    })
}

#[test]
fn all_in_one() -> anyhow::Result<()> {
    // Set up the environment and contract
    let TestingSetup {
        account,
        module_contract,
        cw20_addr,
        mock,
        ..
    } = setup()?;

    let cw20_amount = Cw20Coin {
        address: cw20_addr.to_string(),
        amount: Uint128::new(100),
    };
    let task = TaskRequest {
        interval: croncat_sdk_tasks::types::Interval::Once,
        boundary: None,
        stop_on_fail: false,
        actions: vec![
            Action {
                msg: BankMsg::Send {
<<<<<<< HEAD
                    to_address: mock.create_account("receiver").to_string(),
=======
                    to_address: mock.addr_make("receiver").to_string(),
>>>>>>> 6c1e6521
                    amount: coins(1, DENOM),
                }
                .into(),
                gas_limit: None,
            },
            Action {
                msg: WasmMsg::Execute {
                    contract_addr: cw20_addr.to_string(),
                    msg: to_json_binary(&Cw20ExecuteMsg::Transfer {
<<<<<<< HEAD
                        recipient: mock.create_account("bob").to_string(),
=======
                        recipient: mock.addr_make("bob").to_string(),
>>>>>>> 6c1e6521
                        amount: Uint128::new(100),
                    })?,
                    funds: vec![],
                }
                .into(),
                gas_limit: Some(120),
            },
        ],
        queries: None,
        transforms: None,
        cw20: Some(cw20_amount.clone()),
    };

    // Task creation
    let assets = {
        let mut assets = AssetList::from(coins(45_000, DENOM));
        assets.add(&Asset::cw20(cw20_addr.clone(), cw20_amount.amount))?;
        AssetListUnchecked::from(assets)
    };
    let task_tag = "test_sends".to_owned();
    module_contract.create_task(assets, Box::new(task), task_tag)?;

    let active_tasks_response: ActiveTasksResponse =
        module_contract.active_tasks(None, None, None)?;
    let active_tasks = active_tasks_response.unchecked();
    assert_eq!(active_tasks.len(), 1);

    let active_tasks_by_creator_response: ActiveTasksByCreatorResponse =
        module_contract.active_tasks_by_creator(account.manager.addr_str()?, None, None, None)?;
    let active_tasks_by_creator = active_tasks_by_creator_response.unchecked();
    assert_eq!(active_tasks_by_creator.len(), 1);

    // Refilling task
    let task_balance1: TaskBalance = module_contract
        .task_balance(active_tasks[0].0.to_string(), active_tasks[0].1.clone())?
        .balance
        .unwrap();
    let assets = {
        let mut assets = AssetList::from(coins(100, DENOM));
        assets.add(&Asset::cw20(cw20_addr.clone(), Uint128::new(5)))?;
        AssetListUnchecked::from(assets)
    };
    module_contract.refill_task(assets, active_tasks[0].1.clone())?;
    let task_balance2: TaskBalance = module_contract
        .task_balance(active_tasks[0].0.to_string(), active_tasks[0].1.clone())?
        .balance
        .unwrap();
    assert_eq!(
        task_balance2.native_balance,
        task_balance1.native_balance + Uint128::new(100)
    );
    assert_eq!(
        task_balance2.cw20_balance.unwrap().amount,
        task_balance1.cw20_balance.unwrap().amount + Uint128::new(5)
    );

    // Removing a task

    // Check that module balance is empty before remove
    let module_balance = mock.query_balance(&module_contract.address()?, DENOM)?;
    assert!(module_balance.is_zero());
    let module_cw20_balance: cw20::BalanceResponse = mock.query(
        &Cw20QueryMsg::Balance {
            address: module_contract.addr_str()?,
        },
        &cw20_addr,
    )?;
    assert!(module_cw20_balance.balance.is_zero());

    // Saving current proxy balances to check balance changes
    let proxy_balance1 = mock.query_balance(&account.proxy.address()?, DENOM)?;
    let proxy_cw20_balance1: cw20::BalanceResponse = mock.query(
        &Cw20QueryMsg::Balance {
            address: account.proxy.addr_str()?,
        },
        &cw20_addr,
    )?;

    // Module balance is zero
    let module_balance = mock.query_balance(&module_contract.address()?, DENOM)?;
    assert!(module_balance.is_zero());
    let manager_cw20_balance: cw20::BalanceResponse = mock.query(
        &Cw20QueryMsg::Balance {
            address: module_contract.addr_str()?,
        },
        &cw20_addr,
    )?;
    assert!(manager_cw20_balance.balance.is_zero());

    module_contract.remove_task(active_tasks[0].1.clone())?;

    // After task is removed check all balances got not here
    let module_balance = mock.query_balance(&module_contract.address()?, DENOM)?;
    assert!(module_balance.is_zero());

    let module_cw20_balance: cw20::BalanceResponse = mock.query(
        &Cw20QueryMsg::Balance {
            address: module_contract.addr_str()?,
        },
        &cw20_addr,
    )?;
    assert!(module_cw20_balance.balance.is_zero());

    // Everything landed on proxy contract
    let proxy_balance2 = mock.query_balance(&account.proxy.address()?, DENOM)?;
    assert_eq!(proxy_balance2, proxy_balance1 + Uint128::new(45_100));
    let proxy_cw20_balance2: cw20::BalanceResponse = mock.query(
        &Cw20QueryMsg::Balance {
            address: account.proxy.addr_str()?,
        },
        &cw20_addr,
    )?;
    assert_eq!(
        proxy_cw20_balance2.balance,
        proxy_cw20_balance1.balance + Uint128::new(105)
    );

    // State updated
    let active_tasks_response: ActiveTasksResponse =
        module_contract.active_tasks(None, None, None)?;
    let active_tasks = active_tasks_response.unchecked();
    assert_eq!(active_tasks.len(), 0);

    Ok(())
}

#[test]
fn admin() -> anyhow::Result<()> {
    // Set up the environment and contract
    let TestingSetup {
        mut module_contract,
        mock,
        cw20_addr,
        ..
    } = setup()?;

    let task = TaskRequest {
        interval: croncat_sdk_tasks::types::Interval::Once,
        boundary: None,
        stop_on_fail: false,
        actions: vec![Action {
            msg: BankMsg::Send {
<<<<<<< HEAD
                to_address: mock.create_account("receiver").to_string(),
=======
                to_address: mock.addr_make("receiver").to_string(),
>>>>>>> 6c1e6521
                amount: coins(1, DENOM),
            }
            .into(),
            gas_limit: None,
        }],
        queries: None,
        transforms: None,
        cw20: None,
    };

    // Not admin sender
    // Neither installed module
    module_contract.set_sender(&cw20_addr);

    let expected_err = abstract_sdk::AbstractSdkError::MissingModule {
        module: "crates.io:cw20-base".to_owned(),
    }
    .to_string();

    let err = module_contract.update_config();
    assert_eq!(
        err.unwrap_err().root().to_string(),
        cw_controllers::AdminError::NotAdmin {}.to_string()
    );
    let task_tag = "test_tag".to_owned();
    let err = module_contract.create_task(AssetListUnchecked::default(), Box::new(task), task_tag);
    assert_eq!(err.unwrap_err().root().to_string(), expected_err);

    let err = module_contract.remove_task("aloha:321".to_owned());
    assert_eq!(err.unwrap_err().root().to_string(), expected_err);

    let err = module_contract.refill_task(AssetListUnchecked::default(), "woof:123".to_owned());
    assert_eq!(err.unwrap_err().root().to_string(), expected_err);

    Ok(())
}

#[test]
fn update_config() -> anyhow::Result<()> {
    // Set up the environment and contract
    let TestingSetup {
        module_contract, ..
    } = setup()?;

    let config_res: ConfigResponse = module_contract.config()?;

    assert_eq!(config_res.config, Config {});

    module_contract.update_config()?;

    let config_res: ConfigResponse = module_contract.config()?;
    assert_eq!(config_res.config, Config {});
    Ok(())
}

#[test]
fn create_task() -> anyhow::Result<()> {
    // Set up the environment and contract
    let TestingSetup {
        module_contract,
        mock,
        account,
        cw20_addr,
        ..
    } = setup()?;

    // Task without any cw20s
    let task = TaskRequest {
        interval: croncat_sdk_tasks::types::Interval::Once,
        boundary: None,
        stop_on_fail: false,
        actions: vec![Action {
            msg: BankMsg::Send {
<<<<<<< HEAD
                to_address: mock.create_account("receiver").to_string(),
=======
                to_address: mock.addr_make("receiver").to_string(),
>>>>>>> 6c1e6521
                amount: coins(1, DENOM),
            }
            .into(),
            gas_limit: None,
        }],
        queries: None,
        transforms: None,
        cw20: None,
    };
    let task_tag = "test_tag".to_owned();
    let assets = AssetListUnchecked::from(AssetList::from(coins(45_000, DENOM)));
    module_contract.create_task(assets, Box::new(task), task_tag.clone())?;

    let active_tasks_response: ActiveTasksResponse =
        module_contract.active_tasks(None, None, None)?;
    let active_tasks = active_tasks_response.unchecked();
    assert_eq!(active_tasks.len(), 1);

    let task_info_response: TaskResponse =
        module_contract.task_info(active_tasks[0].0.to_string(), active_tasks[0].1.to_string())?;
    assert_eq!(
        task_info_response.task.unwrap().owner_addr,
        account.proxy.addr_str()?
    );

    // Task with some cw20s
    let cw20_amount = Cw20Coin {
        address: cw20_addr.to_string(),
        amount: Uint128::new(20),
    };
    let task = TaskRequest {
        interval: croncat_sdk_tasks::types::Interval::Once,
        boundary: None,
        stop_on_fail: false,
        actions: vec![Action {
            msg: WasmMsg::Execute {
                contract_addr: cw20_addr.to_string(),
                msg: to_json_binary(&Cw20ExecuteMsg::Transfer {
<<<<<<< HEAD
                    recipient: mock.create_account("bob").to_string(),
=======
                    recipient: mock.addr_make("bob").to_string(),
>>>>>>> 6c1e6521
                    amount: Uint128::new(20),
                })?,
                funds: vec![],
            }
            .into(),
            gas_limit: Some(120),
        }],
        queries: None,
        transforms: None,
        cw20: Some(cw20_amount.clone()),
    };

    // Let's attach now 2x of the cw20s and create two tasks LOL
    let assets = {
        let mut assets = AssetList::from(coins(40_000, DENOM));
        assets.add(&Asset::cw20(cw20_addr.clone(), Uint128::new(40)))?;
        AssetListUnchecked::from(assets)
    };
    let err = module_contract.create_task(assets.clone(), Box::new(task.clone()), task_tag.clone());
    assert_eq!(
        err.unwrap_err().root().to_string(),
        AppError::TaskAlreadyExists { task_tag }.to_string()
    );
    let task_tag = "test_tag2".to_owned();
    module_contract.create_task(assets, Box::new(task), task_tag)?;

    let active_tasks_response: ActiveTasksResponse =
        module_contract.active_tasks(None, None, None)?;
    let active_tasks = active_tasks_response.unchecked();
    assert_eq!(active_tasks.len(), 2);

    // This task creation we won't attach cw20s because we had some unused balance from the last creation
    let task = TaskRequest {
        interval: croncat_sdk_tasks::types::Interval::Once,
        boundary: None,
        stop_on_fail: false,
        actions: vec![Action {
            msg: WasmMsg::Execute {
                contract_addr: cw20_addr.to_string(),
                msg: to_json_binary(&Cw20ExecuteMsg::Transfer {
<<<<<<< HEAD
                    recipient: mock.create_account("alice").to_string(),
=======
                    recipient: mock.addr_make("alice").to_string(),
>>>>>>> 6c1e6521
                    amount: Uint128::new(20),
                })?,
                funds: vec![],
            }
            .into(),
            gas_limit: Some(120),
        }],
        queries: None,
        transforms: None,
        cw20: Some(cw20_amount),
    };
    let task_tag = "test_tag3".to_owned();
    let assets = AssetListUnchecked::from(AssetList::from(coins(45_000, DENOM)));
    module_contract.create_task(assets, Box::new(task), task_tag)?;

    let active_tasks_response: ActiveTasksResponse =
        module_contract.active_tasks(None, None, None)?;
    let active_tasks = active_tasks_response.unchecked();
    assert_eq!(active_tasks.len(), 3);

    Ok(())
}

#[test]
fn refill_task() -> anyhow::Result<()> {
    // Set up the environment and contract
    let TestingSetup {
        module_contract,
        mock,
        account: _,
        cw20_addr,
        ..
    } = setup()?;

    let cw20_amount = Cw20Coin {
        address: cw20_addr.to_string(),
        amount: Uint128::new(20),
    };
    let task = TaskRequest {
        interval: croncat_sdk_tasks::types::Interval::Once,
        boundary: None,
        stop_on_fail: false,
        actions: vec![Action {
            msg: WasmMsg::Execute {
                contract_addr: cw20_addr.to_string(),
                msg: to_json_binary(&Cw20ExecuteMsg::Transfer {
<<<<<<< HEAD
                    recipient: mock.create_account("bob").to_string(),
=======
                    recipient: mock.addr_make("bob").to_string(),
>>>>>>> 6c1e6521
                    amount: Uint128::new(20),
                })?,
                funds: vec![],
            }
            .into(),
            gas_limit: Some(120),
        }],
        queries: None,
        transforms: None,
        cw20: Some(cw20_amount),
    };
    let task_tag = "test_tag".to_owned();
    let assets = {
        let mut assets = AssetList::from(coins(40_000, DENOM));
        assets.add(&Asset::cw20(cw20_addr.clone(), Uint128::new(20)))?;
        AssetListUnchecked::from(assets)
    };
    module_contract.create_task(assets, Box::new(task), task_tag)?;

    let active_tasks_response: ActiveTasksResponse =
        module_contract.active_tasks(None, None, None)?;
    let active_tasks = active_tasks_response.unchecked();
    let (creator_addr, task_tag) = active_tasks[0].clone();

    let task_balance: TaskBalanceResponse =
        module_contract.task_balance(creator_addr.to_string(), task_tag.clone())?;
    assert_eq!(
        task_balance.balance.unwrap(),
        TaskBalance {
            native_balance: Uint128::new(40_000),
            cw20_balance: Some(Cw20CoinVerified {
                address: cw20_addr.clone(),
                amount: Uint128::new(20)
            }),
            ibc_balance: None
        }
    );

    // Refill only with native coins
    let assets = AssetListUnchecked::from(AssetList::from(coins(123, DENOM)));
    module_contract.refill_task(assets, task_tag.clone())?;
    let task_balance: TaskBalanceResponse =
        module_contract.task_balance(creator_addr.to_string(), task_tag.clone())?;
    assert_eq!(
        task_balance.balance.unwrap(),
        TaskBalance {
            native_balance: Uint128::new(40_123),
            cw20_balance: Some(Cw20CoinVerified {
                address: cw20_addr.clone(),
                amount: Uint128::new(20)
            }),
            ibc_balance: None
        }
    );

    // Refill only with cw20 coins
    let assets = {
        let mut assets = AssetList::new();
        assets.add(&Asset::cw20(cw20_addr.clone(), Uint128::new(25)))?;
        AssetListUnchecked::from(assets)
    };
    module_contract.refill_task(assets, task_tag.clone())?;
    let task_balance: TaskBalanceResponse =
        module_contract.task_balance(creator_addr.to_string(), task_tag.clone())?;
    assert_eq!(
        task_balance.balance.unwrap(),
        TaskBalance {
            native_balance: Uint128::new(40_123),
            cw20_balance: Some(Cw20CoinVerified {
                address: cw20_addr.clone(),
                amount: Uint128::new(45)
            }),
            ibc_balance: None
        }
    );

    // Refill with both
    let assets = {
        let mut assets = AssetList::from(coins(1_000, DENOM));
        assets.add(&Asset::cw20(cw20_addr.clone(), Uint128::new(55)))?;
        AssetListUnchecked::from(assets)
    };
    module_contract.refill_task(assets, task_tag.clone())?;
    let task_balance: TaskBalanceResponse =
        module_contract.task_balance(creator_addr.to_string(), task_tag)?;
    assert_eq!(
        task_balance.balance.unwrap(),
        TaskBalance {
            native_balance: Uint128::new(41_123),
            cw20_balance: Some(Cw20CoinVerified {
                address: cw20_addr,
                amount: Uint128::new(100)
            }),
            ibc_balance: None
        }
    );

    Ok(())
}

#[test]
fn remove_task() -> anyhow::Result<()> {
    // Set up the environment and contract
    let TestingSetup {
        module_contract,
        mock,
        account,
        cw20_addr,
        abstr_deployment,
        ..
    } = setup()?;

    // Create two tasks
    let cw20_amount = Cw20Coin {
        address: cw20_addr.to_string(),
        amount: Uint128::new(30),
    };
    let task = TaskRequest {
        interval: croncat_sdk_tasks::types::Interval::Once,
        boundary: None,
        stop_on_fail: false,
        actions: vec![Action {
            msg: WasmMsg::Execute {
                contract_addr: cw20_addr.to_string(),
                msg: to_json_binary(&Cw20ExecuteMsg::Transfer {
<<<<<<< HEAD
                    recipient: mock.create_account("bob").to_string(),
=======
                    recipient: mock.addr_make("bob").to_string(),
>>>>>>> 6c1e6521
                    amount: Uint128::new(20),
                })?,
                funds: vec![],
            }
            .into(),
            gas_limit: Some(120),
        }],
        queries: None,
        transforms: None,
        cw20: Some(cw20_amount),
    };
    let task_tag1 = "test_tag1".to_owned();
    let assets = {
        let mut assets = AssetList::from(coins(40_000, DENOM));
        assets.add(&Asset::cw20(cw20_addr.clone(), Uint128::new(30)))?;
        AssetListUnchecked::from(assets)
    };
    module_contract.create_task(assets, Box::new(task), task_tag1)?;

    let cw20_amount = Cw20Coin {
        address: cw20_addr.to_string(),
        amount: Uint128::new(40),
    };
    let task = TaskRequest {
        interval: croncat_sdk_tasks::types::Interval::Once,
        boundary: None,
        stop_on_fail: false,
        actions: vec![Action {
            msg: WasmMsg::Execute {
                contract_addr: cw20_addr.to_string(),
                msg: to_json_binary(&Cw20ExecuteMsg::Transfer {
<<<<<<< HEAD
                    recipient: mock.create_account("alice").to_string(),
=======
                    recipient: mock.addr_make("alice").to_string(),
>>>>>>> 6c1e6521
                    amount: Uint128::new(30),
                })?,
                funds: vec![],
            }
            .into(),
            gas_limit: Some(120),
        }],
        queries: None,
        transforms: None,
        cw20: Some(cw20_amount),
    };
    let task_tag2 = "test_tag2".to_owned();
    let assets = {
        let mut assets = AssetList::from(coins(40_000, DENOM));
        assets.add(&Asset::cw20(cw20_addr.clone(), Uint128::new(40)))?;
        AssetListUnchecked::from(assets)
    };
    module_contract.create_task(assets, Box::new(task), task_tag2)?;

    // One of them will be removed by the agent
    {
        mock.wait_blocks(3)?;
        let contracts_response: ContractsResponse =
            abstr_deployment
                .ans_host
                .query(&abstract_core::ans_host::QueryMsg::Contracts {
                    entries: vec![UncheckedContractEntry::try_from(CRON_CAT_FACTORY)?.into()],
                })?;
        let factory_addr: Addr = contracts_response.contracts[0].1.clone();
        let response: ContractMetadataResponse = mock.query(
            &FactoryQueryMsg::LatestContract {
                contract_name: MANAGER_NAME.to_string(),
            },
            &factory_addr,
        )?;
        let manager_addr: Addr = response.metadata.unwrap().contract_addr;
<<<<<<< HEAD
        let agent = mock.create_account(AGENT);
=======
        let agent = mock.addr_make(AGENT);
>>>>>>> 6c1e6521
        mock.app.borrow_mut().execute_contract(
            agent,
            manager_addr,
            &ManagerExecuteMsg::ProxyCall { task_hash: None },
            &[],
        )?;
    };

    // Note: not updated
    let active_tasks_response: ActiveTasksResponse =
        module_contract.active_tasks(None, None, None)?;
    let active_tasks = active_tasks_response.unchecked();
    assert_eq!(active_tasks.len(), 2);

    // Updated here
    let active_tasks_checked_response: ActiveTasksResponse =
        module_contract.active_tasks(Some(true), None, None)?;
    let (mut scheduled_tasks, mut removed_tasks) = active_tasks_checked_response.checked();

    assert_eq!(scheduled_tasks.len(), 1);
    assert_eq!(removed_tasks.len(), 1);

    let (active_task, not_active_task) = (
        scheduled_tasks.pop().unwrap().1,
        removed_tasks.pop().unwrap().1,
    );

    let proxy_cw20_balance1: cw20::BalanceResponse = mock.query(
        &Cw20QueryMsg::Balance {
            address: account.proxy.addr_str()?,
        },
        &cw20_addr,
    )?;

    module_contract.remove_task(not_active_task)?;

    let proxy_cw20_balance2: cw20::BalanceResponse = mock.query(
        &Cw20QueryMsg::Balance {
            address: account.proxy.addr_str()?,
        },
        &cw20_addr,
    )?;

    assert!(proxy_cw20_balance2.balance > proxy_cw20_balance1.balance);

    module_contract.remove_task(active_task)?;

    let proxy_cw20_balance3: cw20::BalanceResponse = mock.query(
        &Cw20QueryMsg::Balance {
            address: account.proxy.addr_str()?,
        },
        &cw20_addr,
    )?;

    assert!(proxy_cw20_balance3.balance > proxy_cw20_balance2.balance);
    Ok(())
}

#[test]
fn purge() -> anyhow::Result<()> {
    // Set up the environment and contract
    let TestingSetup {
        module_contract,
        account,
        mock,
        ..
    } = setup()?;

    // Task without any cw20s
    let task = TaskRequest {
        interval: croncat_sdk_tasks::types::Interval::Once,
        boundary: None,
        stop_on_fail: false,
        actions: vec![Action {
            msg: BankMsg::Send {
<<<<<<< HEAD
                to_address: mock.create_account("alice").to_string(),
=======
                to_address: mock.addr_make("alice").to_string(),
>>>>>>> 6c1e6521
                amount: coins(420, DENOM),
            }
            .into(),
            gas_limit: None,
        }],
        queries: None,
        transforms: None,
        cw20: None,
    };
    let task_tag = "test_tag".to_owned();
    let assets = AssetListUnchecked::from(AssetList::from(coins(45_000, DENOM)));
    module_contract.create_task(assets, Box::new(task), task_tag)?;

    let active_tasks_by_creator_response: ActiveTasksByCreatorResponse =
        module_contract.active_tasks_by_creator(account.manager.addr_str()?, None, None, None)?;
    let tasks = active_tasks_by_creator_response.unchecked();
    assert_eq!(tasks.len(), 1);

    module_contract.purge(tasks)?;

    let active_tasks_by_creator_response: ActiveTasksByCreatorResponse =
        module_contract.active_tasks_by_creator(account.manager.addr_str()?, None, None, None)?;
    let tasks = active_tasks_by_creator_response.unchecked();
    assert_eq!(tasks.len(), 0);
    Ok(())
}<|MERGE_RESOLUTION|>--- conflicted
+++ resolved
@@ -46,11 +46,7 @@
 fn setup_croncat_contracts(mock: MockBech32, proxy_addr: String) -> anyhow::Result<(Addr, Addr)> {
     let sender = mock.sender();
     let pause_admin = Addr::unchecked(PAUSE_ADMIN);
-<<<<<<< HEAD
-    let agent_addr = mock.create_account(AGENT);
-=======
     let agent_addr = mock.addr_make(AGENT);
->>>>>>> 6c1e6521
 
     // Instantiate cw20
     let mut app = mock.app.borrow_mut();
@@ -227,11 +223,7 @@
     let mock = MockBech32::new("mock");
     let sender = mock.sender();
 
-<<<<<<< HEAD
-    mock.set_balance(&mock.create_account(AGENT), coins(500_000, DENOM))?;
-=======
     mock.set_balance(&mock.addr_make(AGENT), coins(500_000, DENOM))?;
->>>>>>> 6c1e6521
     // Construct the counter interface
     let mut contract = Croncat::new(CRONCAT_ID, mock.clone());
     // Deploy Abstract to the mock
@@ -301,11 +293,7 @@
         actions: vec![
             Action {
                 msg: BankMsg::Send {
-<<<<<<< HEAD
-                    to_address: mock.create_account("receiver").to_string(),
-=======
                     to_address: mock.addr_make("receiver").to_string(),
->>>>>>> 6c1e6521
                     amount: coins(1, DENOM),
                 }
                 .into(),
@@ -315,11 +303,7 @@
                 msg: WasmMsg::Execute {
                     contract_addr: cw20_addr.to_string(),
                     msg: to_json_binary(&Cw20ExecuteMsg::Transfer {
-<<<<<<< HEAD
-                        recipient: mock.create_account("bob").to_string(),
-=======
                         recipient: mock.addr_make("bob").to_string(),
->>>>>>> 6c1e6521
                         amount: Uint128::new(100),
                     })?,
                     funds: vec![],
@@ -462,11 +446,7 @@
         stop_on_fail: false,
         actions: vec![Action {
             msg: BankMsg::Send {
-<<<<<<< HEAD
-                to_address: mock.create_account("receiver").to_string(),
-=======
                 to_address: mock.addr_make("receiver").to_string(),
->>>>>>> 6c1e6521
                 amount: coins(1, DENOM),
             }
             .into(),
@@ -540,11 +520,7 @@
         stop_on_fail: false,
         actions: vec![Action {
             msg: BankMsg::Send {
-<<<<<<< HEAD
-                to_address: mock.create_account("receiver").to_string(),
-=======
                 to_address: mock.addr_make("receiver").to_string(),
->>>>>>> 6c1e6521
                 amount: coins(1, DENOM),
             }
             .into(),
@@ -583,11 +559,7 @@
             msg: WasmMsg::Execute {
                 contract_addr: cw20_addr.to_string(),
                 msg: to_json_binary(&Cw20ExecuteMsg::Transfer {
-<<<<<<< HEAD
-                    recipient: mock.create_account("bob").to_string(),
-=======
                     recipient: mock.addr_make("bob").to_string(),
->>>>>>> 6c1e6521
                     amount: Uint128::new(20),
                 })?,
                 funds: vec![],
@@ -628,11 +600,7 @@
             msg: WasmMsg::Execute {
                 contract_addr: cw20_addr.to_string(),
                 msg: to_json_binary(&Cw20ExecuteMsg::Transfer {
-<<<<<<< HEAD
-                    recipient: mock.create_account("alice").to_string(),
-=======
                     recipient: mock.addr_make("alice").to_string(),
->>>>>>> 6c1e6521
                     amount: Uint128::new(20),
                 })?,
                 funds: vec![],
@@ -679,11 +647,7 @@
             msg: WasmMsg::Execute {
                 contract_addr: cw20_addr.to_string(),
                 msg: to_json_binary(&Cw20ExecuteMsg::Transfer {
-<<<<<<< HEAD
-                    recipient: mock.create_account("bob").to_string(),
-=======
                     recipient: mock.addr_make("bob").to_string(),
->>>>>>> 6c1e6521
                     amount: Uint128::new(20),
                 })?,
                 funds: vec![],
@@ -809,11 +773,7 @@
             msg: WasmMsg::Execute {
                 contract_addr: cw20_addr.to_string(),
                 msg: to_json_binary(&Cw20ExecuteMsg::Transfer {
-<<<<<<< HEAD
-                    recipient: mock.create_account("bob").to_string(),
-=======
                     recipient: mock.addr_make("bob").to_string(),
->>>>>>> 6c1e6521
                     amount: Uint128::new(20),
                 })?,
                 funds: vec![],
@@ -845,11 +805,7 @@
             msg: WasmMsg::Execute {
                 contract_addr: cw20_addr.to_string(),
                 msg: to_json_binary(&Cw20ExecuteMsg::Transfer {
-<<<<<<< HEAD
-                    recipient: mock.create_account("alice").to_string(),
-=======
                     recipient: mock.addr_make("alice").to_string(),
->>>>>>> 6c1e6521
                     amount: Uint128::new(30),
                 })?,
                 funds: vec![],
@@ -886,11 +842,7 @@
             &factory_addr,
         )?;
         let manager_addr: Addr = response.metadata.unwrap().contract_addr;
-<<<<<<< HEAD
-        let agent = mock.create_account(AGENT);
-=======
         let agent = mock.addr_make(AGENT);
->>>>>>> 6c1e6521
         mock.app.borrow_mut().execute_contract(
             agent,
             manager_addr,
@@ -966,11 +918,7 @@
         stop_on_fail: false,
         actions: vec![Action {
             msg: BankMsg::Send {
-<<<<<<< HEAD
-                to_address: mock.create_account("alice").to_string(),
-=======
                 to_address: mock.addr_make("alice").to_string(),
->>>>>>> 6c1e6521
                 amount: coins(420, DENOM),
             }
             .into(),
