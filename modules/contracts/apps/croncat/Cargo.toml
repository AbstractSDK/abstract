[package]
name = "croncat-app"
version = "0.1.0"
authors = [
  "CyberHoward <cyberhoward@protonmail.com>",
  "Adair <adair@abstract.money>",
  "Buckram <misha@abstract.money>",
  "Abstract Money <contact@abstract.money>",
]
edition = "2021"
homepage = ""
documentation = ""
repository = ""
license = "GPL-3.0-or-later"
keywords = ["cosmos", "cosmwasm", "abstractsdk"]

# Enable the version 2 feature resolver, which avoids unifying features for targets that are not being built
#
# Critically this prevents dev-dependencies from enabling features even when not building a target that
# uses dev-dependencies, e.g. the library crate. This in turn ensures that we can catch invalid feature
# flag combinations that would otherwise only surface in dependent crates
#
# Reference - https://doc.rust-lang.org/nightly/cargo/reference/features.html#feature-resolver-version-2
# See - https://github.com/apache/arrow-rs/pull/1822/files
resolver = "2"

exclude = ["contract.wasm", "hash.txt"]

[lib]
crate-type = ["cdylib", "rlib"]

[[example]]
name = "schema"
required-features = ["schema"]

[features]
default = ["export"]
export = []
interface = ["export", "dep:abstract-interface", "dep:cw-orch"]
schema = ["abstract-app/schema"]

[dependencies]
cosmwasm-std = { workspace = true }
cosmwasm-schema = { workspace = true }
cw2 = { workspace = true }
cw20 = { version = "0.16.0" }

cw-controllers = { workspace = true }
cw-storage-plus = { workspace = true }
thiserror = { workspace = true }
schemars = { workspace = true }
cw-asset = { workspace = true }

abstract-core = { workspace = true }
abstract-app = { workspace = true }
abstract-sdk = { workspace = true }

# Dependencies for interface
abstract-interface = { workspace = true, optional = true }
cw-orch = { workspace = true, optional = true }

# Croncat dependencies
croncat-sdk-factory = { version = "1.0.4" }
croncat-sdk-tasks = { version = "1.0.4" }
croncat-sdk-manager = { version = "1.0.4" }
croncat-integration-utils = { version = "1.0.4" }
# TODO: avoid using contract dep
croncat-factory = { version = "1.0.4", features = ["library"] }
croncat-manager = { version = "1.0.4", features = ["library"] }

[dev-dependencies]
croncat-app = { path = ".", features = ["interface"] }
abstract-interface = { workspace = true, features = ["daemon"] }
abstract-testing = { workspace = true }
abstract-sdk = { workspace = true, features = ["test-utils"] }
speculoos = "0.11.0"
semver = "1.0"
dotenv = "0.15.0"
env_logger = "0.10.0"
cw-orch = { workspace = true, features = ["daemon"] }

# Croncat intefraces
croncat-sdk-agents = { version = "1.0.4" }
# Croncat contracts
croncat-factory = { version = "1.0.4" }
croncat-tasks = { version = "1.0.4" }
croncat-manager = { version = "1.0.4" }
croncat-agents = { version = "1.0.4" }
croncat-integration-testing = { version = "1.1.1" }

# Testing cw20
cw20-base = "0.16.0"
<<<<<<< HEAD
cw-multi-test = { workspace = true }
=======

# TODO: remove when we update cw-orch to 0.17
[dependencies.cw-multi-test]
version = "0.16.5"
features = ["stargate", "cosmwasm_1_3"]
package = "abstract-cw-multi-test"
>>>>>>> bad1d54f
<|MERGE_RESOLUTION|>--- conflicted
+++ resolved
@@ -90,13 +90,9 @@
 
 # Testing cw20
 cw20-base = "0.16.0"
-<<<<<<< HEAD
-cw-multi-test = { workspace = true }
-=======
 
 # TODO: remove when we update cw-orch to 0.17
 [dependencies.cw-multi-test]
 version = "0.16.5"
 features = ["stargate", "cosmwasm_1_3"]
-package = "abstract-cw-multi-test"
->>>>>>> bad1d54f
+package = "abstract-cw-multi-test"