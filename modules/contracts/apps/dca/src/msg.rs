--- conflicted
+++ resolved
@@ -97,14 +97,10 @@
     },
     /// Internal method for triggering swap.
     /// It can be called only by the Croncat Manager
-<<<<<<< HEAD
     Convert {
         /// Unique identifier for the DCA
         dca_id: String,
     },
-=======
-    Convert { dca_id: DCAId },
->>>>>>> 2af976ec
 }
 
 #[cosmwasm_schema::cw_serde]
