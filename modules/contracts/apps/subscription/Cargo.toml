[package]
name = "abstract-subscription"
version = { workspace = true }
authors = { workspace = true }
edition = { workspace = true }

exclude = ["contract.wasm", "hash.txt"]

[lib]
crate-type = ["cdylib", "rlib"]

[[example]]
name = "schema"
required-features = ["schema"]

[[example]]
name = "deploy"

[features]
default = ["export"]
export = []
<<<<<<< HEAD
=======
interface = ["export", "dep:cw-orch", "abstract-app/interface-macro"]
>>>>>>> 82811441
schema = ["abstract-app/schema"]

[dependencies]
cosmwasm-std = { workspace = true }
cw-controllers = { workspace = true }
cw-storage-plus = { workspace = true }
cosmwasm-schema = { workspace = true }
cw2 = { workspace = true }
cw20 = { workspace = true }
schemars = { workspace = true }
serde = { workspace = true }
thiserror = { workspace = true }
cw-asset = { workspace = true }
semver = { workspace = true }

abstract-app = { workspace = true }
<<<<<<< HEAD
abstract-core = { workspace = true }

# Dependencies for interface
cw-orch = { workspace = true }
abstract-interface = { workspace = true }
=======
cw-orch = { workspace = true, optional = true }

>>>>>>> 82811441

cw-address-like = { workspace = true }

[dev-dependencies]
abstract-client = { workspace = true, features = ["test-utils"] }
# Deploy
dotenv = "0.15.0"
env_logger = "0.10.0"
clap = { workspace = true }
abstract-subscription = { path = "." }<|MERGE_RESOLUTION|>--- conflicted
+++ resolved
@@ -15,14 +15,12 @@
 
 [[example]]
 name = "deploy"
+required-features = ["interface"]
 
 [features]
 default = ["export"]
 export = []
-<<<<<<< HEAD
-=======
 interface = ["export", "dep:cw-orch", "abstract-app/interface-macro"]
->>>>>>> 82811441
 schema = ["abstract-app/schema"]
 
 [dependencies]
@@ -39,16 +37,8 @@
 semver = { workspace = true }
 
 abstract-app = { workspace = true }
-<<<<<<< HEAD
-abstract-core = { workspace = true }
-
-# Dependencies for interface
-cw-orch = { workspace = true }
-abstract-interface = { workspace = true }
-=======
 cw-orch = { workspace = true, optional = true }
 
->>>>>>> 82811441
 
 cw-address-like = { workspace = true }
 
@@ -58,4 +48,4 @@
 dotenv = "0.15.0"
 env_logger = "0.10.0"
 clap = { workspace = true }
-abstract-subscription = { path = "." }+abstract-subscription = { path = ".", features = ["interface"] }