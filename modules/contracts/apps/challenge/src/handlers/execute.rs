--- conflicted
+++ resolved
@@ -296,13 +296,8 @@
     let proposal_id = get_or_create_active_proposal(&mut deps, &env, challenge_id, module)?;
 
     let voter = match module
-<<<<<<< HEAD
         .account_registry(deps.as_ref(), &env)?
-        .assert_account(&info.sender)
-=======
-        .account_registry(deps.as_ref())?
         .assert_is_account(&info.sender)
->>>>>>> 7f11b2fa
     {
         Ok(base) => base.into_addr(),
         Err(_) => info.sender,
