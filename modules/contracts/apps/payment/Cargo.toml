--- conflicted
+++ resolved
@@ -15,17 +15,15 @@
 
 [[example]]
 name = "deploy"
+required-features = ["interface"]
 
 [features]
 default = ["export"]
 export = []
-<<<<<<< HEAD
-=======
 # enable node-backed tests (ensure Docker is running)
 # run with `cargo test --jobs 1 --features node-tests`
 node-tests = ["interface"]
 interface = ["export", "dep:cw-orch", "abstract-app/interface-macro"]
->>>>>>> 82811441
 schema = ["abstract-app/schema"]
 
 [dependencies]
@@ -43,15 +41,10 @@
 abstract-dex-adapter = { workspace = true, default-features = false }
 
 # Dependencies for interface
-<<<<<<< HEAD
-abstract-interface = { workspace = true }
-cw-orch = { workspace = true }
-=======
 cw-orch = { workspace = true, optional = true }
->>>>>>> 82811441
 
 [dev-dependencies]
-payment-app = { path = "." }
+payment-app = { path = ".", features = ["interface"] }
 abstract-interface = { workspace = true, features = ["daemon"] }
 abstract-app = { workspace = true, features = ["test-utils"] }
 speculoos = "0.11.0"
@@ -60,9 +53,13 @@
 env_logger = "0.10.0"
 cw-orch = { workspace = true, features = ["daemon"] }
 
-cw20 = { workspace = true }
-cw20-base = { workspace = true }
+cw20 = { workspace = true, features = ["interface"] }
+cw20-base = { workspace = true, features = ["interface"] }
 cw-plus-interface = { workspace = true }
 
 wyndex-bundle = { workspace = true }
-abstract-dex-adapter = { workspace = true, features = ["wynd", "testing"] }+abstract-dex-adapter = { workspace = true, features = [
+  "interface",
+  "wynd",
+  "testing",
+] }