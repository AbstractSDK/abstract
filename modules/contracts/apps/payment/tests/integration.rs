--- conflicted
+++ resolved
@@ -154,11 +154,7 @@
         eur_usd_lp: _,
         ..
     } = wyndex;
-<<<<<<< HEAD
-    let tipper = mock.create_account("tipper");
-=======
     let tipper = mock.addr_make("tipper");
->>>>>>> 6c1e6521
     let tip_amount = 100;
     let tip_currency = eur_token.to_string();
     let tip_coins = coins(tip_amount, tip_currency.clone());
@@ -238,11 +234,7 @@
         ..
     } = wyndex;
 
-<<<<<<< HEAD
-    let tipper = mock.create_account("tipper");
-=======
     let tipper = mock.addr_make("tipper");
->>>>>>> 6c1e6521
     let tip_amount = 100;
     let tip_currency = eur_token.to_string();
     let target_currency = usd_token.to_string();
@@ -293,11 +285,7 @@
         ..
     } = wyndex;
 
-<<<<<<< HEAD
-    let tipper = mock.create_account("tipper");
-=======
     let tipper = mock.addr_make("tipper");
->>>>>>> 6c1e6521
     let tip_amount = 100;
     let tip_amount1 = 100;
     let tip_currency = eur_token.to_string();
@@ -344,11 +332,7 @@
     let (account, abstr_deployment, app, _wyndex) =
         setup(mock.clone(), Some(AssetEntry::new(wyndex_bundle::USD)))?;
 
-<<<<<<< HEAD
-    let tipper = mock.create_account("tipper");
-=======
     let tipper = mock.addr_make("tipper");
->>>>>>> 6c1e6521
     let tip_amount = 100u128;
     let starting_balance = 1000u128;
 
@@ -429,11 +413,7 @@
     } = wyndex;
 
     // First tipper
-<<<<<<< HEAD
-    let tipper1 = mock.create_account("tipper1");
-=======
     let tipper1 = mock.addr_make("tipper1");
->>>>>>> 6c1e6521
     let tip_amount1 = 100;
     let tip_currency = eur_token.to_string();
     let tip_coins = coins(tip_amount1, tip_currency.clone());
@@ -442,11 +422,7 @@
     app.call_as(&tipper1).tip(&tip_coins)?;
 
     // Second tipper
-<<<<<<< HEAD
-    let tipper2 = mock.create_account("tipper2");
-=======
     let tipper2 = mock.addr_make("tipper2");
->>>>>>> 6c1e6521
     let tip_amount2 = 200;
     let tip_currency = eur_token.to_string();
     let tip_coins = coins(tip_amount2, tip_currency.clone());
@@ -509,11 +485,7 @@
     let mock: MockBech32 = abstr_deployment.ans_host.get_chain().clone();
     let WynDex { usd_token, .. } = wyndex;
 
-<<<<<<< HEAD
-    let tipper = mock.create_account("tipper1");
-=======
     let tipper = mock.addr_make("tipper1");
->>>>>>> 6c1e6521
     let tip_amount = 100;
     let tip_currency = usd_token.to_string();
     let tip_coins = coins(tip_amount, tip_currency.clone());
