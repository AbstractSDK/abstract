--- conflicted
+++ resolved
@@ -94,17 +94,6 @@
 
     client.set_balances(vec![
         (
-<<<<<<< HEAD
-            chain.create_account("sender1"),
-            coins(INITIAL_BALANCE, DENOM).as_slice(),
-        ),
-        (
-            chain.create_account("sender2"),
-            coins(INITIAL_BALANCE, DENOM).as_slice(),
-        ),
-        (
-            chain.create_account("sender"),
-=======
             chain.addr_make("sender1"),
             coins(INITIAL_BALANCE, DENOM).as_slice(),
         ),
@@ -114,7 +103,6 @@
         ),
         (
             chain.addr_make("sender"),
->>>>>>> 6c1e6521
             coins(INITIAL_BALANCE, DENOM).as_slice(),
         ),
     ])?;
@@ -309,11 +297,7 @@
         .timestamp_opt(block_info.time.seconds() as i64, 0)
         .unwrap();
 
-<<<<<<< HEAD
-    let sender = chain.create_account("sender");
-=======
     let sender = chain.addr_make("sender");
->>>>>>> 6c1e6521
     app.set_sender(&sender);
 
     let (meeting_start_datetime, meeting_end_datetime) = request_meeting_with_start_time(
@@ -356,11 +340,7 @@
         .timestamp_opt(block_info.time.seconds() as i64, 0)
         .unwrap();
 
-<<<<<<< HEAD
-    let sender = chain.create_account("sender");
-=======
     let sender = chain.addr_make("sender");
->>>>>>> 6c1e6521
     app.set_sender(&sender);
 
     let (meeting_start_datetime, meeting_end_datetime) = request_meeting_with_end_time(
@@ -405,11 +385,7 @@
 
     let day_datetime = current_datetime.checked_add_days(Days::new(1)).unwrap();
 
-<<<<<<< HEAD
-    let sender1 = chain.create_account("sender1");
-=======
     let sender1 = chain.addr_make("sender1");
->>>>>>> 6c1e6521
     app.set_sender(&sender1);
 
     let (meeting_start_datetime1, meeting_end_datetime1) = request_meeting_with_start_time(
@@ -421,11 +397,7 @@
         app.clone(),
     )?;
 
-<<<<<<< HEAD
-    let sender2 = chain.create_account("sender2");
-=======
     let sender2 = chain.addr_make("sender2");
->>>>>>> 6c1e6521
     app.set_sender(&sender2);
 
     let (meeting_start_datetime2, meeting_end_datetime2) = request_meeting_with_start_time(
@@ -480,11 +452,7 @@
 
     let day_datetime = current_datetime.checked_add_days(Days::new(1)).unwrap();
 
-<<<<<<< HEAD
-    let sender1 = chain.create_account("sender1");
-=======
     let sender1 = chain.addr_make("sender1");
->>>>>>> 6c1e6521
     app.set_sender(&sender1);
 
     let (meeting_start_datetime1, meeting_end_datetime1) = request_meeting(
@@ -501,11 +469,7 @@
         Coin::new(60, DENOM),
     )?;
 
-<<<<<<< HEAD
-    let sender2 = chain.create_account("sender2");
-=======
     let sender2 = chain.addr_make("sender2");
->>>>>>> 6c1e6521
     app.set_sender(&sender2);
 
     let (meeting_start_datetime2, meeting_end_datetime2) = request_meeting(
@@ -565,11 +529,7 @@
 
     let day_datetime = current_datetime.checked_add_days(Days::new(1)).unwrap();
 
-<<<<<<< HEAD
-    let sender1 = chain.create_account("sender1");
-=======
     let sender1 = chain.addr_make("sender1");
->>>>>>> 6c1e6521
     app.set_sender(&sender1);
 
     let (meeting_start_datetime1, meeting_end_datetime1) = request_meeting(
@@ -586,11 +546,7 @@
         Coin::new(60, DENOM),
     )?;
 
-<<<<<<< HEAD
-    let sender2 = chain.create_account("sender2");
-=======
     let sender2 = chain.addr_make("sender2");
->>>>>>> 6c1e6521
     app.set_sender(&sender2);
 
     let (meeting_start_datetime2, meeting_end_datetime2) = request_meeting(
@@ -648,11 +604,7 @@
         .timestamp_opt(block_info.time.seconds() as i64, 0)
         .unwrap();
 
-<<<<<<< HEAD
-    let sender1 = chain.create_account("sender1");
-=======
     let sender1 = chain.addr_make("sender1");
->>>>>>> 6c1e6521
     app.set_sender(&sender1);
 
     let (meeting_start_datetime1, meeting_end_datetime1) = request_meeting_with_start_time(
@@ -664,11 +616,7 @@
         app.clone(),
     )?;
 
-<<<<<<< HEAD
-    let sender2 = chain.create_account("sender2");
-=======
     let sender2 = chain.addr_make("sender2");
->>>>>>> 6c1e6521
     app.set_sender(&sender2);
 
     let (meeting_start_datetime2, meeting_end_datetime2) = request_meeting_with_start_time(
@@ -733,11 +681,7 @@
 
     let day_datetime = current_datetime.checked_add_days(Days::new(1)).unwrap();
 
-<<<<<<< HEAD
-    let sender1 = chain.create_account("sender1");
-=======
     let sender1 = chain.addr_make("sender1");
->>>>>>> 6c1e6521
     app.set_sender(&sender1);
 
     request_meeting_with_start_time(
@@ -749,11 +693,7 @@
         app.clone(),
     )?;
 
-<<<<<<< HEAD
-    let sender2 = chain.create_account("sender2");
-=======
     let sender2 = chain.addr_make("sender2");
->>>>>>> 6c1e6521
     app.set_sender(&sender2);
 
     let error = request_meeting_with_start_time(
@@ -789,11 +729,7 @@
 
     let day_datetime = current_datetime.checked_add_days(Days::new(1)).unwrap();
 
-<<<<<<< HEAD
-    let sender1 = chain.create_account("sender1");
-=======
     let sender1 = chain.addr_make("sender1");
->>>>>>> 6c1e6521
     app.set_sender(&sender1);
 
     request_meeting(
@@ -810,11 +746,7 @@
         Coin::new(120, DENOM),
     )?;
 
-<<<<<<< HEAD
-    let sender2 = chain.create_account("sender2");
-=======
     let sender2 = chain.addr_make("sender2");
->>>>>>> 6c1e6521
     app.set_sender(&sender2);
 
     let error = request_meeting(
@@ -855,11 +787,7 @@
 
     let day_datetime = current_datetime.checked_add_days(Days::new(1)).unwrap();
 
-<<<<<<< HEAD
-    let sender1 = chain.create_account("sender1");
-=======
     let sender1 = chain.addr_make("sender1");
->>>>>>> 6c1e6521
     app.set_sender(&sender1);
 
     request_meeting(
@@ -876,11 +804,7 @@
         Coin::new(120, DENOM),
     )?;
 
-<<<<<<< HEAD
-    let sender2 = chain.create_account("sender2");
-=======
     let sender2 = chain.addr_make("sender2");
->>>>>>> 6c1e6521
     app.set_sender(&sender2);
 
     let error = request_meeting(
@@ -921,11 +845,7 @@
 
     let day_datetime = current_datetime.checked_add_days(Days::new(1)).unwrap();
 
-<<<<<<< HEAD
-    let sender1 = chain.create_account("sender1");
-=======
     let sender1 = chain.addr_make("sender1");
->>>>>>> 6c1e6521
     app.set_sender(&sender1);
 
     request_meeting(
@@ -942,11 +862,7 @@
         Coin::new(120, DENOM),
     )?;
 
-<<<<<<< HEAD
-    let sender2 = chain.create_account("sender2");
-=======
     let sender2 = chain.addr_make("sender2");
->>>>>>> 6c1e6521
     app.set_sender(&sender2);
 
     let error = request_meeting(
@@ -987,11 +903,7 @@
 
     let day_datetime = current_datetime.checked_sub_days(Days::new(1)).unwrap();
 
-<<<<<<< HEAD
-    let sender = chain.create_account("sender");
-=======
     let sender = chain.addr_make("sender");
->>>>>>> 6c1e6521
     app.set_sender(&sender);
 
     let error = request_meeting(
@@ -1032,11 +944,7 @@
 
     let day_datetime = current_datetime.checked_add_days(Days::new(1)).unwrap();
 
-<<<<<<< HEAD
-    let sender = chain.create_account("sender");
-=======
     let sender = chain.addr_make("sender");
->>>>>>> 6c1e6521
     app.set_sender(&sender);
 
     let error = request_meeting(
@@ -1077,11 +985,7 @@
 
     let day_datetime = current_datetime.checked_add_days(Days::new(1)).unwrap();
 
-<<<<<<< HEAD
-    let sender = chain.create_account("sender");
-=======
     let sender = chain.addr_make("sender");
->>>>>>> 6c1e6521
     app.set_sender(&sender);
 
     let error = request_meeting(
@@ -1122,11 +1026,7 @@
 
     let day_datetime = current_datetime.checked_add_days(Days::new(1)).unwrap();
 
-<<<<<<< HEAD
-    let sender = chain.create_account("sender");
-=======
     let sender = chain.addr_make("sender");
->>>>>>> 6c1e6521
     app.set_sender(&sender);
 
     let error = request_meeting(
@@ -1165,11 +1065,7 @@
         .timestamp_opt(block_info.time.seconds() as i64, 0)
         .unwrap();
 
-<<<<<<< HEAD
-    let sender = chain.create_account("sender");
-=======
     let sender = chain.addr_make("sender");
->>>>>>> 6c1e6521
     app.set_sender(&sender);
 
     let meeting_start_datetime: NaiveDateTime = current_datetime
@@ -1216,11 +1112,7 @@
         .timestamp_opt(block_info.time.seconds() as i64, 0)
         .unwrap();
 
-<<<<<<< HEAD
-    let sender = chain.create_account("sender");
-=======
     let sender = chain.addr_make("sender");
->>>>>>> 6c1e6521
     app.set_sender(&sender);
 
     let error: anyhow::Error = request_meeting(
@@ -1263,11 +1155,7 @@
         .timestamp_opt(block_info.time.seconds() as i64, 0)
         .unwrap();
 
-<<<<<<< HEAD
-    let sender = chain.create_account("sender");
-=======
     let sender = chain.addr_make("sender");
->>>>>>> 6c1e6521
     app.set_sender(&sender);
 
     let (meeting_start_datetime, meeting_end_datetime) = request_meeting_with_start_time(
@@ -1317,11 +1205,7 @@
         .timestamp_opt(block_info.time.seconds() as i64, 0)
         .unwrap();
 
-<<<<<<< HEAD
-    let sender = chain.create_account("sender");
-=======
     let sender = chain.addr_make("sender");
->>>>>>> 6c1e6521
     app.set_sender(&sender);
 
     let (meeting_start_datetime, meeting_end_datetime) = request_meeting_with_start_time(
@@ -1379,11 +1263,7 @@
         .timestamp_opt(block_info.time.seconds() as i64, 0)
         .unwrap();
 
-<<<<<<< HEAD
-    let sender = chain.create_account("sender");
-=======
     let sender = chain.addr_make("sender");
->>>>>>> 6c1e6521
     app.set_sender(&sender);
 
     let (meeting_start_datetime, meeting_end_datetime) = request_meeting_with_start_time(
