--- conflicted
+++ resolved
@@ -55,9 +55,4 @@
 dotenv = "0.15.0"
 clap = { workspace = true }
 cw-orch = { workspace = true, features = ["daemon"] }
-<<<<<<< HEAD
-abstract-etf = { path = ".", features = ["interface"] }
-cw-plus-interface = { workspace = true }
-=======
-etf-app = { path = ".", features = ["interface"] }
->>>>>>> bad1d54f
+etf-app = { path = ".", features = ["interface"] }