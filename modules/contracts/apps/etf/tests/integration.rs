// #[cfg(test)]
// mod test_utils;

use abstract_core::objects::{price_source::UncheckedPriceSource, AssetEntry};
use abstract_interface::{
    Abstract, AbstractAccount, AbstractInterfaceError, AppDeployer, DeployStrategy, ProxyExecFns,
    ProxyQueryFns,
};
use abstract_sdk::core as abstract_core;
use cosmwasm_std::{coin, Addr, Decimal, Empty};
use cw20::msg::Cw20ExecuteMsgFns;
use cw20_base::msg::QueryMsgFns;
use cw_asset::{AssetInfo, AssetUnchecked};
use cw_orch::prelude::*;
use cw_plus_interface::cw20_base::Cw20Base as AbstractCw20Base;
use etf_app::{
    contract::interface::Etf,
    msg::{Cw20HookMsg, EtfExecuteMsgFns, EtfQueryMsgFns},
    ETF_APP_ID,
};
use semver::Version;
use speculoos::prelude::*;
use wyndex_bundle::*;

type AResult = anyhow::Result<()>;

const ETF_MANAGER: &str = "etf_manager";
const ETF_TOKEN: &str = "etf_token";

pub struct EtfEnv<Chain: CwEnv> {
    pub account: AbstractAccount<Chain>,
    pub etf: Etf<Chain>,
    pub share_token: AbstractCw20Base<Chain>,
    pub wyndex: WynDex,
    pub abstract_core: Abstract<Chain>,
}

fn create_etf(mock: MockBech32) -> Result<EtfEnv<MockBech32>, AbstractInterfaceError> {
    let version: Version = env!("CARGO_PKG_VERSION").parse().unwrap();
    // Deploy abstract
    let abstract_ = Abstract::deploy_on(mock.clone(), mock.sender.to_string())?;
    // create first AbstractAccount
    abstract_.account_factory.create_default_account(
        abstract_core::objects::gov_type::GovernanceDetails::Monarchy {
            monarch: mock.sender.to_string(),
        },
    )?;

    // Deploy mock dex
    let wyndex = WynDex::deploy_on(mock.clone(), Empty {})?;

    let etf = Etf::new(ETF_APP_ID, mock.clone());
    etf.deploy(version, DeployStrategy::Try)?;

    let etf_token = AbstractCw20Base::new(ETF_TOKEN, mock.clone());
    // upload the etf token code
    let etf_token_code_id = etf_token.upload()?.uploaded_code_id()?;

    // Create an AbstractAccount that we will turn into a etf
    let account = abstract_.account_factory.create_default_account(
        abstract_core::objects::gov_type::GovernanceDetails::Monarchy {
            monarch: mock.sender.to_string(),
        },
    )?;

    // install etf
    account.install_app(
        &etf,
        &etf_app::msg::EtfInstantiateMsg {
            fee: Decimal::percent(5),
<<<<<<< HEAD
            manager_addr: mock.create_account(ETF_MANAGER).into(),
=======
            manager_addr: mock.addr_make(ETF_MANAGER).into(),
>>>>>>> 6c1e6521
            token_code_id: etf_token_code_id,
            token_name: Some("Test ETF Shares".into()),
            token_symbol: Some("TETF".into()),
        },
        None,
    )?;

    // set the etf token address
    let etf_config = etf.state()?;
    etf_token.set_address(&Addr::unchecked(etf_config.share_token_address));

    Ok(EtfEnv {
        account,
        etf,
        share_token: etf_token,
        abstract_core: abstract_,
        wyndex,
    })
}

#[test]
fn proper_initialization() -> AResult {
    // create testing environment
    let mock = MockBech32::new("mock");
    let owner = mock.sender();

    // create a etf
    let etf_env = crate::create_etf(mock.clone())?;
    let WynDex { usd_token, .. } = etf_env.wyndex;
    let etf = etf_env.etf;
    let etf_token = etf_env.share_token;
    let etf_addr = etf.addr_str()?;
    let proxy = &etf_env.account.proxy;
    let manager = &etf_env.account.manager;

    // Set usd as base asset
    proxy.call_as(&manager.address()?).update_assets(
        vec![(AssetEntry::new("usd"), UncheckedPriceSource::None)],
        vec![],
    )?;
    let base_asset = proxy.base_asset()?;
    assert_that!(base_asset.base_asset).is_equal_to(AssetInfo::native("usd"));

    // check config setup
    let state = etf.state()?;
    assert_that!(state.share_token_address).is_equal_to(etf_token.address()?);

    // give user some funds
    mock.set_balances(&[(&owner, &[coin(1_000u128, usd_token.to_string())])])?;

    etf.deposit(
        AssetUnchecked::new(AssetInfo::native("usd".to_string()), 1000u128),
        &[coin(1_000u128, USD)],
    )?;

    // check that the etf token is minted
    let etf_token_balance = etf_token.balance(owner.to_string())?.balance;
    assert_that!(etf_token_balance.u128()).is_equal_to(1000u128);

    // the proxy contract received the funds
    let balances = mock.query_all_balances(&proxy.address()?)?;
    assert_that!(balances).is_equal_to(vec![coin(1_000u128, usd_token.to_string())]);

    // withdraw from the etf
    etf_token.call_as(&owner).send(
        500u128.into(),
        etf_addr.clone(),
        cosmwasm_std::to_json_binary(&Cw20HookMsg::Claim {})?,
    )?;

    // check that the etf token decreased
    let etf_token_balance = etf_token.balance(owner.to_string())?.balance;
    assert_that!(etf_token_balance.u128()).is_equal_to(500u128);

    // check that the proxy USD balance decreased (by 500 - fee (5%) = 475)))
    let balances = mock.query_all_balances(&proxy.address()?)?;
    assert_that!(balances).is_equal_to(vec![coin(525u128, usd_token.to_string())]);

    // and the owner USD balance increased (by 500 - fee (5%) = 475)
    let balances = mock.query_all_balances(&owner)?;
    assert_that!(balances).is_equal_to(vec![coin(475u128, usd_token.to_string())]);
    Ok(())
}<|MERGE_RESOLUTION|>--- conflicted
+++ resolved
@@ -68,11 +68,7 @@
         &etf,
         &etf_app::msg::EtfInstantiateMsg {
             fee: Decimal::percent(5),
-<<<<<<< HEAD
-            manager_addr: mock.create_account(ETF_MANAGER).into(),
-=======
             manager_addr: mock.addr_make(ETF_MANAGER).into(),
->>>>>>> 6c1e6521
             token_code_id: etf_token_code_id,
             token_name: Some("Test ETF Shares".into()),
             token_symbol: Some("TETF".into()),
