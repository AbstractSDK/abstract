use abstract_adapter::abstract_interface::{
<<<<<<< HEAD
    AdapterDeployer, DeployStrategy, VCExecFns, VersionControl,
=======
    AdapterDeployer, AnsHost, DeployStrategy, Registry, RegistryExecFns,
>>>>>>> 7f11b2fa
};
use abstract_adapter::std::{
    adapter,
    objects::module::{Module, ModuleInfo, ModuleVersion},
<<<<<<< HEAD
    VERSION_CONTROL,
=======
    ANS_HOST, REGISTRY,
>>>>>>> 7f11b2fa
};
use abstract_cw_staking::{interface::CwStakingAdapter, CW_STAKING_ADAPTER_ID};
use cosmwasm_std::{Addr, Empty};
use cw_orch::{daemon::DaemonBuilder, prelude::*};

const CONTRACT_VERSION: &str = env!("CARGO_PKG_VERSION");

fn deploy_cw_staking(
    network: ChainInfo,
    prev_version: Option<String>,
    code_id: Option<u64>,
) -> anyhow::Result<()> {
    let rt = tokio::runtime::Runtime::new().unwrap();
    let chain = DaemonBuilder::new(network).handle(rt.handle()).build()?;

    let registry = Registry::new(REGISTRY, chain.clone());
    // TODO: it's known address
    registry.set_address(&Addr::unchecked(
        std::env::var("REGISTRY").expect("REGISTRY not set"),
    ));

    if let Some(prev_version) = prev_version {
        let Module { info, reference } = registry.module(ModuleInfo::from_id(
            CW_STAKING_ADAPTER_ID,
            ModuleVersion::from(prev_version),
        )?)?;

        let new_info = ModuleInfo {
            version: ModuleVersion::from(CONTRACT_VERSION),
            ..info
        };
        registry.propose_modules(vec![(new_info, reference)])?;
    } else if let Some(code_id) = code_id {
        let mut cw_staking = CwStakingAdapter::new(CW_STAKING_ADAPTER_ID, chain);
        cw_staking.set_code_id(code_id);
        let init_msg = adapter::InstantiateMsg {
            module: Empty {},
<<<<<<< HEAD
            base: adapter::BaseInstantiateMsg {},
=======
            base: adapter::BaseInstantiateMsg {
                ans_host_address: ans_host.address()?.into(),
                registry_address: registry.address()?.into(),
            },
>>>>>>> 7f11b2fa
        };
        cw_staking
            .as_instance_mut()
            .instantiate(&init_msg, None, &[])?;

        registry.register_adapters(vec![(
            cw_staking.as_instance_mut(),
            CONTRACT_VERSION.to_string(),
        )])?;
    } else {
        log::info!("Uploading Cw staking");
        // Upload and deploy with the version
        let cw_staking = CwStakingAdapter::new(CW_STAKING_ADAPTER_ID, chain);

        cw_staking.deploy(CONTRACT_VERSION.parse()?, Empty {}, DeployStrategy::Try)?;
    }

    Ok(())
}

use clap::Parser;

#[derive(Parser, Default, Debug)]
#[command(author, version, about, long_about = None)]
struct Arguments {
    /// Use a previously deployed version instead of uploading the new one
    #[arg(short, long)]
    prev_version: Option<String>,
    #[arg(short, long)]
    network_id: String,
    #[arg(short, long)]
    code_id: Option<u64>,
}

fn main() -> anyhow::Result<()> {
    dotenv().ok();
    env_logger::init();

    use dotenv::dotenv;

    let Arguments {
        network_id,
        prev_version,
        code_id,
    } = Arguments::parse();

    let network = cw_orch::prelude::networks::parse_network(&network_id).unwrap();

    deploy_cw_staking(network, prev_version, code_id)
}<|MERGE_RESOLUTION|>--- conflicted
+++ resolved
@@ -1,18 +1,10 @@
 use abstract_adapter::abstract_interface::{
-<<<<<<< HEAD
-    AdapterDeployer, DeployStrategy, VCExecFns, VersionControl,
-=======
     AdapterDeployer, AnsHost, DeployStrategy, Registry, RegistryExecFns,
->>>>>>> 7f11b2fa
 };
 use abstract_adapter::std::{
     adapter,
     objects::module::{Module, ModuleInfo, ModuleVersion},
-<<<<<<< HEAD
-    VERSION_CONTROL,
-=======
     ANS_HOST, REGISTRY,
->>>>>>> 7f11b2fa
 };
 use abstract_cw_staking::{interface::CwStakingAdapter, CW_STAKING_ADAPTER_ID};
 use cosmwasm_std::{Addr, Empty};
@@ -50,14 +42,7 @@
         cw_staking.set_code_id(code_id);
         let init_msg = adapter::InstantiateMsg {
             module: Empty {},
-<<<<<<< HEAD
             base: adapter::BaseInstantiateMsg {},
-=======
-            base: adapter::BaseInstantiateMsg {
-                ans_host_address: ans_host.address()?.into(),
-                registry_address: registry.address()?.into(),
-            },
->>>>>>> 7f11b2fa
         };
         cw_staking
             .as_instance_mut()
