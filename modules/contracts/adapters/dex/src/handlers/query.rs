--- conflicted
+++ resolved
@@ -45,17 +45,6 @@
             message,
             addr_as_sender,
         } => {
-<<<<<<< HEAD
-            if let DexExecuteMsg::AnsAction { dex, action } = message {
-                let ans = module.name_service(deps);
-                let whole_dex_action = WholeDexAction(dex.clone(), action);
-                message = DexExecuteMsg::RawAction {
-                    dex,
-                    action: ans.query(&whole_dex_action)?,
-                }
-            }
-=======
->>>>>>> 9b1fb1d1
             match message {
                 DexExecuteMsg::Action { dex, action } => {
                     let (local_dex_name, is_over_ibc) = is_over_ibc(&env, &dex)?;
