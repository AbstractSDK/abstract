use crate::handlers::execute::exchange_resolver::is_over_ibc;

use crate::contract::{DexAdapter, DexResult};
use crate::exchanges::exchange_resolver;
use crate::msg::{DexAction, DexExecuteMsg, DexName, IBC_DEX_ID};
use crate::state::SWAP_FEE;
use abstract_core::objects::account::AccountTrace;
use abstract_core::objects::chain_name::ChainName;
use abstract_dex_adapter_traits::DexError;

use abstract_core::ibc_client::CallbackInfo;
use abstract_core::objects::ans_host::AnsHost;
use abstract_core::objects::{AccountId, AnsAsset};
use abstract_sdk::{features::AbstractNameService, Execution};
use abstract_sdk::{AccountVerification, IbcInterface, Resolve};
use cosmwasm_std::{to_binary, Coin, Deps, DepsMut, Env, MessageInfo, Response, StdError};

const ACTION_RETRIES: u8 = 3;

pub fn execute_handler(
    deps: DepsMut,
    env: Env,
    info: MessageInfo,
    adapter: DexAdapter,
    msg: DexExecuteMsg,
) -> DexResult {
    match msg {
        DexExecuteMsg::Action {
            dex: dex_name,
            action,
        } => {
            let (local_dex_name, is_over_ibc) = is_over_ibc(env.clone(), &dex_name)?;
            // if exchange is on an app-chain, execute the action on the app-chain
            if is_over_ibc {
                handle_ibc_request(&deps, info, &adapter, local_dex_name, &action)
            } else {
                // the action can be executed on the local chain
                handle_local_request(deps, env, info, adapter, action, local_dex_name)
            }
        }
        DexExecuteMsg::UpdateFee {
            swap_fee,
            recipient_account: recipient_account_id,
        } => {
            // only previous OS can change the owner
            adapter
                .account_registry(deps.as_ref())
                .assert_proxy(&info.sender)?;
            if let Some(swap_fee) = swap_fee {
                let mut fee = SWAP_FEE.load(deps.storage)?;
                fee.set_share(swap_fee)?;
                SWAP_FEE.save(deps.storage, &fee)?;
            }

            if let Some(account_id) = recipient_account_id {
                let mut fee = SWAP_FEE.load(deps.storage)?;
                let recipient = adapter
                    .account_registry(deps.as_ref())
                    .proxy_address(&AccountId::new(account_id, AccountTrace::Local)?)?;
                fee.set_recipient(deps.api, recipient)?;
                SWAP_FEE.save(deps.storage, &fee)?;
            }
            Ok(Response::default())
        }
    }
}

/// Handle an adapter request that can be executed on the local chain
fn handle_local_request(
    deps: DepsMut,
    _env: Env,
    _info: MessageInfo,
    adapter: DexAdapter,
    action: DexAction,
    exchange: String,
) -> DexResult {
    let exchange = exchange_resolver::resolve_exchange(&exchange)?;
    let (msgs, _) =
        crate::adapter::DexAdapter::resolve_dex_action(&adapter, deps.as_ref(), action, exchange)?;
    let proxy_msg = adapter
        .executor(deps.as_ref())
        .execute(msgs.into_iter().map(Into::into).collect())?;
    Ok(Response::new().add_message(proxy_msg))
}

/// Handle an adapter request that can be executed on an IBC chain
/// TODO, this doesn't work as is, would have to change this for working with IBC hooks
fn handle_ibc_request(
    deps: &DepsMut,
    info: MessageInfo,
    adapter: &DexAdapter,
    dex_name: DexName,
    action: &DexAction,
) -> DexResult {
    let host_chain = ChainName::from(dex_name);

    let ans = adapter.name_service(deps.as_ref());
    let ibc_client = adapter.ibc_client(deps.as_ref());
    // get the to-be-sent assets from the action
    let coins = resolve_assets_to_transfer(deps.as_ref(), action, ans.host())?;
    // construct the ics20 call(s)
    let ics20_transfer_msg = ibc_client.ics20_transfer(host_chain.to_string(), coins)?;
    // construct the action to be called on the host
    let action = abstract_sdk::core::ibc_host::HostAction::App {
        msg: to_binary(&action)?,
    };
    let maybe_contract_info = deps.querier.query_wasm_contract_info(info.sender.clone());
    let callback = if maybe_contract_info.is_err() {
        None
    } else {
        Some(CallbackInfo {
            id: IBC_DEX_ID.to_string(),
            receiver: info.sender.into_string(),
        })
    };
<<<<<<< HEAD
    let ibc_action_msg = ibc_client.host_action(host_chain, action, callback)?;
=======
    let ibc_action_msg =
        ibc_client.host_action(host_chain.to_string(), action, callback, ACTION_RETRIES)?;
>>>>>>> bea13fb9

    // call both messages on the proxy
    Ok(Response::new().add_messages(vec![ics20_transfer_msg, ibc_action_msg]))
}

pub(crate) fn resolve_assets_to_transfer(
    deps: Deps,
    dex_action: &DexAction,
    ans_host: &AnsHost,
) -> DexResult<Vec<Coin>> {
    // resolve asset to native asset
    let offer_to_coin = |offer: &AnsAsset| {
        offer
            .resolve(&deps.querier, ans_host)?
            .try_into()
            .map_err(DexError::from)
    };

    match dex_action {
        DexAction::ProvideLiquidity { assets, .. } => {
            let coins: Result<Vec<Coin>, _> = assets.iter().map(offer_to_coin).collect();
            coins
        }
        DexAction::ProvideLiquiditySymmetric { .. } => Err(DexError::Std(StdError::generic_err(
            "Cross-chain symmetric provide liquidity not supported.",
        ))),
        DexAction::WithdrawLiquidity { lp_token, amount } => Ok(vec![offer_to_coin(&AnsAsset {
            name: lp_token.to_owned(),
            amount: amount.to_owned(),
        })?]),
        DexAction::Swap { offer_asset, .. } => Ok(vec![offer_to_coin(offer_asset)?]),
        DexAction::CustomSwap { offer_assets, .. } => {
            let coins: Result<Vec<Coin>, _> = offer_assets.iter().map(offer_to_coin).collect();
            coins
        }
    }
    .map_err(Into::into)
}<|MERGE_RESOLUTION|>--- conflicted
+++ resolved
@@ -2,20 +2,19 @@
 
 use crate::contract::{DexAdapter, DexResult};
 use crate::exchanges::exchange_resolver;
-use crate::msg::{DexAction, DexExecuteMsg, DexName, IBC_DEX_ID};
+use crate::msg::{DexAction, DexExecuteMsg, DexName};
 use crate::state::SWAP_FEE;
 use abstract_core::objects::account::AccountTrace;
 use abstract_core::objects::chain_name::ChainName;
 use abstract_dex_adapter_traits::DexError;
 
-use abstract_core::ibc_client::CallbackInfo;
+use abstract_core::ibc_client::CallbackRequest;
 use abstract_core::objects::ans_host::AnsHost;
 use abstract_core::objects::{AccountId, AnsAsset};
+use abstract_dex_adapter_traits::msg::IBC_DEX_PROVIDER_ID;
 use abstract_sdk::{features::AbstractNameService, Execution};
 use abstract_sdk::{AccountVerification, IbcInterface, Resolve};
 use cosmwasm_std::{to_binary, Coin, Deps, DepsMut, Env, MessageInfo, Response, StdError};
-
-const ACTION_RETRIES: u8 = 3;
 
 pub fn execute_handler(
     deps: DepsMut,
@@ -99,7 +98,7 @@
     // get the to-be-sent assets from the action
     let coins = resolve_assets_to_transfer(deps.as_ref(), action, ans.host())?;
     // construct the ics20 call(s)
-    let ics20_transfer_msg = ibc_client.ics20_transfer(host_chain.to_string(), coins)?;
+    let ics20_transfer_msg = ibc_client.ics20_transfer(host_chain.clone(), coins)?;
     // construct the action to be called on the host
     let action = abstract_sdk::core::ibc_host::HostAction::App {
         msg: to_binary(&action)?,
@@ -108,17 +107,12 @@
     let callback = if maybe_contract_info.is_err() {
         None
     } else {
-        Some(CallbackInfo {
-            id: IBC_DEX_ID.to_string(),
+        Some(CallbackRequest {
+            msg: IBC_DEX_PROVIDER_ID.as_bytes().into(),
             receiver: info.sender.into_string(),
         })
     };
-<<<<<<< HEAD
     let ibc_action_msg = ibc_client.host_action(host_chain, action, callback)?;
-=======
-    let ibc_action_msg =
-        ibc_client.host_action(host_chain.to_string(), action, callback, ACTION_RETRIES)?;
->>>>>>> bea13fb9
 
     // call both messages on the proxy
     Ok(Response::new().add_messages(vec![ics20_transfer_msg, ibc_action_msg]))
