--- conflicted
+++ resolved
@@ -4,11 +4,7 @@
 resolver = "2"
 
 [workspace.package]
-<<<<<<< HEAD
-version = "0.20.0-rc.1"
-=======
 version = "0.20.0"
->>>>>>> c8002b5a
 authors = [
   "CyberHoward <cyberhoward@protonmail.com>",
   "Riada <riada@abstract.money>",
@@ -52,21 +48,6 @@
 
 ## crates in order of publishing ## see docs/Publishing.md
 
-<<<<<<< HEAD
-abstract-interface = { version = "0.20.0-rc.1" }
-abstract-adapter = { version = "0.20.0-rc.1" }
-abstract-app = { version = "0.20.0-rc.1" }
-abstract-sdk = { version = "0.20.0-rc.1" }
-abstract-testing = { version = "0.20.0-rc.1" }
-abstract-core = { version = "0.20.0-rc.1" }
-abstract-macros = { version = "0.20.0-rc.1" }
-abstract-ica = { version = "0.20.0-rc.1" }
-abstract-client = { version = "0.20.0-rc.1" }
-
-abstract-adapter-utils = { version = "0.20.0-rc.1" }
-abstract-dex-standard = { version = "0.20.0-rc.1" }
-abstract-staking-standard = { version = "0.20.0-rc.1" }
-=======
 abstract-interface = { version = "0.20.0" }
 abstract-adapter = { version = "0.20.0" }
 abstract-app = { version = "0.20.0" }
@@ -80,7 +61,6 @@
 abstract-adapter-utils = { version = "0.20.0" }
 abstract-dex-standard = { version = "0.20.0" }
 abstract-staking-standard = { version = "0.20.0" }
->>>>>>> c8002b5a
 
 # Integrations
 abstract-wyndex-adapter = { path = "../integrations/wyndex-adapter", default-features = false }
