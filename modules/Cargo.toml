--- conflicted
+++ resolved
@@ -46,12 +46,7 @@
 clap = { version = "4.0.32", features = ["derive"] }
 semver = "1.0"
 cw-semver = { version = "1.0" }
-<<<<<<< HEAD
-cw-orch = { version = "0.15.0" }
-
-=======
 cw-orch = { version = "0.16.0" }
->>>>>>> 727dec00
 tokio = { version = "1.4", features = ["full"] }
 
 ## crates in order of publishing ## see docs/Publishing.md
@@ -100,6 +95,9 @@
 abstract-dex-adapter-traits = { path = "../framework/packages/dex" }
 abstract-staking-adapter-traits = { path = "../framework/packages/staking" }
 
+## For interchain needs
+cw-multi-test = { git = "ssh://git@github.com/AbstractSDK/cw-multi-test", branch = "update/add-ibc-support" }
+
 # Backup release profile, will result in warnings during optimization
 [profile.release]
 rpath = false
