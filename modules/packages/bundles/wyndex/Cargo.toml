[package]
name = "wyndex-bundle"
version = { workspace = true }
edition = "2021"

# See more keys and their definitions at https://doc.rust-lang.org/cargo/reference/manifest.html
[features]


[dependencies]
wyndex-multi-hop = { git = "https://github.com/cosmorama/wynddex.git", rev = "v1.1.2" }
wyndex-factory = { git = "https://github.com/cosmorama/wynddex.git", rev = "v1.1.2" }
wyndex-pair = { git = "https://github.com/cosmorama/wynddex.git", rev = "v1.1.2" }
wyndex-stake = { git = "https://github.com/cosmorama/wynddex.git", rev = "v1.1.2" }
wyndex = { git = "https://github.com/cosmorama/wynddex.git", rev = "v1.1.2" }

abstract-core = { workspace = true }
abstract-interface = { workspace = true, features = ["integration"] }

cw20-base = { workspace = true, features = ["interface"] }
cw20 = { workspace = true, features = ["interface"] }
cw-orch = { workspace = true }
cosmwasm-std = { workspace = true }
cosmwasm-schema = { workspace = true }
cw-asset = { workspace = true }
anyhow = { workspace = true }
cw-controllers = "1.0.1"
<<<<<<< HEAD
cw-multi-test = { workspace = true }
cw-plus-interface = { workspace = true }
=======
# TODO: remove when we update cw-orch to 0.17
[dependencies.cw-multi-test]
version = "0.16.5"
features = ["stargate", "cosmwasm_1_3"]
package = "abstract-cw-multi-test"
>>>>>>> bad1d54f
<|MERGE_RESOLUTION|>--- conflicted
+++ resolved
@@ -25,13 +25,8 @@
 cw-asset = { workspace = true }
 anyhow = { workspace = true }
 cw-controllers = "1.0.1"
-<<<<<<< HEAD
-cw-multi-test = { workspace = true }
-cw-plus-interface = { workspace = true }
-=======
 # TODO: remove when we update cw-orch to 0.17
 [dependencies.cw-multi-test]
 version = "0.16.5"
 features = ["stargate", "cosmwasm_1_3"]
-package = "abstract-cw-multi-test"
->>>>>>> bad1d54f
+package = "abstract-cw-multi-test"