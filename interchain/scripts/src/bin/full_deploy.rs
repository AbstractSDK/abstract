--- conflicted
+++ resolved
@@ -15,12 +15,8 @@
 
 pub const ABSTRACT_VERSION: &str = env!("CARGO_PKG_VERSION");
 
-<<<<<<< HEAD
-fn full_deploy(mut networks: Vec<ChainInfo>) -> anyhow::Result<()> {
-=======
 // Run "cargo run --example download_wasms" in the `abstract-interfaces` package before deploying!
 fn full_deploy(mut networks: Vec<ChainInfoOwned>) -> anyhow::Result<()> {
->>>>>>> ef3d2a10
     let rt = Runtime::new()?;
 
     if networks.is_empty() {
