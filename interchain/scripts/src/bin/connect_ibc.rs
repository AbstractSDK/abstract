use abstract_interface::Abstract;
use cw_orch::daemon::networks::{HARPOON_4, PION_1};
use cw_orch::prelude::*;
use cw_orch::tokio::runtime::Handle;

use cw_orch_interchain::prelude::*;
use cw_orch_polytone::Polytone;
use tokio::runtime::Runtime;

/// Connect IBC between two chains.
/// @TODO update this to take in the networks as arguments.
fn main() -> cw_orch::anyhow::Result<()> {
    dotenv::dotenv()?;
    env_logger::init();

    let chains = vec![
        (PION_1, None),
        (HARPOON_4, None),
        // (OSMOSIS_1, Some(std::env::var("OSMOSIS_MNEMONIC")?)),
    ];
    let runtime = Runtime::new()?;

    let src_chain = &chains[1];
    let dst_chain = &chains[0];

    connect(src_chain.clone(), dst_chain.clone(), runtime.handle())?;

    Ok(())
}

fn get_daemon(
    chain: ChainInfo,
    handle: &Handle,
    mnemonic: Option<String>,
    deployment_id: Option<String>,
) -> cw_orch::anyhow::Result<Daemon> {
    let mut builder = DaemonBuilder::default();
    builder.chain(chain).handle(handle);
    if let Some(mnemonic) = mnemonic {
        builder.mnemonic(mnemonic);
    }
    if let Some(deployment_id) = deployment_id {
        builder.deployment_id(deployment_id);
    }
    Ok(builder.build()?)
}

pub fn get_deployment_id(src_chain: &ChainInfo, dst_chain: &ChainInfo) -> String {
    format!("{}-->{}", src_chain.chain_id, dst_chain.chain_id)
}

fn connect(
    (src_chain, src_mnemonic): (ChainInfo, Option<String>),
    (dst_chain, dst_mnemonic): (ChainInfo, Option<String>),
    handle: &Handle,
) -> cw_orch::anyhow::Result<()> {
    let src_daemon = get_daemon(src_chain.clone(), handle, src_mnemonic.clone(), None)?;
    let dst_daemon = get_daemon(dst_chain.clone(), handle, dst_mnemonic, None)?;

    let src_abstract = Abstract::load_from(src_daemon.clone())?;
    let dst_abstract = Abstract::load_from(dst_daemon.clone())?;

    let src_polytone_daemon = get_daemon(
        src_chain.clone(),
        handle,
        src_mnemonic,
        Some(get_deployment_id(&src_chain, &dst_chain)),
    )?;

    let interchain = DaemonInterchainEnv::from_daemons(
        handle,
        vec![src_daemon, dst_daemon],
        &ChannelCreationValidator,
    );
<<<<<<< HEAD
    src_abstract.connect(&dst_abstract, &interchain)?;
=======
    src_abstract.connect_to(&dst_abstract, &interchain)?;
>>>>>>> 0b5f1e0b

    Ok(())
}<|MERGE_RESOLUTION|>--- conflicted
+++ resolved
@@ -72,11 +72,7 @@
         vec![src_daemon, dst_daemon],
         &ChannelCreationValidator,
     );
-<<<<<<< HEAD
-    src_abstract.connect(&dst_abstract, &interchain)?;
-=======
     src_abstract.connect_to(&dst_abstract, &interchain)?;
->>>>>>> 0b5f1e0b
 
     Ok(())
 }