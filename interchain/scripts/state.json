{
    "juno": {
      "juno-1": {
        "code_ids": {
          "abstract:account-factory": 3693,
          "abstract:ans-host": 3691,
          "abstract:manager": 3695,
          "abstract:module-factory": 3694,
          "abstract:proxy": 3696,
          "abstract:version-control": 3692
        },
        "default": {
          "abstract:account-factory": "juno1qtl43hzk7xd9xly9wc4qxnmtjmj0hdtymsnldsl736yh7vnfm3ys7t4a4y",
          "abstract:ans-host": "juno1fzm356dzqmqdcq567a9zphzdc2gefq47fyshzznts3uj8urvqn5qqznqxq",
          "abstract:manager": "juno1urahd88jqjw3cd2zm3jz5p9v0eucrwvunhwjamtlj8j3rjxzx97qg6s48v",
          "abstract:module-factory": "juno1zaecvv2jawsk5et4jcaykxwrmnf86jm0vn4qrquku2mx0m830lmq628nnf",
          "abstract:proxy": "juno1fgzk4elmyllpdar7jqjp8lxdwhkrrqunurw72hcr3w7n3g3aavcs9ujxcy",
          "abstract:version-control": "juno1gjll937mljmfcprttxfmvl7st8e50yg75j45qa9hxcxz86mxzn2szvtqf7"
        }
      },
      "uni-6": {
        "code_ids": {
          "abstract:account-factory": 3713,
          "abstract:ans-host": 3711,
          "abstract:manager": 3715,
          "abstract:module-factory": 3714,
          "abstract:proxy": 3716,
          "abstract:version-control": 3712
        },
        "default": {
          "abstract:account-factory": "juno1czkm9gq96zwwncxusgzruvpuex4wjf4ak7lms6q698938k529q3shmfl90",
          "abstract:ans-host": "juno14w364mu6tp7z4ahgtkxpy8dlavlkqzja0qxp3zw9xk7h9dazfkws78ap8p",
          "abstract:manager": "juno1z4gd9dpl0hagnk99evln2kqchtshxp90x8m0se7juvvs05jku8nsyjkv78",
          "abstract:module-factory": "juno1ry3rkfdre6gs8ke89xh2eg022as5c402cpezjs84lzsz0g84uheseey2ry",
          "abstract:proxy": "juno1esr98tl4hnvu0m0qz92atnqe59q9gf5sajdmkqvdt2ljad98wrys447yxv",
          "abstract:version-control": "juno15gfam399aajeu027q8akmw9khug88p09cakpj52j2e0tpv7eme0q96ge7r"
        }
      }
    },
<<<<<<< HEAD
    "osmosis": {
      "osmo-test-5": {
        "code_ids": {
          "abstract:account-factory": 4583,
          "abstract:ans-host": 4581,
          "abstract:manager": 4585,
          "abstract:module-factory": 4584,
          "abstract:proxy": 4586,
          "abstract:version-control": 4582
        },
        "default": {
          "abstract:account-factory": "osmo1qm9e5c22c9qz53qcgw7tfm0n2sgrlzvvx6zcma4yuuzlwz3w8q9ssevj38",
          "abstract:ans-host": "osmo1htnpc69hvsevruqc4wmyfw6q2uzyd4mg38zrhh6pk2cukqpf8wdsdszxdl",
          "abstract:manager": "osmo1wzj5gfltr8zw7wx8f2rpk47z6ecqhe86jypwa5f4v0ja4rfw3chqs99zm2",
          "abstract:module-factory": "osmo1vhhqqzr5rxvvlqdumqwedtn8taff9gupywrgwkrqwm56w9p9mppqepvqv0",
          "abstract:proxy": "osmo1e4qygl0meldnra59pvrwa0mx55qskrlkuqsldqsah9gxqrt7gyts8vn2k8",
          "abstract:version-control": "osmo1rz2anx3zacprx4zv3uhuwqgsrwwertxhqfwmghf2ghce7ynejzgsag525c"
        }
=======
    "uni-6": {
      "code_ids": {
        "abstract:account-factory": 3713,
        "abstract:ans-host": 3711,
        "abstract:manager": 3715,
        "abstract:module-factory": 3714,
        "abstract:proxy": 3716,
        "abstract:version-control": 3712
      },
      "default": {
        "abstract:account-factory": "juno1czkm9gq96zwwncxusgzruvpuex4wjf4ak7lms6q698938k529q3shmfl90",
        "abstract:ans-host": "juno14w364mu6tp7z4ahgtkxpy8dlavlkqzja0qxp3zw9xk7h9dazfkws78ap8p",
        "abstract:manager": "juno1z4gd9dpl0hagnk99evln2kqchtshxp90x8m0se7juvvs05jku8nsyjkv78",
        "abstract:module-factory": "juno1ry3rkfdre6gs8ke89xh2eg022as5c402cpezjs84lzsz0g84uheseey2ry",
        "abstract:proxy": "juno1esr98tl4hnvu0m0qz92atnqe59q9gf5sajdmkqvdt2ljad98wrys447yxv",
        "abstract:version-control": "juno15gfam399aajeu027q8akmw9khug88p09cakpj52j2e0tpv7eme0q96ge7r"
      }
    }
  },
  "osmosis": {
    "osmosis-1": {
      "code_ids": {
        "abstract:account-factory": 298,
        "abstract:ans-host": 296,
        "abstract:manager": 300,
        "abstract:module-factory": 299,
        "abstract:proxy": 301,
        "abstract:version-control": 297
      },
      "default": {
        "abstract:account-factory": "osmo1clft6l9xdnfl543746hmqzksc9wrdwm24znfkact3xjln5z0v0xq78pg6a",
        "abstract:ans-host": "osmo17ytzaykjflxfrh3cnp7wz5a73q6ylu0de27rje4adgkslsfurxhsrkq9es",
        "abstract:manager": "osmo1n3a07gl57uyynwfa7ekvm7tturx7uxecwrlrd9h0wq450smun0wq7ekz6p",
        "abstract:module-factory": "osmo1n28c9mtw9ehcddpaffewq4sczv4q0y3pfl76ll9v9alxx37rqdyqk89zsv",
        "abstract:proxy": "osmo16a0jnv8dcse7jdqqrp6s3kayvvjhnq7fftv8cxz8m6hk29phajdsmzvrnn",
        "abstract:version-control": "osmo12wgxrzspr655r9zxmfmrzygxvvukdg9xt5xu2sw5zsrrjsvzlpmqp7jrg2"
      }
    },
    "osmo-test-5": {
      "code_ids": {
        "abstract:account-factory": 4583,
        "abstract:ans-host": 4581,
        "abstract:manager": 4585,
        "abstract:module-factory": 4584,
        "abstract:proxy": 4586,
        "abstract:version-control": 4582
      },
      "default": {
        "abstract:account-factory": "osmo1qm9e5c22c9qz53qcgw7tfm0n2sgrlzvvx6zcma4yuuzlwz3w8q9ssevj38",
        "abstract:ans-host": "osmo1htnpc69hvsevruqc4wmyfw6q2uzyd4mg38zrhh6pk2cukqpf8wdsdszxdl",
        "abstract:manager": "osmo1wzj5gfltr8zw7wx8f2rpk47z6ecqhe86jypwa5f4v0ja4rfw3chqs99zm2",
        "abstract:module-factory": "osmo1vhhqqzr5rxvvlqdumqwedtn8taff9gupywrgwkrqwm56w9p9mppqepvqv0",
        "abstract:proxy": "osmo1e4qygl0meldnra59pvrwa0mx55qskrlkuqsldqsah9gxqrt7gyts8vn2k8",
        "abstract:version-control": "osmo1rz2anx3zacprx4zv3uhuwqgsrwwertxhqfwmghf2ghce7ynejzgsag525c"
      }
    }
  },
  "terra2": {
    "phoenix-1": {
      "code_ids": {
        "abstract:account-factory": 1838,
        "abstract:ans-host": 1836,
        "abstract:manager": 1840,
        "abstract:module-factory": 1839,
        "abstract:proxy": 1841,
        "abstract:version-control": 1837
      },
      "default": {
        "abstract:account-factory": "terra1pyszpfhdvp5l9h47lnaetfp0q77fx0820qppqqqcfec7m6pnkpcs877v5q",
        "abstract:ans-host": "terra1mfd6f7qzw8x7vp0rfcc3s0jn5uhlgxt8zlwhad0dnqgdpawqvs9swxfauy",
        "abstract:manager": "terra1nue824v6pzykl3dzqtcmmmfrmjxqtddss4jylwvt2r7vnhthukpsn0psdn",
        "abstract:module-factory": "terra19y3wl603azgznp2gdmkw0y80rqkq2t8qljzf446dkaf37fps0fmqj53hgy",
        "abstract:proxy": "terra1wmt4j3d8ac3ps8g9g5dxkwu28c6k4p5zyflr73t3560hkqwqp4dssrzgpn",
        "abstract:version-control": "terra1hstp8gfjlg2reet90mgada3h8n9jf2d7tnd9r554h0d0q95lgq5q2fhp8v"
>>>>>>> 42b36c28
      }
    },
    "terra2": {
      "phoenix-1": {
        "code_ids": {
          "abstract:account-factory": 1838,
          "abstract:ans-host": 1836,
          "abstract:manager": 1840,
          "abstract:module-factory": 1839,
          "abstract:proxy": 1841,
          "abstract:version-control": 1837
        },
        "default": {
          "abstract:account-factory": "terra1pyszpfhdvp5l9h47lnaetfp0q77fx0820qppqqqcfec7m6pnkpcs877v5q",
          "abstract:ans-host": "terra1mfd6f7qzw8x7vp0rfcc3s0jn5uhlgxt8zlwhad0dnqgdpawqvs9swxfauy",
          "abstract:manager": "terra1nue824v6pzykl3dzqtcmmmfrmjxqtddss4jylwvt2r7vnhthukpsn0psdn",
          "abstract:module-factory": "terra19y3wl603azgznp2gdmkw0y80rqkq2t8qljzf446dkaf37fps0fmqj53hgy",
          "abstract:proxy": "terra1wmt4j3d8ac3ps8g9g5dxkwu28c6k4p5zyflr73t3560hkqwqp4dssrzgpn",
          "abstract:version-control": "terra1hstp8gfjlg2reet90mgada3h8n9jf2d7tnd9r554h0d0q95lgq5q2fhp8v"
        }
      },
      "pisco-1": {
        "code_ids": {
          "abstract:account-factory": 10402,
          "abstract:ans-host": 10400,
          "abstract:manager": 10404,
          "abstract:module-factory": 10403,
          "abstract:proxy": 10405,
          "abstract:version-control": 10401
        },
        "default": {
          "abstract:account-factory": "terra1zknaxcqu0ucz7t7a672muz4jwdqffy863tqc7f67fny8w5k89juqvc70tu",
          "abstract:ans-host": "terra1qdr2en0palgv8j2t72cqwa8yes6trx2mr2numugte0fgs2lhdsws4r75se",
          "abstract:manager": "terra1c33x4kwne29j8wpddc9hd70c4cg99dqtfvak7dxp0yfyuwtz7j8swl2cx4",
          "abstract:module-factory": "terra1x0mvndnudp49l07ckp3s2a24cunr0aqrntnjzdc4w9v0tts6u3nsw2t0dh",
          "abstract:proxy": "terra1d8fdtdmt2e6yd64e747ukgy035t35rdtjqal9g8nseux4w3vxzpswu6tg4",
          "abstract:version-control": "terra1d87wpuvjgqe8a5qytneyd8puc7y2uan6tcr6mwq873trjm8v2pzs7t593t"
        }
      }
    },
    "kujira": {
      "harpoon-4": {
        "code_ids": {
          "abstract:account-factory": 2470,
          "abstract:ans-host": 2468,
          "abstract:cw-staking": 2474,
          "abstract:dca": 2477,
          "abstract:dex": 2475,
          "abstract:etf": 2476,
          "abstract:manager": 2472,
          "abstract:module-factory": 2471,
          "abstract:proxy": 2473,
          "abstract:version-control": 2469
        },
        "default": {
          "abstract:account-factory": "kujira1yyk4vy08rl9gzcseugvj5cznue609a59z90mqy37kktu42dkdjcstvtamq",
          "abstract:ans-host": "kujira1lh5rjqpxzped0m03755dhksgdt43gqxqa5ua583hvcuwz57gc80qlvdmcy",
          "abstract:cw-staking": "kujira1w5hemku24gsj8x47hu5apg8q4533646yg3pyjkhgk9ddl22q3zyqjqdh82",
          "abstract:dex": "kujira19pjk0nnjz3zmlqved9x2lt5hkgutmes0a6uj6fqtfge23dw42fusgmguse",
          "abstract:manager": "kujira15pycld6cw6wuzl5ny349uvuv95ulehwgdqm43xt3s7vwj86nqr6sc7wlkq",
          "abstract:module-factory": "kujira1e0ut55qwzq2pdq0a2gsr6vua38u436dqpxnpxqa5nhxna3smlu6qddmla8",
          "abstract:proxy": "kujira1q060eew952esm98300k09nmp83g06rrwymzwkgq67ky6x302wnyqqu3hpa",
          "abstract:version-control": "kujira1yapmxjmj9fpaqa6vmkq2mlang4jqa8fymzj34erzfkwu90gevl2q66lmnu"
        }
      }
    }
  }<|MERGE_RESOLUTION|>--- conflicted
+++ resolved
@@ -37,26 +37,6 @@
         }
       }
     },
-<<<<<<< HEAD
-    "osmosis": {
-      "osmo-test-5": {
-        "code_ids": {
-          "abstract:account-factory": 4583,
-          "abstract:ans-host": 4581,
-          "abstract:manager": 4585,
-          "abstract:module-factory": 4584,
-          "abstract:proxy": 4586,
-          "abstract:version-control": 4582
-        },
-        "default": {
-          "abstract:account-factory": "osmo1qm9e5c22c9qz53qcgw7tfm0n2sgrlzvvx6zcma4yuuzlwz3w8q9ssevj38",
-          "abstract:ans-host": "osmo1htnpc69hvsevruqc4wmyfw6q2uzyd4mg38zrhh6pk2cukqpf8wdsdszxdl",
-          "abstract:manager": "osmo1wzj5gfltr8zw7wx8f2rpk47z6ecqhe86jypwa5f4v0ja4rfw3chqs99zm2",
-          "abstract:module-factory": "osmo1vhhqqzr5rxvvlqdumqwedtn8taff9gupywrgwkrqwm56w9p9mppqepvqv0",
-          "abstract:proxy": "osmo1e4qygl0meldnra59pvrwa0mx55qskrlkuqsldqsah9gxqrt7gyts8vn2k8",
-          "abstract:version-control": "osmo1rz2anx3zacprx4zv3uhuwqgsrwwertxhqfwmghf2ghce7ynejzgsag525c"
-        }
-=======
     "uni-6": {
       "code_ids": {
         "abstract:account-factory": 3713,
@@ -131,7 +111,6 @@
         "abstract:module-factory": "terra19y3wl603azgznp2gdmkw0y80rqkq2t8qljzf446dkaf37fps0fmqj53hgy",
         "abstract:proxy": "terra1wmt4j3d8ac3ps8g9g5dxkwu28c6k4p5zyflr73t3560hkqwqp4dssrzgpn",
         "abstract:version-control": "terra1hstp8gfjlg2reet90mgada3h8n9jf2d7tnd9r554h0d0q95lgq5q2fhp8v"
->>>>>>> 42b36c28
       }
     },
     "terra2": {
