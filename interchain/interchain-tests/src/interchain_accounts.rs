use abstract_std::objects::{account::AccountTrace, AccountId, TruncatedChainId};
// We need to rewrite this because cosmrs::Msg is not implemented for IBC types
use abstract_interface::{Abstract, AccountDetails, AccountI, AccountQueryFns};
use anyhow::Result as AnyResult;
use cw_orch::{environment::Environment, prelude::*};
use cw_orch_interchain::prelude::*;

pub const TEST_ACCOUNT_NAME: &str = "account-test";
pub const TEST_ACCOUNT_DESCRIPTION: &str = "Description of an account";
pub const TEST_ACCOUNT_LINK: &str = "https://google.com";

pub fn set_env() {
    std::env::set_var("STATE_FILE", "daemon_state.json"); // Set in code for tests
    std::env::set_var("ARTIFACTS_DIR", "../artifacts"); // Set in code for tests
}

pub fn create_test_remote_account<Chain: IbcQueryHandler, IBC: InterchainEnv<Chain>>(
    abstr_origin: &Abstract<Chain>,
    origin_id: &str,
    remote_id: &str,
    interchain: &IBC,
    funds: Vec<Coin>,
) -> AnyResult<(AccountI<Chain>, AccountId)> {
    let origin_name = TruncatedChainId::from_chain_id(origin_id);
    let remote_name = TruncatedChainId::from_chain_id(remote_id);

    // Create a local account for testing
    let account_name = TEST_ACCOUNT_NAME.to_string();
    let description = Some(TEST_ACCOUNT_DESCRIPTION.to_string());
    let link = Some(TEST_ACCOUNT_LINK.to_string());
    let origin_account = AccountI::create(
        abstr_origin,
        AccountDetails {
            name: account_name.clone(),
            description: description.clone(),
            link: link.clone(),
            install_modules: vec![],
            namespace: None,
            account_id: None,
        },
        abstract_std::objects::gov_type::GovernanceDetails::Monarchy {
            monarch: abstr_origin
                .version_control
                .environment()
                .sender_addr()
                .to_string(),
        },
        &funds,
    )?;

    // We need to enable ibc on the account.
    origin_account.set_ibc_status(true)?;

    // Now we send a message to the client saying that we want to create an account on the
    // host chain
    let register_tx = origin_account.register_remote_account(remote_name)?;

    interchain.await_and_check_packets(origin_id, register_tx)?;

    // After this is all ended, we return the account id of the account we just created on the remote chain
    let account_config = origin_account.config()?;
    let remote_account_id = AccountId::new(
        account_config.account_id.seq(),
        AccountTrace::Remote(vec![origin_name]),
    )?;

    Ok((origin_account, remote_account_id))
}

#[cfg(test)]
mod test {
    #![allow(clippy::needless_borrows_for_generic_args)]
    use super::*;
    use crate::{
        setup::{ibc_abstract_setup, mock_test::logger_test_init},
        JUNO, OSMOSIS, STARGAZE,
    };

    use abstract_interface::AccountExecFns;
    use abstract_std::{
        account,
        account::{
            state::AccountInfo, ConfigResponse, ExecuteMsg as ManagerExecuteMsg, InfoResponse,
        },
        ans_host::ExecuteMsgFns as AnsExecuteMsgFns,
        ibc_client::AccountResponse,
        ibc_host::{
            ExecuteMsg as HostExecuteMsg, ExecuteMsgFns, HelperAction, HostAction, InternalAction,
        },
        objects::{gov_type::GovernanceDetails, UncheckedChannelEntry},
        ACCOUNT, IBC_CLIENT, ICS20,
    };

    use anyhow::Result as AnyResult;
    use cosmwasm_std::{coins, to_json_binary, CosmosMsg, IbcTimeout, Uint128, WasmMsg};
    use cw_orch::{environment::Environment, mock::cw_multi_test::AppResponse};

    #[test]
    fn ibc_account_action() -> AnyResult<()> {
        logger_test_init();
        let mock_interchain =
            MockBech32InterchainEnv::new(vec![(JUNO, "juno"), (STARGAZE, "stargaze")]);

        // We just verified all steps pass
        let (abstr_origin, abstr_remote) = ibc_abstract_setup(&mock_interchain, JUNO, STARGAZE)?;

        let remote_name = TruncatedChainId::from_chain_id(STARGAZE);

        let (origin_account, remote_account_id) =
            create_test_remote_account(&abstr_origin, JUNO, STARGAZE, &mock_interchain, vec![])?;

        let new_name = "Funky Crazy Name";
        let new_description = "Funky new account with wonderful capabilities";
        let new_link = "https://abstract.money";

        // The user on origin chain wants to change the account description
        let ibc_action_result = origin_account.execute_on_remote(
            remote_name,
            ManagerExecuteMsg::UpdateInfo {
                name: Some(new_name.to_string()),
                description: Some(new_description.to_string()),
                link: Some(new_link.to_string()),
            },
        )?;

        mock_interchain.await_and_check_packets(JUNO, ibc_action_result)?;

        // We check the account description changed on chain 2
        let remote_abstract_account =
            AccountI::load_from(&abstr_remote, remote_account_id.clone())?;

        let account_info = remote_abstract_account.info()?;

        assert_eq!(account_info.info.name, new_name.to_string());
        assert_eq!(
            account_info.info.description,
            Some(new_description.to_string())
        );
        assert_eq!(account_info.info.link, Some(new_link.to_string()));

        // Verify that remote account has been saved correctly.
        let account_response: AccountResponse =
            abstr_origin
                .ibc
                .client
                .query(&abstract_std::ibc_client::QueryMsg::Account {
                    chain_name: TruncatedChainId::from_chain_id(STARGAZE),
                    account_id: AccountId::new(1, AccountTrace::Local)?,
                })?;

        assert_eq!(
            AccountResponse {
                remote_proxy_addr: Some(remote_abstract_account.address()?.to_string()),
            },
            account_response
        );

        Ok(())
    }

    #[test]
    fn ibc_stargate_action() -> AnyResult<()> {
        logger_test_init();
        let mock_interchain =
            MockBech32InterchainEnv::new(vec![(JUNO, "juno"), (STARGAZE, "stargaze")]);

        // We just verified all steps pass
        let (abstr_origin, abstr_remote) = ibc_abstract_setup(&mock_interchain, JUNO, STARGAZE)?;

        let (origin_account, remote_account_id) =
            create_test_remote_account(&abstr_origin, JUNO, STARGAZE, &mock_interchain, vec![])?;
        let remote_abstract_account =
            AccountI::load_from(&abstr_remote, remote_account_id.clone())?;

        // Do stargate action on proxy to verify it's enabled
        let amount = Coin {
            denom: "ujuno".to_owned(),
            amount: Uint128::new(100),
        };
        mock_interchain
            .get_chain(JUNO)
            .unwrap()
            .add_balance(&origin_account.address()?, vec![amount.clone()])?;
        let interchain_channel = mock_interchain.create_channel(
            JUNO,
            STARGAZE,
            &PortId::transfer(),
            &PortId::transfer(),
            "ics20-1",
            None, // Unordered channel
        )?;

        // The user on origin chain wants to change the account description
<<<<<<< HEAD
        let ibc_transfer_result = origin_account.manager.execute_on_module(
            PROXY,
            &proxy::ExecuteMsg::Execute {
                msgs: vec![cosmwasm_std::CosmosMsg::Ibc(
                    cosmwasm_std::IbcMsg::Transfer {
                        channel_id: interchain_channel
                            .interchain_channel
                            .port_a
                            .channel
=======
        let ibc_transfer_result =
            origin_account.module_action(vec![cosmwasm_std::CosmosMsg::Ibc(
                cosmwasm_std::IbcMsg::Transfer {
                    channel_id: interchain_channel
                        .interchain_channel
                        .port_a
                        .channel
                        .unwrap()
                        .to_string(),
                    to_address: remote_abstract_account.address()?.to_string(),
                    amount,
                    timeout: IbcTimeout::with_timestamp(
                        mock_interchain
                            .get_chain(JUNO)
>>>>>>> 649e3aa6
                            .unwrap()
                            .block_info()
                            .unwrap()
                            .time
                            .plus_days(1),
                    ),
                    memo: None,
                },
            )])?;

        mock_interchain.await_and_check_packets(JUNO, ibc_transfer_result)?;

        let remote_proxy_balance = mock_interchain
            .get_chain(STARGAZE)
            .unwrap()
            .balance(&remote_abstract_account.address()?, None)?;
        assert_eq!(remote_proxy_balance, coins(100, "ibc/channel-0/ujuno"));

        Ok(())
    }

    #[test]
    fn test_multi_hop_account_creation() -> AnyResult<()> {
        logger_test_init();
        let mock_interchain = MockBech32InterchainEnv::new(vec![
            (JUNO, "juno"),
            (STARGAZE, "stargaze"),
            (OSMOSIS, "osmosis"),
        ]);

        // SETUP
        let mut chain1 = mock_interchain.get_chain(JUNO).unwrap();
        let mut chain2 = mock_interchain.get_chain(STARGAZE).unwrap();
        let mut chain3 = mock_interchain.get_chain(OSMOSIS).unwrap();

        chain1.set_sender(Abstract::mock_admin(&chain1));
        chain2.set_sender(Abstract::mock_admin(&chain2));
        chain3.set_sender(Abstract::mock_admin(&chain3));

        // Deploying abstract and the IBC abstract logic
        let abstr_origin = Abstract::deploy_on_mock(chain1.clone())?;
        let abstr_intermediate_remote = Abstract::deploy_on_mock(chain2.clone())?;
        let abstr_host_remote = Abstract::deploy_on_mock(chain3.clone())?;

        // Creating a connection between 2 abstract deployments
        abstr_origin.connect_to(&abstr_intermediate_remote, &mock_interchain)?;
        abstr_intermediate_remote.connect_to(&abstr_host_remote, &mock_interchain)?;
        // END SETUP

        // Create a local account for testing
        let account_name = TEST_ACCOUNT_NAME.to_string();
        let description = Some(TEST_ACCOUNT_DESCRIPTION.to_string());
        let link = Some(TEST_ACCOUNT_LINK.to_string());
        let origin_account: AccountI<MockBech32> = AccountI::create(
            &abstr_origin,
            AccountDetails {
                name: account_name.clone(),
                description: description.clone(),
                link: link.clone(),
                install_modules: vec![],
                namespace: None,
                account_id: None,
            },
            abstract_std::objects::gov_type::GovernanceDetails::Monarchy {
                monarch: abstr_origin
                    .version_control
                    .environment()
                    .sender_addr()
                    .to_string(),
            },
            &[],
        )?;

        // We need to enable ibc on the account.
        origin_account.set_ibc_status(true)?;

        // Now we send a message to the client saying that we want to create an account on the
        // destination chain
        let register_tx =
            origin_account.register_remote_account(TruncatedChainId::from_chain_id(STARGAZE))?;

        mock_interchain.await_and_check_packets(JUNO, register_tx)?;

        // Create account from JUNO on OSMOSIS by going through STARGAZE
        let create_account_remote_tx = origin_account.execute_on_remote(
            TruncatedChainId::from_chain_id(STARGAZE),
            abstract_std::account::ExecuteMsg::IbcAction {
                msg: abstract_std::ibc_client::ExecuteMsg::Register {
                    host_chain: TruncatedChainId::from_chain_id(OSMOSIS),
                    namespace: None,
                    install_modules: vec![],
                },
            },
        )?;

        mock_interchain.await_and_check_packets(JUNO, create_account_remote_tx)?;

        let destination_remote_account_id = AccountId::new(
            origin_account.config()?.account_id.seq(),
            AccountTrace::Remote(vec![
                TruncatedChainId::from_chain_id(JUNO),
                TruncatedChainId::from_chain_id(STARGAZE),
            ]),
        )?;

        let destination_remote_account =
            AccountI::load_from(&abstr_host_remote, destination_remote_account_id.clone())?;

        let manager_config = destination_remote_account.config()?;
        assert_eq!(
            manager_config,
            ConfigResponse {
                account_id: destination_remote_account_id,
                is_suspended: false,
                module_factory_address: abstr_host_remote.module_factory.address()?,
                version_control_address: abstr_host_remote.version_control.address()?,
                whitelisted_addresses: vec![]
            }
        );

        Ok(())
    }

    #[test]
    fn test_create_ibc_account() -> AnyResult<()> {
        logger_test_init();

        let mock_interchain =
            MockBech32InterchainEnv::new(vec![(JUNO, "juno"), (STARGAZE, "stargaze")]);

        // We just verified all steps pass
        let (abstr_origin, abstr_remote) = ibc_abstract_setup(&mock_interchain, JUNO, STARGAZE)?;

        let (origin_account, remote_account_id) =
            create_test_remote_account(&abstr_origin, JUNO, STARGAZE, &mock_interchain, vec![])?;

        // We assert the account was created with the right properties
        let remote_abstract_account =
            AccountI::load_from(&abstr_remote, remote_account_id.clone())?;
        let manager_config = remote_abstract_account.config()?;
        assert_eq!(
            manager_config,
            ConfigResponse {
                account_id: remote_account_id,
                is_suspended: false,
                module_factory_address: abstr_remote.module_factory.address()?,
                version_control_address: abstr_remote.version_control.address()?,
                whitelisted_addresses: vec![]
            }
        );

        let manager_info = remote_abstract_account.info()?;

        let account_name = TEST_ACCOUNT_NAME.to_string();
        let description = Some(TEST_ACCOUNT_DESCRIPTION.to_string());
        let link = Some(TEST_ACCOUNT_LINK.to_string());
        assert_eq!(
            manager_info,
            InfoResponse {
                info: abstract_std::account::state::AccountInfo {
                    name: account_name,
                    description,
                    link
                }
            }
        );
        // We make sure the ibc client is installed on the remote account
        let installed_remote_modules = remote_abstract_account.module_infos(None, None)?;
        assert!(installed_remote_modules
            .module_infos
            .iter()
            .any(|m| m.id == IBC_CLIENT));

        // We try to execute a message from the proxy contract (account creation for instance)
        // ii. Now we test that we can indeed create an account remotely from the interchain account

        let account_name = String::from("Abstract Test Remote Remote account");
<<<<<<< HEAD
        let create_account_remote_tx = origin_account.manager.execute_on_remote_module(
            TruncatedChainId::from_chain_id(STARGAZE),
            PROXY,
            to_json_binary(&abstract_std::proxy::ExecuteMsg::Execute {
                msgs: vec![wasm_execute(
                    abstr_remote.account_factory.address()?,
                    &abstract_std::account_factory::ExecuteMsg::CreateAccount {
                        governance: GovernanceDetails::Monarchy {
                            monarch: abstr_remote.version_control.address()?.to_string(),
                        },
                        name: account_name.clone(),
                        description: None,
                        link: None,
                        account_id: None,
                        namespace: None,
                        install_modules: vec![],
                    },
                    vec![],
                )?
                .into()],
=======
        let account_code_id = abstr_origin.version_control.get_account_code()?;
        let create_account_instantiate_msg = CosmosMsg::Wasm(WasmMsg::Instantiate2 {
            admin: Some(remote_abstract_account.addr_str()?),
            code_id: account_code_id,
            label: "local_account_from_remote WOW".to_string(),
            msg: to_json_binary(&account::InstantiateMsg {
                account_id: None,
                owner: GovernanceDetails::Monarchy {
                    monarch: abstr_remote.version_control.address()?.to_string(),
                },
                namespace: None,
                install_modules: vec![],
                name: account_name.clone(),
                description: None,
                link: None,
                authenticator: None::<Empty>,
>>>>>>> 649e3aa6
            })?,
            funds: vec![],
            salt: b"salty_salt".into(),
        });
        let create_account_remote_tx = origin_account.execute_on_remote(
            TruncatedChainId::from_chain_id(STARGAZE),
            abstract_std::account::ExecuteMsg::ModuleAction {
                msgs: vec![create_account_instantiate_msg],
            },
        )?;

        // The create remote account tx is passed ?
        mock_interchain.await_and_check_packets(JUNO, create_account_remote_tx)?;

        // Can get the account from stargaze.
        let created_account_id = AccountId::new(1, AccountTrace::Local)?;

        let created_abstract_account = AccountI::load_from(&abstr_remote, created_account_id)?;

        let account_info: AccountInfo = created_abstract_account.info()?.info;

        assert_eq!(
            AccountInfo {
                description: None,
                name: account_name,
                link: None,
            },
            account_info.into()
        );

        Ok(())
    }

    #[test]
    fn test_cannot_create_remote_account_when_caller_is_not_host() -> AnyResult<()> {
        let mock_interchain =
            MockBech32InterchainEnv::new(vec![(JUNO, "juno"), (STARGAZE, "stargaze")]);
        let stargaze = mock_interchain.get_chain(STARGAZE)?;

        let (_abstr_origin, abstr_remote) = ibc_abstract_setup(&mock_interchain, JUNO, STARGAZE)?;

        try_create_remote_account(&abstr_remote, &stargaze.addr_make("user")).unwrap_err();

        try_create_remote_account(&abstr_remote, &abstr_remote.ibc.host.address()?)?;

        Ok(())
    }

    fn try_create_remote_account(
        abstr: &Abstract<MockBech32>,
        sender: &Addr,
    ) -> AnyResult<AppResponse> {
        let account_code_id = abstr.version_control.get_account_code()?;
        let chain = abstr.ans_host.environment();
        let account_id = AccountId::new(
            2,
            AccountTrace::Remote(vec![TruncatedChainId::from_chain_id(JUNO)]),
        )?;
        let salt = cosmwasm_std::to_json_binary(&account_id)?;
        let res = chain.call_as(sender).instantiate2(
            account_code_id,
            &account::InstantiateMsg {
                account_id: Some(account_id.clone()),
                owner: GovernanceDetails::Monarchy {
                    monarch: chain.addr_make("user").to_string(),
                },
                name: "name".to_owned(),
                namespace: None,
                install_modules: vec![],
                description: None,
                link: None,
                authenticator: None::<Empty>,
            },
            Some(&account_id.to_string()),
            Some(&sender),
            &[],
            salt,
        )?;
        Ok(res)
    }

    #[test]
    fn test_cannot_call_remote_manager_from_non_host_account() -> AnyResult<()> {
        logger_test_init();
        let mock_interchain =
            MockBech32InterchainEnv::new(vec![(JUNO, "juno"), (STARGAZE, "stargaze")]);

        // We just verified all steps pass
        let (abstr_juno, abstr_stargaze) = ibc_abstract_setup(&mock_interchain, JUNO, STARGAZE)?;

        let (_origin_account, remote_account_id) =
            create_test_remote_account(&abstr_juno, JUNO, STARGAZE, &mock_interchain, vec![])?;

        let remote_account = AccountI::load_from(&abstr_stargaze, remote_account_id)?;

        let new_name = String::from("Funky Crazy Name");
        let new_description = String::from("Funky new account with wonderful capabilities");
        let new_link = String::from("https://abstract.money");

        // Cannot call with sender that is not host.
        let result = remote_account
            .call_as(&mock_interchain.get_chain(STARGAZE)?.sender_addr())
            .update_info(
                Some(new_description.clone()),
                Some(new_link.clone()),
                Some(new_name.clone()),
            );

        assert!(result.is_err());

        // Can call with host.
        let result = remote_account
            .call_as(&abstr_stargaze.ibc.host.address()?)
            .update_info(Some(new_description), Some(new_link), Some(new_name));

        assert!(result.is_ok());

        Ok(())
    }

    #[test]
    fn test_cannot_call_ibc_host_directly_with_remove_chain_proxy() -> AnyResult<()> {
        logger_test_init();
        let mock_interchain =
            MockBech32InterchainEnv::new(vec![(JUNO, "juno"), (STARGAZE, "stargaze")]);

        // We just verified all steps pass
        let (_abstr_origin, abstr_remote) = ibc_abstract_setup(&mock_interchain, JUNO, STARGAZE)?;

        let result = abstr_remote
            .ibc
            .host
            .call_as(&Addr::unchecked("rando"))
            .remove_chain_proxy(TruncatedChainId::from_chain_id(STARGAZE));

        assert!(result.is_err());

        Ok(())
    }

    #[test]
    fn test_cannot_call_ibc_host_directly_with_register_chain_proxy() -> AnyResult<()> {
        logger_test_init();
        let mock_interchain =
            MockBech32InterchainEnv::new(vec![(JUNO, "juno"), (STARGAZE, "stargaze")]);

        // We just verified all steps pass
        let (_abstr_origin, abstr_remote) = ibc_abstract_setup(&mock_interchain, JUNO, STARGAZE)?;

        let result = abstr_remote
            .ibc
            .host
            .call_as(&Addr::unchecked("rando"))
            .register_chain_proxy(TruncatedChainId::from_chain_id(OSMOSIS), ACCOUNT.to_owned());
        assert!(result.is_err());

        Ok(())
    }

    #[test]
    fn test_cannot_call_ibc_host_directly_with_dispatch_action() -> AnyResult<()> {
        logger_test_init();
        let mock_interchain =
            MockBech32InterchainEnv::new(vec![(JUNO, "juno"), (STARGAZE, "stargaze")]);

        // We just verified all steps pass
        let (abstr_origin, abstr_remote) = ibc_abstract_setup(&mock_interchain, JUNO, STARGAZE)?;

        let (origin_account, remote_account_id) =
            create_test_remote_account(&abstr_origin, JUNO, STARGAZE, &mock_interchain, vec![])?;

        let result = abstr_remote.ibc.host.execute(
            &HostExecuteMsg::Execute {
                account_id: remote_account_id,
                account_address: origin_account.address()?.to_string(),
                action: HostAction::Dispatch {
                    account_msgs: vec![ManagerExecuteMsg::UpdateInfo {
                        name: Some("name".to_owned()),
                        description: Some("description".to_owned()),
                        link: Some("link".to_owned()),
                    }],
                },
            },
            &[],
        );

        assert!(result.is_err());

        Ok(())
    }

    #[test]
    fn test_cannot_call_ibc_host_directly_with_internal_action() -> AnyResult<()> {
        logger_test_init();
        let mock_interchain =
            MockBech32InterchainEnv::new(vec![(JUNO, "juno"), (STARGAZE, "stargaze")]);

        // We just verified all steps pass
        let (abstr_origin, abstr_remote) = ibc_abstract_setup(&mock_interchain, JUNO, STARGAZE)?;

        let (origin_account, remote_account_id) =
            create_test_remote_account(&abstr_origin, JUNO, STARGAZE, &mock_interchain, vec![])?;

        let result = abstr_remote.ibc.host.execute(
            &HostExecuteMsg::Execute {
                account_id: remote_account_id,
                account_address: origin_account.address()?.to_string(),
                action: HostAction::Internal(InternalAction::Register {
                    name: "name".to_owned(),
                    description: None,
                    link: None,
                    namespace: None,
                    install_modules: vec![],
                }),
            },
            &[],
        );

        assert!(result.is_err());

        Ok(())
    }

    #[test]
    fn test_cannot_call_ibc_host_directly_with_helper_action() -> AnyResult<()> {
        logger_test_init();
        let mock_interchain =
            MockBech32InterchainEnv::new(vec![(JUNO, "juno"), (STARGAZE, "stargaze")]);

        // We just verified all steps pass
        let (abstr_origin, abstr_remote) = ibc_abstract_setup(&mock_interchain, JUNO, STARGAZE)?;

        let (origin_account, remote_account_id) =
            create_test_remote_account(&abstr_origin, JUNO, STARGAZE, &mock_interchain, vec![])?;

        let result = abstr_remote.ibc.host.execute(
            &HostExecuteMsg::Execute {
                account_id: remote_account_id,
                account_address: origin_account.address()?.to_string(),
                action: HostAction::Helpers(HelperAction::SendAllBack),
            },
            &[],
        );

        assert!(result.is_err());

        Ok(())
    }

    #[test]
    fn test_send_all_back() -> AnyResult<()> {
        logger_test_init();
        let mock_interchain =
            MockBech32InterchainEnv::new(vec![(JUNO, "juno"), (STARGAZE, "stargaze")]);
        let origin_denom = "ujuno";
        let remote_denom: &str = &format!("ibc/channel-0/{}", origin_denom);

        // We just verified all steps pass
        let (abstr_origin, abstr_remote) = ibc_abstract_setup(&mock_interchain, JUNO, STARGAZE)?;

        mock_interchain.get_chain(JUNO)?.set_balance(
            &abstr_origin.version_control.environment().sender_addr(),
            coins(100, origin_denom),
        )?;
        let (origin_account, remote_account_id) = create_test_remote_account(
            &abstr_origin,
            JUNO,
            STARGAZE,
            &mock_interchain,
            coins(10, origin_denom),
        )?;

        //let interchain_channel = create_transfer_channel(JUNO, STARGAZE, &mock_interchain)?;

        let interchain_channel = mock_interchain.create_channel(
            JUNO,
            STARGAZE,
            &PortId::transfer(),
            &PortId::transfer(),
            "ics20-1",
            None, // Unordered channel
        )?;

        abstr_origin.ans_host.update_channels(
            vec![(
                UncheckedChannelEntry {
                    connected_chain: "stargaze".to_string(),
                    protocol: ICS20.to_string(),
                },
                interchain_channel
                    .interchain_channel
                    .get_chain(JUNO)?
                    .channel
                    .unwrap()
                    .to_string(),
            )],
            vec![],
        )?;

        abstr_remote.ans_host.update_channels(
            vec![(
                UncheckedChannelEntry {
                    connected_chain: "juno".to_string(),
                    protocol: ICS20.to_string(),
                },
                interchain_channel
                    .interchain_channel
                    .get_chain(STARGAZE)?
                    .channel
                    .unwrap()
                    .to_string(),
            )],
            vec![],
        )?;

        // Verify origin balance before sending funds.
        let origin_balance = mock_interchain
            .get_chain(JUNO)?
            .query_balance(&origin_account.address()?, origin_denom)?;
        assert_eq!(Uint128::from(10u128), origin_balance);

        // Send funds from juno to stargaze.
        let send_funds_tx = origin_account.execute(
            &abstract_std::account::ExecuteMsg::IbcAction {
                msg: abstract_std::ibc_client::ExecuteMsg::SendFunds {
                    funds: coins(10, origin_denom),
                    host_chain: TruncatedChainId::from_chain_id(STARGAZE),
                    memo: None,
                },
            },
            &[],
        )?;

        mock_interchain.await_and_check_packets(JUNO, send_funds_tx)?;

        // Verify local balance after sending funds.
        let origin_balance = mock_interchain
            .get_chain(JUNO)?
            .query_balance(&origin_account.address()?, origin_denom)?;
        assert!(origin_balance.is_zero());

        let remote_account = AccountI::load_from(&abstr_remote, remote_account_id.clone())?;

        // Check balance on remote chain.
        let remote_balance = mock_interchain
            .get_chain(STARGAZE)?
            .query_balance(&remote_account.address()?, remote_denom)?;
        assert_eq!(Uint128::from(10u128), remote_balance);

        // Send all back.
        let send_funds_back_tx =
            origin_account.send_all_funds_back(TruncatedChainId::from_chain_id(STARGAZE))?;

        mock_interchain.await_and_check_packets(JUNO, send_funds_back_tx)?;

        // Check balance on remote chain.
        let remote_balance = mock_interchain
            .get_chain(STARGAZE)?
            .query_balance(&remote_account.address()?, remote_denom)?;
        assert!(remote_balance.is_zero());

        // Check balance on local chain.
        let origin_balance = mock_interchain
            .get_chain(JUNO)?
            .query_balance(&origin_account.address()?, origin_denom)?;
        assert_eq!(Uint128::from(10u128), origin_balance);

        Ok(())
    }
}<|MERGE_RESOLUTION|>--- conflicted
+++ resolved
@@ -191,19 +191,8 @@
         )?;
 
         // The user on origin chain wants to change the account description
-<<<<<<< HEAD
-        let ibc_transfer_result = origin_account.manager.execute_on_module(
-            PROXY,
-            &proxy::ExecuteMsg::Execute {
-                msgs: vec![cosmwasm_std::CosmosMsg::Ibc(
-                    cosmwasm_std::IbcMsg::Transfer {
-                        channel_id: interchain_channel
-                            .interchain_channel
-                            .port_a
-                            .channel
-=======
-        let ibc_transfer_result =
-            origin_account.module_action(vec![cosmwasm_std::CosmosMsg::Ibc(
+        let ibc_transfer_result = origin_account.manager.execute_msgs(
+            vec![cosmwasm_std::CosmosMsg::Ibc(
                 cosmwasm_std::IbcMsg::Transfer {
                     channel_id: interchain_channel
                         .interchain_channel
@@ -216,7 +205,6 @@
                     timeout: IbcTimeout::with_timestamp(
                         mock_interchain
                             .get_chain(JUNO)
->>>>>>> 649e3aa6
                             .unwrap()
                             .block_info()
                             .unwrap()
@@ -225,7 +213,9 @@
                     ),
                     memo: None,
                 },
-            )])?;
+            )],
+            &[],
+        )?;
 
         mock_interchain.await_and_check_packets(JUNO, ibc_transfer_result)?;
 
@@ -394,28 +384,6 @@
         // ii. Now we test that we can indeed create an account remotely from the interchain account
 
         let account_name = String::from("Abstract Test Remote Remote account");
-<<<<<<< HEAD
-        let create_account_remote_tx = origin_account.manager.execute_on_remote_module(
-            TruncatedChainId::from_chain_id(STARGAZE),
-            PROXY,
-            to_json_binary(&abstract_std::proxy::ExecuteMsg::Execute {
-                msgs: vec![wasm_execute(
-                    abstr_remote.account_factory.address()?,
-                    &abstract_std::account_factory::ExecuteMsg::CreateAccount {
-                        governance: GovernanceDetails::Monarchy {
-                            monarch: abstr_remote.version_control.address()?.to_string(),
-                        },
-                        name: account_name.clone(),
-                        description: None,
-                        link: None,
-                        account_id: None,
-                        namespace: None,
-                        install_modules: vec![],
-                    },
-                    vec![],
-                )?
-                .into()],
-=======
         let account_code_id = abstr_origin.version_control.get_account_code()?;
         let create_account_instantiate_msg = CosmosMsg::Wasm(WasmMsg::Instantiate2 {
             admin: Some(remote_abstract_account.addr_str()?),
@@ -432,7 +400,6 @@
                 description: None,
                 link: None,
                 authenticator: None::<Empty>,
->>>>>>> 649e3aa6
             })?,
             funds: vec![],
             salt: b"salty_salt".into(),
