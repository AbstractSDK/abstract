--- conflicted
+++ resolved
@@ -178,16 +178,9 @@
         let abstr_destination_remote =
             Abstract::deploy_on(chain3.clone(), chain3.sender().to_string())?;
 
-<<<<<<< HEAD
-        // Creating a connection between 2 polytone deployments
-        abstr_origin.connect(&abstr_intermediate_remote, &mock_interchain)?;
-        abstr_intermediate_remote.connect(&abstr_destination_remote, &mock_interchain)?;
-
-=======
         // Creating a connection between 2 abstract deployments
         abstr_origin.connect_to(&abstr_intermediate_remote, &mock_interchain)?;
         abstr_intermediate_remote.connect_to(&abstr_destination_remote, &mock_interchain)?;
->>>>>>> 0b5f1e0b
         // END SETUP
 
         // Create a local account for testing
