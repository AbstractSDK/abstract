--- conflicted
+++ resolved
@@ -1,11 +1,7 @@
 pub use abstract_std::app;
 use abstract_std::{
     ibc::{Callback, IbcResult},
-<<<<<<< HEAD
-    ibc_client,
-=======
     ibc_client::{self, InstalledModuleIdentification},
->>>>>>> 8c84853e
     objects::{chain_name::ChainName, module::ModuleInfo},
     IBC_CLIENT,
 };
