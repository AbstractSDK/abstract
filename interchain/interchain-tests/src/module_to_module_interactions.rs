pub use abstract_std::app;
use abstract_std::{
<<<<<<< HEAD
    ibc::{CallbackInfo, CallbackResult, ModuleIbcMsg},
    ibc_client,
    objects::{chain_name::ChainName, module::ModuleInfo},
=======
    ibc::{Callback, IbcResult},
    ibc_client::{self},
    objects::module::ModuleInfo,
>>>>>>> 7641b5ec
    IBC_CLIENT,
};
use cosmwasm_schema::{cw_serde, QueryResponses};
pub use cosmwasm_std::testing::{mock_dependencies, mock_env, mock_info};
use cosmwasm_std::{
    from_json, to_json_binary, wasm_execute, AllBalanceResponse, Coin, Empty, Response, StdError,
};
use cw_controllers::AdminError;
use cw_storage_plus::Item;

pub type AppTestResult = Result<(), MockError>;

abstract_app::app_msg_types!(MockAppContract, MockExecMsg, MockQueryMsg);

#[cosmwasm_schema::cw_serde]
pub struct MockInitMsg {}

#[cosmwasm_schema::cw_serde]
#[derive(cw_orch::ExecuteFns)]
#[impl_into(ExecuteMsg)]
pub enum MockExecMsg {
    DoSomething {},
    DoSomethingAdmin {},
    DoSomethingIbc {
        remote_chain: ChainName,
        target_module: ModuleInfo,
    },
    QuerySomethingIbc {
        remote_chain: ChainName,
        address: String,
    },
}

#[cosmwasm_schema::cw_serde]
#[derive(cw_orch::QueryFns)]
#[impl_into(QueryMsg)]
#[derive(QueryResponses)]
pub enum MockQueryMsg {
    #[returns(ReceivedIbcCallbackStatus)]
    GetReceivedIbcCallbackStatus {},

    #[returns(ReceivedIbcQueryCallbackStatus)]
    GetReceivedIbcQueryCallbackStatus {},

    #[returns(ReceivedIbcModuleStatus)]
    GetReceivedIbcModuleStatus {},
}

#[cosmwasm_schema::cw_serde]
pub struct ReceivedIbcCallbackStatus {
    pub received: bool,
}

#[cosmwasm_schema::cw_serde]
pub struct ReceivedIbcQueryCallbackStatus {
    pub balance: Vec<Coin>,
}

#[cosmwasm_schema::cw_serde]
pub struct ReceivedIbcModuleStatus {
    pub received: ModuleInfo,
}

#[cosmwasm_schema::cw_serde]
pub struct MockMigrateMsg;

#[cosmwasm_schema::cw_serde]
pub struct MockReceiveMsg;

#[cosmwasm_schema::cw_serde]
pub struct MockSudoMsg;

use abstract_sdk::{AbstractSdkError, ModuleInterface};
use thiserror::Error;

use abstract_app::{AppContract, AppError};

#[derive(Error, Debug, PartialEq)]
pub enum MockError {
    #[error("{0}")]
    Std(#[from] StdError),

    #[error("{0}")]
    DappError(#[from] AppError),

    #[error("{0}")]
    Abstract(#[from] abstract_std::AbstractError),

    #[error("{0}")]
    AbstractSdk(#[from] AbstractSdkError),

    #[error("{0}")]
    Admin(#[from] AdminError),
}

pub type MockAppContract = AppContract<
    // MockModule,
    MockError,
    MockInitMsg,
    MockExecMsg,
    MockQueryMsg,
    MockMigrateMsg,
    MockReceiveMsg,
    MockSudoMsg,
>;

#[cw_serde]
pub struct IbcModuleToModuleMsg {
    ibc_msg: String,
}

// Easy way to see if an ibc-callback was actually received.
pub const IBC_CALLBACK_RECEIVED: Item<bool> = Item::new("ibc_callback_received");
// Easy way to see if an module ibc called was actually received.
pub const MODULE_IBC_RECEIVED: Item<ModuleInfo> = Item::new("module_ibc_received");

// Easy way to see if an ibc-callback was actually received.
pub const IBC_CALLBACK_QUERY_RECEIVED: Item<Vec<Coin>> = Item::new("ibc_callback_query_received");

pub const fn mock_app(id: &'static str, version: &'static str) -> MockAppContract {
    MockAppContract::new(id, version, None)
        .with_instantiate(|deps, _, _, _, _| {
            IBC_CALLBACK_RECEIVED.save(deps.storage, &false)?;
            Ok(Response::new().set_data("mock_init".as_bytes()))
        })
        .with_execute(|deps, _env, _, app, msg| match msg {
            MockExecMsg::DoSomethingIbc {
                remote_chain,
                target_module,
            } => {
                let ibc_client_addr = app.modules(deps.as_ref()).module_address(IBC_CLIENT)?;
                // We send an IBC Client module message
                let msg = wasm_execute(
                    ibc_client_addr,
                    &ibc_client::ExecuteMsg::ModuleIbcAction {
                        host_chain: remote_chain,
                        target_module,
                        msg: to_json_binary(&IbcModuleToModuleMsg {
                            ibc_msg: "module_to_module:msg".to_string(),
                        })
                        .unwrap(),
                        callback: Some(Callback {
                            msg: to_json_binary(&Empty {})?,
                        }),
                    },
                    vec![],
                )?;

                Ok(Response::new().add_message(msg))
            }
            MockExecMsg::QuerySomethingIbc {
                address,
                remote_chain,
            } => {
                let ibc_client_addr = app.modules(deps.as_ref()).module_address(IBC_CLIENT)?;
                // We send an IBC Client module message
                let msg = wasm_execute(
                    ibc_client_addr,
                    &ibc_client::ExecuteMsg::IbcQuery {
                        host_chain: remote_chain,
                        callback: Callback {
                            msg: to_json_binary(&Empty {})?,
                        },
                        queries: vec![cosmwasm_std::QueryRequest::Bank(
                            cosmwasm_std::BankQuery::AllBalances { address },
                        )],
                    },
                    vec![],
                )?;

                Ok(Response::new().add_message(msg))
            }
            _ => Ok(Response::new().set_data("mock_exec".as_bytes())),
        })
        .with_query(|deps, _, _, msg| match msg {
            MockQueryMsg::GetReceivedIbcCallbackStatus {} => {
                to_json_binary(&ReceivedIbcCallbackStatus {
                    received: IBC_CALLBACK_RECEIVED.load(deps.storage)?,
                })
                .map_err(Into::into)
            }
            MockQueryMsg::GetReceivedIbcModuleStatus {} => {
                to_json_binary(&ReceivedIbcModuleStatus {
                    received: MODULE_IBC_RECEIVED.load(deps.storage)?,
                })
                .map_err(Into::into)
            }
            MockQueryMsg::GetReceivedIbcQueryCallbackStatus {} => {
                to_json_binary(&ReceivedIbcQueryCallbackStatus {
                    balance: IBC_CALLBACK_QUERY_RECEIVED.load(deps.storage)?,
                })
                .map_err(Into::into)
            }
        })
        .with_sudo(|_, _, _, _| Ok(Response::new().set_data("mock_sudo".as_bytes())))
        .with_receive(|_, _, _, _, _| Ok(Response::new().set_data("mock_receive".as_bytes())))
        .with_ibc_callback(|deps, _, _, _, _, result| match result {
            IbcResult::Query {
                queries: _,
                results,
            } => {
                let result = results.unwrap()[0].clone();
                let deser: AllBalanceResponse = from_json(result)?;
                IBC_CALLBACK_QUERY_RECEIVED
                    .save(deps.storage, &deser.amount)
                    .unwrap();
                Ok(Response::new().add_attribute("mock_callback_query", "executed"))
            }
            IbcResult::Execute { .. } => {
                IBC_CALLBACK_RECEIVED.save(deps.storage, &true).unwrap();
                Ok(Response::new().add_attribute("mock_callback", "executed"))
            }
            IbcResult::FatalError(_) => todo!(),
        })
        .with_replies(&[(1u64, |_, _, _, msg| {
            Ok(Response::new().set_data(msg.result.unwrap().data.unwrap()))
        })])
        .with_migrate(|_, _, _, _| Ok(Response::new().set_data("mock_migrate".as_bytes())))
        .with_module_ibc(|deps, _, _, src_module_info, _| {
            // We save the module info status
            MODULE_IBC_RECEIVED.save(deps.storage, &src_module_info.module)?;
            Ok(Response::new().add_attribute("mock_module_ibc", "executed"))
        })
}

pub mod origin_app {
    use abstract_testing::addresses::{TEST_MODULE_ID, TEST_VERSION};

    use super::{mock_app, MockAppContract};
    pub const MOCK_APP_ORIGIN: MockAppContract = mock_app(TEST_MODULE_ID, TEST_VERSION);
    abstract_app::cw_orch_interface!(MOCK_APP_ORIGIN, MockAppContract, MockAppOriginI);
}

pub mod remote_app {
    use super::{mock_app, MockAppContract};

    pub const TEST_MODULE_ID_REMOTE: &str = "tester:test-module-id-remote";
    pub const TEST_VERSION_REMOTE: &str = "0.45.7";
    pub const MOCK_APP_REMOTE: MockAppContract =
        mock_app(TEST_MODULE_ID_REMOTE, TEST_VERSION_REMOTE);
    abstract_app::cw_orch_interface!(MOCK_APP_REMOTE, MockAppContract, MockAppRemoteI);
}

#[cfg(test)]
pub mod test {

    fn assert_remote_module_call_status(
        app: &MockAppRemoteI<MockBech32>,
        source_module_expected: Option<ModuleInfo>,
    ) -> AnyResult<()> {
        let source_module = app
            .get_received_ibc_module_status()
            .map(|s| s.received)
            .ok();

        assert_eq!(source_module, source_module_expected);
        Ok(())
    }

    fn assert_callback_status(app: &MockAppOriginI<MockBech32>, status: bool) -> AnyResult<()> {
        let get_received_ibc_callback_status_res: ReceivedIbcCallbackStatus =
            app.get_received_ibc_callback_status()?;

        assert_eq!(
            ReceivedIbcCallbackStatus { received: status },
            get_received_ibc_callback_status_res
        );
        Ok(())
    }

    fn assert_query_callback_status(
        app: &MockAppOriginI<MockBech32>,
        balance: Vec<Coin>,
    ) -> AnyResult<()> {
        let get_received_ibc_query_callback_status_res: ReceivedIbcQueryCallbackStatus =
            app.get_received_ibc_query_callback_status()?;

        assert_eq!(
            ReceivedIbcQueryCallbackStatus { balance },
            get_received_ibc_query_callback_status_res
        );
        Ok(())
    }
    use crate::{
        interchain_accounts::create_test_remote_account,
        module_to_module_interactions::{
            origin_app::interface::MockAppOriginI,
            remote_app::{interface::MockAppRemoteI, TEST_MODULE_ID_REMOTE, TEST_VERSION_REMOTE},
            MockExecMsgFns, MockInitMsg, MockQueryMsgFns, ReceivedIbcCallbackStatus,
            ReceivedIbcQueryCallbackStatus,
        },
        setup::{
            ibc_abstract_setup, ibc_connect_polytone_and_abstract, mock_test::logger_test_init,
        },
        JUNO, STARGAZE,
    };
    use abstract_app::objects::{chain_name::ChainName, module::ModuleInfo};
    use abstract_interface::{
        AppDeployer, DeployStrategy, Manager, ManagerQueryFns, VCExecFns, VCQueryFns,
    };
    use abstract_std::manager::{self, ModuleInstallConfig};
    use abstract_testing::addresses::{TEST_MODULE_ID, TEST_NAMESPACE, TEST_VERSION};
    use anyhow::Result as AnyResult;
    use cosmwasm_std::{coins, to_json_binary};
    use cw_orch::prelude::*;
    use cw_orch_interchain::{prelude::*, types::IbcPacketOutcome};

    #[test]
    fn target_module_must_exist() -> AnyResult<()> {
        logger_test_init();
        let mock_interchain =
            MockBech32InterchainEnv::new(vec![(JUNO, "juno"), (STARGAZE, "stargaze")]);

        // We just verified all steps pass
        let (abstr_origin, _abstr_remote) = ibc_abstract_setup(&mock_interchain, JUNO, STARGAZE)?;
        ibc_connect_polytone_and_abstract(&mock_interchain, STARGAZE, JUNO)?;

        let remote_name = ChainName::from_chain_id(STARGAZE);

        let (origin_account, _remote_account_id) =
            create_test_remote_account(&abstr_origin, JUNO, STARGAZE, &mock_interchain, None)?;

        let app = MockAppOriginI::new(
            TEST_MODULE_ID,
            abstr_origin.version_control.get_chain().clone(),
        );

        abstr_origin.version_control.claim_namespace(
            origin_account.manager.config()?.account_id,
            TEST_NAMESPACE.to_owned(),
        )?;

        app.deploy(TEST_VERSION.parse()?, DeployStrategy::Try)?;

        origin_account.install_app(&app, &MockInitMsg {}, None)?;

        // The user on origin chain wants to change the account description
        let target_module_info =
            ModuleInfo::from_id(TEST_MODULE_ID_REMOTE, TEST_VERSION_REMOTE.into())?;
        let ibc_action_result = app.do_something_ibc(remote_name, target_module_info.clone())?;

        let ibc_result = mock_interchain.wait_ibc(JUNO, ibc_action_result)?;

        let expected_error_outcome = format!(
            "Module {} does not have a stored module reference",
            target_module_info
        );
        match &ibc_result.packets[0].outcome {
            IbcPacketOutcome::Timeout { .. } => {
                panic!("Expected a failed ack not a timeout !")
            }
            IbcPacketOutcome::Success { ack, .. } => assert!(String::from_utf8_lossy(ack)
                .to_string()
                .contains(&expected_error_outcome)),
        }

        Ok(())
    }

    #[test]
    fn target_account_must_have_module_installed() -> AnyResult<()> {
        logger_test_init();
        let mock_interchain =
            MockBech32InterchainEnv::new(vec![(JUNO, "juno"), (STARGAZE, "stargaze")]);

        // We just verified all steps pass
        let (abstr_origin, abstr_remote) = ibc_abstract_setup(&mock_interchain, JUNO, STARGAZE)?;
        ibc_connect_polytone_and_abstract(&mock_interchain, STARGAZE, JUNO)?;

        let remote_name = ChainName::from_chain_id(STARGAZE);

        let (origin_account, _remote_account_id) =
            create_test_remote_account(&abstr_origin, JUNO, STARGAZE, &mock_interchain, None)?;

        let (remote_account, _remote_account_id) =
            create_test_remote_account(&abstr_remote, STARGAZE, JUNO, &mock_interchain, None)?;

        // Install local app
        let app = MockAppOriginI::new(
            TEST_MODULE_ID,
            abstr_origin.version_control.get_chain().clone(),
        );

        abstr_origin
            .version_control
            .claim_namespace(origin_account.id()?, TEST_NAMESPACE.to_owned())?;

        app.deploy(TEST_VERSION.parse()?, DeployStrategy::Try)?;

        origin_account.install_app(&app, &MockInitMsg {}, None)?;

        // Install remote app
        let app_remote = MockAppRemoteI::new(
            TEST_MODULE_ID_REMOTE,
            abstr_remote.version_control.get_chain().clone(),
        );

        abstr_remote
            .version_control
            .claim_namespace(remote_account.id()?, TEST_NAMESPACE.to_owned())?;

        app_remote.deploy(TEST_VERSION_REMOTE.parse()?, DeployStrategy::Try)?;

        // The user on origin chain wants to change the account description
        let target_module_info =
            ModuleInfo::from_id(TEST_MODULE_ID_REMOTE, TEST_VERSION_REMOTE.into())?;
        let ibc_action_result = app.do_something_ibc(remote_name, target_module_info.clone())?;

        let ibc_result = mock_interchain.wait_ibc(JUNO, ibc_action_result)?;

        let expected_error_outcome =
            format!("App {} not installed on Account", target_module_info,);
        match &ibc_result.packets[0].outcome {
            IbcPacketOutcome::Timeout { .. } => {
                panic!("Expected a failed ack not a timeout !")
            }
            IbcPacketOutcome::Success { ack, .. } => assert!(String::from_utf8_lossy(ack)
                .to_string()
                .contains(&expected_error_outcome)),
        }

        Ok(())
    }

    #[test]
    fn works() -> AnyResult<()> {
        logger_test_init();
        let mock_interchain =
            MockBech32InterchainEnv::new(vec![(JUNO, "juno"), (STARGAZE, "stargaze")]);

        // We just verified all steps pass
        let (abstr_origin, abstr_remote) = ibc_abstract_setup(&mock_interchain, JUNO, STARGAZE)?;
        ibc_connect_polytone_and_abstract(&mock_interchain, STARGAZE, JUNO)?;

        let remote_name = ChainName::from_chain_id(STARGAZE);

        let (origin_account, remote_account_id) =
            create_test_remote_account(&abstr_origin, JUNO, STARGAZE, &mock_interchain, None)?;

        let (remote_account, _) =
            create_test_remote_account(&abstr_remote, STARGAZE, JUNO, &mock_interchain, None)?;

        // Install local app
        let app = MockAppOriginI::new(
            TEST_MODULE_ID,
            abstr_origin.version_control.get_chain().clone(),
        );

        abstr_origin
            .version_control
            .claim_namespace(origin_account.id()?, TEST_NAMESPACE.to_owned())?;

        app.deploy(TEST_VERSION.parse()?, DeployStrategy::Try)?;

        origin_account.install_app(&app, &MockInitMsg {}, None)?;

        // Install remote app
        let app_remote = MockAppRemoteI::new(
            TEST_MODULE_ID_REMOTE,
            abstr_remote.version_control.get_chain().clone(),
        );

        abstr_remote
            .version_control
            .claim_namespace(remote_account.id()?, TEST_NAMESPACE.to_owned())?;

        app_remote.deploy(TEST_VERSION_REMOTE.parse()?, DeployStrategy::Try)?;

        let remote_install_response = origin_account.manager.execute_on_remote(
            remote_name.clone(),
            manager::ExecuteMsg::InstallModules {
                modules: vec![ModuleInstallConfig::new(
                    ModuleInfo::from_id_latest(TEST_MODULE_ID_REMOTE)?,
                    Some(to_json_binary(&MockInitMsg {})?),
                )],
            },
        )?;

        mock_interchain.check_ibc(JUNO, remote_install_response)?;

        // We get the object for handling the actual module on the remote account
        let remote_manager = abstr_remote
            .version_control
            .account_base(remote_account_id)?
            .account_base
            .manager;
        let manager = Manager::new(
            "remote-account-manager",
            abstr_remote.version_control.get_chain().clone(),
        );
        manager.set_address(&remote_manager);
        let module_address = manager.module_info(TEST_MODULE_ID_REMOTE)?.unwrap().address;
        let remote_account_app = MockAppRemoteI::new(
            "remote-account-app",
            abstr_remote.version_control.get_chain().clone(),
        );
        remote_account_app.set_address(&module_address);

        // The user on origin chain triggers a module-to-module interaction
        let target_module_info =
            ModuleInfo::from_id(TEST_MODULE_ID_REMOTE, TEST_VERSION_REMOTE.into())?;
        let ibc_action_result = app.do_something_ibc(remote_name, target_module_info.clone())?;

        assert_remote_module_call_status(&remote_account_app, None)?;
        assert_callback_status(&app, false)?;

        mock_interchain.check_ibc(JUNO, ibc_action_result)?;

        assert_remote_module_call_status(
            &remote_account_app,
            Some(ModuleInfo::from_id(TEST_MODULE_ID, TEST_VERSION.into())?),
        )?;
        assert_callback_status(&app, true)?;

        Ok(())
    }

    pub const REMOTE_AMOUNT: u128 = 5674309;
    pub const REMOTE_DENOM: &str = "remote_denom";
    #[test]
    fn queries() -> AnyResult<()> {
        logger_test_init();
        let mock_interchain =
            MockBech32InterchainEnv::new(vec![(JUNO, "juno"), (STARGAZE, "stargaze")]);

        // We just verified all steps pass
        let (abstr_origin, _abstr_remote) = ibc_abstract_setup(&mock_interchain, JUNO, STARGAZE)?;
        ibc_connect_polytone_and_abstract(&mock_interchain, STARGAZE, JUNO)?;

        let remote_name = ChainName::from_chain_id(STARGAZE);
        let remote = mock_interchain.chain(STARGAZE)?;
        let remote_address =
            remote.addr_make_with_balance("remote-test", coins(REMOTE_AMOUNT, REMOTE_DENOM))?;

        let (origin_account, _remote_account_id) =
            create_test_remote_account(&abstr_origin, JUNO, STARGAZE, &mock_interchain, None)?;

        // Install local app
        let app = MockAppOriginI::new(
            TEST_MODULE_ID,
            abstr_origin.version_control.get_chain().clone(),
        );

        abstr_origin
            .version_control
            .claim_namespace(origin_account.id()?, TEST_NAMESPACE.to_owned())?;

        app.deploy(TEST_VERSION.parse()?, DeployStrategy::Try)?;

        origin_account.install_app(&app, &MockInitMsg {}, None)?;

        let query_response = app.query_something_ibc(remote_address.to_string(), remote_name)?;

        assert_query_callback_status(&app, coins(REMOTE_AMOUNT, REMOTE_DENOM)).unwrap_err();
        mock_interchain.check_ibc(JUNO, query_response)?;
        assert_query_callback_status(&app, coins(REMOTE_AMOUNT, REMOTE_DENOM))?;

        Ok(())
    }

    pub mod security {
        use abstract_std::ibc_client::ExecuteMsgFns;

        use crate::module_to_module_interactions::IbcModuleToModuleMsg;

        use super::*;

        #[test]
        fn calling_module_should_match() -> AnyResult<()> {
            logger_test_init();
            let mock_interchain =
                MockBech32InterchainEnv::new(vec![(JUNO, "juno"), (STARGAZE, "stargaze")]);

            // We just verified all steps pass
            let (abstr_origin, abstr_remote) =
                ibc_abstract_setup(&mock_interchain, JUNO, STARGAZE)?;
            ibc_connect_polytone_and_abstract(&mock_interchain, STARGAZE, JUNO)?;

            let remote_name = ChainName::from_chain_id(STARGAZE);

            let (origin_account, remote_account_id) =
                create_test_remote_account(&abstr_origin, JUNO, STARGAZE, &mock_interchain, None)?;

            let (remote_account, _) =
                create_test_remote_account(&abstr_remote, STARGAZE, JUNO, &mock_interchain, None)?;

            // Install local app
            let app = MockAppOriginI::new(
                TEST_MODULE_ID,
                abstr_origin.version_control.get_chain().clone(),
            );

            abstr_origin
                .version_control
                .claim_namespace(origin_account.id()?, TEST_NAMESPACE.to_owned())?;

            app.deploy(TEST_VERSION.parse()?, DeployStrategy::Try)?;

            origin_account.install_app(&app, &MockInitMsg {}, None)?;

            // Install remote app
            let app_remote = MockAppRemoteI::new(
                TEST_MODULE_ID_REMOTE,
                abstr_remote.version_control.get_chain().clone(),
            );

            abstr_remote
                .version_control
                .claim_namespace(remote_account.id()?, TEST_NAMESPACE.to_owned())?;

            app_remote.deploy(TEST_VERSION_REMOTE.parse()?, DeployStrategy::Try)?;

            let remote_install_response = origin_account.manager.execute_on_remote(
                remote_name.clone(),
                manager::ExecuteMsg::InstallModules {
                    modules: vec![ModuleInstallConfig::new(
                        ModuleInfo::from_id_latest(TEST_MODULE_ID_REMOTE)?,
                        Some(to_json_binary(&MockInitMsg {})?),
                    )],
                },
            )?;

            mock_interchain.check_ibc(JUNO, remote_install_response)?;

            // We get the object for handling the actual module on the remote account
            let remote_manager = abstr_remote
                .version_control
                .account_base(remote_account_id)?
                .account_base
                .manager;
            let manager = Manager::new(
                "remote-account-manager",
                abstr_remote.version_control.get_chain().clone(),
            );
            manager.set_address(&remote_manager);
            let module_address = manager.module_info(TEST_MODULE_ID_REMOTE)?.unwrap().address;
            let remote_account_app = MockAppRemoteI::new(
                "remote-account-app",
                abstr_remote.version_control.get_chain().clone(),
            );
            remote_account_app.set_address(&module_address);

            // The user on origin chain triggers a module-to-module interaction
            let target_module_info =
                ModuleInfo::from_id(TEST_MODULE_ID_REMOTE, TEST_VERSION_REMOTE.into())?;

            // The user triggers manually a module-to-module interaction
            abstr_origin
                .ibc
                .client
                .module_ibc_action(
                    remote_name,
                    to_json_binary(&IbcModuleToModuleMsg {
                        ibc_msg: "module_to_module:msg".to_string(),
                    })
                    .unwrap(),
                    target_module_info,
                    None,
                )
                .unwrap_err();

            Ok(())
        }
    }
}<|MERGE_RESOLUTION|>--- conflicted
+++ resolved
@@ -1,14 +1,8 @@
 pub use abstract_std::app;
 use abstract_std::{
-<<<<<<< HEAD
-    ibc::{CallbackInfo, CallbackResult, ModuleIbcMsg},
+    ibc::{Callback, IbcResult},
     ibc_client,
     objects::{chain_name::ChainName, module::ModuleInfo},
-=======
-    ibc::{Callback, IbcResult},
-    ibc_client::{self},
-    objects::module::ModuleInfo,
->>>>>>> 7641b5ec
     IBC_CLIENT,
 };
 use cosmwasm_schema::{cw_serde, QueryResponses};
