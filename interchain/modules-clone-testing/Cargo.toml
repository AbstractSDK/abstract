--- conflicted
+++ resolved
@@ -37,11 +37,7 @@
 abstract-money-market-adapter = { workspace = true, features = [
   "testing",
   "mars",
-<<<<<<< HEAD
-=======
-  "cavern",
   "ghost",
->>>>>>> 94cf80ff
 ] }
 astroport = { version = "3.11.1" }
 kujira = { version = "0.8" }
