--- conflicted
+++ resolved
@@ -1,6 +1,2 @@
-<<<<<<< HEAD
-=======
-mod cavern;
 mod ghost;
->>>>>>> 94cf80ff
 mod mars;