[workspace]
members = ["scripts", "tests"]

# Enable the version 2 feature resolver, which avoids unifying features for targets that are not being built
#
# Critically this prevents dev-dependencies from enabling features even when not building a target that
# uses dev-dependencies, e.g. the library crate. This in turn ensures that we can catch invalid feature
# flag combinations that would otherwise only surface in dependent crates
#
# Reference - https://doc.rust-lang.org/nightly/cargo/reference/features.html#feature-resolver-version-2
# See - https://github.com/apache/arrow-rs/pull/1822/files
resolver = "2"

[workspace.package]
version = "0.20.0"
authors = [
  "CyberHoward <cyberhoward@protonmail.com>",
  "Riada <riada@abstract.money>",
  "Abstract Money <contact@abstract.money>",
]
edition = "2021"
homepage = "https://abstract.money"
documentation = "https://docs.abstract.money/"
repository = "https://github.com/AbstractSDK/abstract"
license = "GPL-3.0-or-later"
keywords = ["cosmos", "cosmwasm", "framework"]

[workspace.dependencies]
cosmwasm-std = { version = "1.2" }
cosmwasm-schema = { version = "1.2" }
cw-controllers = { version = "1.0" }
cw-utils = { version = "1.0" }
cw-storage-plus = "~1.1"
cw2 = { git = "https://github.com/AbstractSDK/cw-plus.git", tag = "v1.2.1" }
cw20 = { git = "https://github.com/AbstractSDK/cw-plus.git", tag = "v1.2.1" }
cw20-base = { git = "https://github.com/AbstractSDK/cw-plus.git", tag = "v1.2.1", features = [
  "library",
] }

cw-asset = { version = "3.0" }
cw-ownable = { version = "0.5" }
cw-address-like = { version = "1.0" }

schemars = "0.8"
serde = { version = "1.0", default-features = false, features = ["derive"] }
thiserror = { version = "1.0.49" }
protobuf = { version = "2", features = ["with-bytes"] }

clap = { version = "4.0.32", features = ["derive"] }
semver = "1.0"
cw-semver = { version = "1.0" }
tokio = { version = "1.33.0", features = ["full"] }

cw-orch-polytone = { git = "https://github.com/AbstractSDK/polytone", tag = "v1.0.1" }
polytone = { git = "https://github.com/AbstractSDK/polytone", tag = "v1.0.1" }
polytone-note = { git = "https://github.com/AbstractSDK/polytone", tag = "v1.0.1" }

cw-orch = { package = "cw-orch-interchain", git = "ssh://git@github.com/AbstractSDK/cw-orch-interchain.git", tag = "v0.18.0" }
cw-orch-proto = { git = "ssh://git@github.com/AbstractSDK/cw-orch-interchain.git", tag = "v0.18.0" }

# Keep these as path, creates cirular dependency otherwise
# Only need to re-publish all contracts if a re-publish of abstract-interface is required
abstract-interface = { path = "../framework/packages/abstract-interface" }
<<<<<<< HEAD
abstract-sdk = { version = "0.20.0", path = "../framework/packages/abstract-sdk" }
abstract-core = { version = "0.20.0", path = "../framework/packages/abstract-core" }
=======
abstract-sdk = { version = "0.19.2", path = "../framework/packages/abstract-sdk" }
abstract-core = { version = "0.19.2", path = "../framework/packages/abstract-core" }
abstract-app = { version = "0.19.2", path = "../framework/packages/abstract-app" }
abstract-testing = { version = "0.19.2", path = "../framework/packages/abstract-testing" }
>>>>>>> 42b36c28

# Modules
croncat-app = { path = "../modules/contracts/apps/croncat", features = [
  "interface",
] }
challenge-app = { path = "../modules/contracts/apps/challenge", features = [
  "interface",
] }
etf-app = { path = "../modules/contracts/apps/etf", features = ["interface"] }
dca-app = { path = "../modules/contracts/apps/dca", features = ["interface"] }
abstract-cw-staking = { path = "../modules/contracts/adapters/cw-staking", features = [
  "interface",
] }
abstract-dex-adapter = { path = "../modules/contracts/adapters/dex", features = [
  "interface",
] }

## Testing
cw-multi-test = { version = "0.16.2" }
rstest = "0.17.0"
speculoos = "0.11.0"
anyhow = "1"

[patch.crates-io]
abstract-adapter = { path = "../framework/packages/abstract-adapter" }
abstract-app = { path = "../framework/packages/abstract-app" }
abstract-interface = { path = "../framework/packages/abstract-interface" }
abstract-sdk = { path = "../framework/packages/abstract-sdk" }
abstract-testing = { path = "../framework/packages/abstract-testing" }
abstract-core = { path = "../framework/packages/abstract-core" }
abstract-macros = { path = "../framework/packages/abstract-macros" }
abstract-adapter-utils = { path = "../framework/packages/standards/utils" }
abstract-dex-standard = { path = "../framework/packages/standards/dex" }
abstract-staking-standard = { path = "../framework/packages/standards/staking" }


# Backup release profile, will result in warnings during optimization
[profile.release]
rpath = false
lto = true
overflow-checks = true
opt-level = 3
debug = false
debug-assertions = false
codegen-units = 1
panic = 'abort'
incremental = false<|MERGE_RESOLUTION|>--- conflicted
+++ resolved
@@ -61,16 +61,10 @@
 # Keep these as path, creates cirular dependency otherwise
 # Only need to re-publish all contracts if a re-publish of abstract-interface is required
 abstract-interface = { path = "../framework/packages/abstract-interface" }
-<<<<<<< HEAD
 abstract-sdk = { version = "0.20.0", path = "../framework/packages/abstract-sdk" }
 abstract-core = { version = "0.20.0", path = "../framework/packages/abstract-core" }
-=======
-abstract-sdk = { version = "0.19.2", path = "../framework/packages/abstract-sdk" }
-abstract-core = { version = "0.19.2", path = "../framework/packages/abstract-core" }
-abstract-app = { version = "0.19.2", path = "../framework/packages/abstract-app" }
-abstract-testing = { version = "0.19.2", path = "../framework/packages/abstract-testing" }
->>>>>>> 42b36c28
-
+abstract-app = { version = "0.20.0", path = "../framework/packages/abstract-app" }
+abstract-testing = { version = "0.20.0", path = "../framework/packages/abstract-testing" }
 # Modules
 croncat-app = { path = "../modules/contracts/apps/croncat", features = [
   "interface",
