--- conflicted
+++ resolved
@@ -49,11 +49,7 @@
 abstract-app = { version = "0.20" }
 
 # Dependencies for interface
-<<<<<<< HEAD
-cw-orch = { version = "0.20.0", optional = true }
-=======
 cw-orch = { version = "0.20.1", optional = true }
->>>>>>> 6c1e6521
 
 [dev-dependencies]
 app = { path = ".", features = ["interface"] }
@@ -63,9 +59,5 @@
 semver = "1.0"
 dotenv = "0.15.0"
 env_logger = "0.10.0"
-<<<<<<< HEAD
-cw-orch = { version = "0.20.0" }
-=======
 cw-orch = { version = "0.20.1" }
->>>>>>> 6c1e6521
 clap = { version = "4.3.7", features = ["derive"] }