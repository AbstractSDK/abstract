[package]
name = "app"
version = "0.0.1"
authors = [
  "CyberHoward <cyberhoward@protonmail.com>",
  "Adair <adair@abstract.money>",
  "Abstract Money <contact@abstract.money>",
]
edition = "2021"
homepage = ""
documentation = ""
repository = ""
license = "GPL-3.0-or-later"
keywords = ["cosmos", "cosmwasm", "abstractsdk"]
resolver = "2"

exclude = ["contract.wasm", "hash.txt"]

[lib]
crate-type = ["cdylib", "rlib"]

[[example]]
name = "schema"
required-features = ["schema"]

[features]
default = ["export"]
export = []
# enable node-backed tests (ensure Docker is running)
# run with `cargo test --jobs 1 --features node-tests`
node-tests = ["interface"]
interface = ["export", "dep:abstract-interface", "dep:cw-orch"]
schema = ["abstract-app/schema"]

[dependencies]
cosmwasm-std = { version = "1.2" }
cosmwasm-schema = { version = "1.2" }
cw-controllers = { version = "1.0.1" }
cw-storage-plus = "1.1.0"
thiserror = { version = "1.0.50" }
schemars = "0.8"
cw-asset = { version = "3.0" }

<<<<<<< HEAD
abstract-core = { version = "0.20.0-rc.1" }
abstract-app = { version = "0.20.0-rc.1" }
abstract-sdk = { version = "0.20.0-rc.1" }

# Dependencies for interface
abstract-interface = { version = "0.20.0-rc.1", optional = true }
=======
abstract-core = { version = "0.20.0" }
abstract-app = { version = "0.20.0" }
abstract-sdk = { version = "0.20.0" }

# Dependencies for interface
abstract-interface = { version = "0.20.0", optional = true }
>>>>>>> c8002b5a
cw-orch = { version = "0.16.4", optional = true }

[dev-dependencies]
app = { path = ".", features = ["interface"] }
<<<<<<< HEAD
abstract-interface = { version = "0.20.0-rc.1", features = ["daemon"] }
abstract-testing = { version = "0.20.0-rc.1" }
abstract-sdk = { version = "0.20.0-rc.1", features = ["test-utils"] }
=======
abstract-interface = { version = "0.20.0", features = ["daemon"] }
abstract-testing = { version = "0.20.0" }
abstract-sdk = { version = "0.20.0", features = ["test-utils"] }
>>>>>>> c8002b5a
speculoos = "0.11.0"
semver = "1.0"
dotenv = "0.15.0"
env_logger = "0.10.0"
cw-orch = { version = "0.16.3", features = ["daemon"] }
clap = { version = "4.3.7", features = ["derive"] }<|MERGE_RESOLUTION|>--- conflicted
+++ resolved
@@ -41,34 +41,19 @@
 schemars = "0.8"
 cw-asset = { version = "3.0" }
 
-<<<<<<< HEAD
-abstract-core = { version = "0.20.0-rc.1" }
-abstract-app = { version = "0.20.0-rc.1" }
-abstract-sdk = { version = "0.20.0-rc.1" }
-
-# Dependencies for interface
-abstract-interface = { version = "0.20.0-rc.1", optional = true }
-=======
 abstract-core = { version = "0.20.0" }
 abstract-app = { version = "0.20.0" }
 abstract-sdk = { version = "0.20.0" }
 
 # Dependencies for interface
 abstract-interface = { version = "0.20.0", optional = true }
->>>>>>> c8002b5a
 cw-orch = { version = "0.16.4", optional = true }
 
 [dev-dependencies]
 app = { path = ".", features = ["interface"] }
-<<<<<<< HEAD
-abstract-interface = { version = "0.20.0-rc.1", features = ["daemon"] }
-abstract-testing = { version = "0.20.0-rc.1" }
-abstract-sdk = { version = "0.20.0-rc.1", features = ["test-utils"] }
-=======
 abstract-interface = { version = "0.20.0", features = ["daemon"] }
 abstract-testing = { version = "0.20.0" }
 abstract-sdk = { version = "0.20.0", features = ["test-utils"] }
->>>>>>> c8002b5a
 speculoos = "0.11.0"
 semver = "1.0"
 dotenv = "0.15.0"
