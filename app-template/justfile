--- conflicted
+++ resolved
@@ -84,10 +84,7 @@
 
   tmp_dir="$(mktemp -d)"
   schema_out_dir="$tmp_dir/{{namespace}}/{{name}}/{{version}}"
-<<<<<<< HEAD
   metadata_out_dir="$tmp_dir/{{namespace}}/{{name}}"
-=======
->>>>>>> 0e459889
 
   # Clone the repository to the temporary directory
   git clone https://github.com/AbstractSDK/schemas "$tmp_dir"
