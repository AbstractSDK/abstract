[package]
name = "abstract-tendermint-staking-adapter"
version = { workspace = true }
authors = { workspace = true }
edition = { workspace = true }

exclude = ["contract.wasm", "hash.txt"]

[[example]]
name = "schema"
required-features = ["schema"]

[lib]
crate-type = ["cdylib", "rlib"]

[features]
default = ["export"]
export = []
<<<<<<< HEAD
cw-orch = ["dep:abstract-interface", "dep:cw-orch", "export"]
schema = ["abstract-adapter/schema"]
=======
interface = ["dep:abstract-interface", "dep:cw-orch", "export"]
>>>>>>> c695f8bd


# Keep as is until TendermintStake updates.
[dependencies]
cosmwasm-std = { workspace = true }
cosmwasm-schema = { workspace = true }
thiserror = { workspace = true }
abstract-core = { workspace = true }
abstract-sdk = { workspace = true }
abstract-adapter = { workspace = true }

cw-orch = { workspace = true, optional = true }
abstract-interface = { workspace = true, optional = true }

[dev-dependencies]
abstract-adapter = { workspace = true, features = ["schema"] }<|MERGE_RESOLUTION|>--- conflicted
+++ resolved
@@ -16,12 +16,8 @@
 [features]
 default = ["export"]
 export = []
-<<<<<<< HEAD
-cw-orch = ["dep:abstract-interface", "dep:cw-orch", "export"]
+interface = ["dep:abstract-interface", "dep:cw-orch", "export"]
 schema = ["abstract-adapter/schema"]
-=======
-interface = ["dep:abstract-interface", "dep:cw-orch", "export"]
->>>>>>> c695f8bd
 
 
 # Keep as is until TendermintStake updates.
