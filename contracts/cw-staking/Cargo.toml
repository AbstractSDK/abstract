--- conflicted
+++ resolved
@@ -39,12 +39,8 @@
 ]
 # osmosis = ["dep:osmosis-std"]
 terra = ["dep:astroport"]
-<<<<<<< HEAD
-all = ["juno", "terra", "cw-orch"]
+all = ["juno", "terra", "interface"]
 schema = ["abstract-adapter/schema"]
-=======
-all = ["juno", "terra", "interface"]
->>>>>>> c695f8bd
 
 
 [dependencies]
