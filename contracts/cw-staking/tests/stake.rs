use abstract_cw_staking::contract::CONTRACT_VERSION;
use abstract_cw_staking::cw_orch::CwStakingAdapter;
use abstract_cw_staking::msg::StakingQueryMsgFns;
use abstract_interface::Abstract;
use abstract_interface::AbstractAccount;
use abstract_interface::AdapterDeployer;
use cw20::msg::Cw20ExecuteMsgFns;
use cw20_base::msg::QueryMsgFns;

use abstract_core::objects::{AnsAsset, AssetEntry};
use cw_orch::deploy::Deploy;

use abstract_cw_staking::msg::{
    Claim, RewardTokensResponse, StakingInfoResponse, UnbondingResponse,
};
use cosmwasm_std::{coin, Addr, Empty, Uint128};
use cw_asset::AssetInfoBase;
use cw_orch::prelude::*;
use speculoos::*;
use wyndex_bundle::{EUR_USD_LP, WYNDEX, WYNDEX_OWNER, WYND_TOKEN};

use abstract_cw_staking::CW_STAKING;
use common::create_default_account;

mod common;

const VERSION: &str = env!("CARGO_PKG_VERSION");

fn setup_mock() -> anyhow::Result<(
    Mock,
    wyndex_bundle::WynDex,
    CwStakingAdapter<Mock>,
    AbstractAccount<Mock>,
)> {
    let sender = Addr::unchecked(common::ROOT_USER);
    let chain = Mock::new(&sender);

<<<<<<< HEAD
    let deployment = Abstract::deploy_on(chain.clone(), VERSION.parse()?)?;
=======
    let deployment = Abstract::deploy_on(chain.clone(), Empty {})?;
>>>>>>> 4909591d
    let wyndex = wyndex_bundle::WynDex::store_on(chain.clone())?;

    let _root_os = create_default_account(&deployment.account_factory)?;
    let staking = CwStakingAdapter::new(CW_STAKING, chain.clone());

<<<<<<< HEAD
    staking.deploy(VERSION.parse()?, Empty {})?;
=======
    staking.deploy(CONTRACT_VERSION.parse()?, Empty {})?;
>>>>>>> 4909591d

    let os = create_default_account(&deployment.account_factory)?;
    let proxy_addr = os.proxy.address()?;
    let _manager_addr = os.manager.address()?;

    // transfer some LP tokens to the AbstractAccount, as if it provided liquidity
    wyndex
        .eur_usd_lp
        .call_as(&Addr::unchecked(WYNDEX_OWNER))
        .transfer(1000u128.into(), proxy_addr.to_string())?;

    // install exchange on AbstractAccount
    os.manager.install_module(CW_STAKING, &Empty {})?;
    // load exchange data into type
    staking.set_address(&Addr::unchecked(
        os.manager.module_info(CW_STAKING)?.unwrap().address,
    ));

    Ok((chain, wyndex, staking, os))
}

#[test]
fn staking_inited() -> anyhow::Result<()> {
    let (_, wyndex, staking, _) = setup_mock()?;

    // query staking info
    let staking_info = staking.info(WYNDEX.into(), AssetEntry::new(EUR_USD_LP))?;
    assert_that!(staking_info).is_equal_to(StakingInfoResponse {
        staking_contract_address: wyndex.eur_usd_staking,
        staking_token: AssetInfoBase::Cw20(wyndex.eur_usd_lp.address()?),
        unbonding_periods: Some(vec![
            cw_utils::Duration::Time(1),
            cw_utils::Duration::Time(2),
        ]),
        max_claims: None,
    });

    // query reward tokens
    let reward_tokens = staking.reward_tokens(WYNDEX.into(), AssetEntry::new(EUR_USD_LP))?;
    assert_that!(reward_tokens).is_equal_to(RewardTokensResponse {
        tokens: vec![AssetInfoBase::Native(WYND_TOKEN.to_owned())],
    });

    Ok(())
}

#[test]
fn stake_lp() -> anyhow::Result<()> {
    let (_, _, staking, os) = setup_mock()?;
    let proxy_addr = os.proxy.address()?;

    let dur = Some(cw_utils::Duration::Time(2));

    // stake 100 EUR
    staking.stake(AnsAsset::new(EUR_USD_LP, 100u128), WYNDEX.into(), dur)?;

    // query stake
    let staked_balance = staking.staked(
        WYNDEX.into(),
        proxy_addr.to_string(),
        AssetEntry::new(EUR_USD_LP),
        dur,
    )?;
    assert_that!(staked_balance.amount.u128()).is_equal_to(100u128);

    Ok(())
}

#[test]
fn unstake_lp() -> anyhow::Result<()> {
    let (_, _, staking, os) = setup_mock()?;
    let proxy_addr = os.proxy.address()?;

    let dur = Some(cw_utils::Duration::Time(2));

    // stake 100 EUR
    staking.stake(AnsAsset::new(EUR_USD_LP, 100u128), WYNDEX.into(), dur)?;

    // query stake
    let staked_balance = staking.staked(
        WYNDEX.into(),
        proxy_addr.to_string(),
        AssetEntry::new(EUR_USD_LP),
        dur,
    )?;
    assert_that!(staked_balance.amount.u128()).is_equal_to(100u128);

    // now unbond 50
    staking.unstake(AnsAsset::new(EUR_USD_LP, 50u128), WYNDEX.into(), dur)?;
    // query stake
    let staked_balance = staking.staked(
        WYNDEX.into(),
        proxy_addr.to_string(),
        AssetEntry::new(EUR_USD_LP),
        dur,
    )?;
    assert_that!(staked_balance.amount.u128()).is_equal_to(50u128);
    Ok(())
}

#[test]
fn claim_unbonded_lp() -> anyhow::Result<()> {
    let (chain, wyndex, staking, os) = setup_mock()?;
    let proxy_addr = os.proxy.address()?;

    let dur = Some(cw_utils::Duration::Time(2));

    // stake 100 EUR
    staking.stake(AnsAsset::new(EUR_USD_LP, 100u128), WYNDEX.into(), dur)?;

    // now unbond 50
    staking.unstake(AnsAsset::new(EUR_USD_LP, 50u128), WYNDEX.into(), dur)?;

    let unstake_block_info = chain.block_info()?;

    // query unbonding
    let unbonding_balance = staking.unbonding(
        WYNDEX.into(),
        proxy_addr.to_string(),
        AssetEntry::new(EUR_USD_LP),
    )?;
    let claimable_at = dur.unwrap().after(&unstake_block_info);
    assert_that!(unbonding_balance).is_equal_to(UnbondingResponse {
        claims: vec![Claim {
            amount: Uint128::from(50u128),
            claimable_at,
        }],
    });

    // forward 5 seconds
    chain.next_block()?;

    // now claim 50
    staking.claim(AssetEntry::new(EUR_USD_LP), WYNDEX.into())?;

    // query balance
    let balance = wyndex.eur_usd_lp.balance(proxy_addr.to_string())?;
    assert_that!(balance.balance.u128()).is_equal_to(950u128);

    Ok(())
}

#[test]
fn claim_rewards() -> anyhow::Result<()> {
    let (chain, mut wyndex, staking, os) = setup_mock()?;
    let proxy_addr = os.proxy.address()?;

    let dur = Some(cw_utils::Duration::Time(2));

    // stake 100 EUR
    staking.stake(AnsAsset::new(EUR_USD_LP, 100u128), WYNDEX.into(), dur)?;

    // forward 500 seconds
    chain.wait_blocks(100)?;

    chain.set_balance(&wyndex.eur_usd_staking, vec![coin(10_000, WYND_TOKEN)])?;
    wyndex
        .suite
        .distribute_funds(wyndex.eur_usd_staking, WYNDEX_OWNER, &[])
        .unwrap();

    // now claim rewards
    staking.claim_rewards(AssetEntry::new(EUR_USD_LP), WYNDEX.into())?;

    // query balance
    let balance = chain.query_balance(&proxy_addr, WYND_TOKEN)?;
    assert_that!(balance.u128()).is_equal_to(10_000u128);

    Ok(())
}<|MERGE_RESOLUTION|>--- conflicted
+++ resolved
@@ -1,3 +1,5 @@
+mod common;
+
 use abstract_cw_staking::contract::CONTRACT_VERSION;
 use abstract_cw_staking::cw_orch::CwStakingAdapter;
 use abstract_cw_staking::msg::StakingQueryMsgFns;
@@ -22,10 +24,6 @@
 use abstract_cw_staking::CW_STAKING;
 use common::create_default_account;
 
-mod common;
-
-const VERSION: &str = env!("CARGO_PKG_VERSION");
-
 fn setup_mock() -> anyhow::Result<(
     Mock,
     wyndex_bundle::WynDex,
@@ -35,21 +33,13 @@
     let sender = Addr::unchecked(common::ROOT_USER);
     let chain = Mock::new(&sender);
 
-<<<<<<< HEAD
-    let deployment = Abstract::deploy_on(chain.clone(), VERSION.parse()?)?;
-=======
     let deployment = Abstract::deploy_on(chain.clone(), Empty {})?;
->>>>>>> 4909591d
     let wyndex = wyndex_bundle::WynDex::store_on(chain.clone())?;
 
     let _root_os = create_default_account(&deployment.account_factory)?;
     let staking = CwStakingAdapter::new(CW_STAKING, chain.clone());
 
-<<<<<<< HEAD
-    staking.deploy(VERSION.parse()?, Empty {})?;
-=======
     staking.deploy(CONTRACT_VERSION.parse()?, Empty {})?;
->>>>>>> 4909591d
 
     let os = create_default_account(&deployment.account_factory)?;
     let proxy_addr = os.proxy.address()?;
