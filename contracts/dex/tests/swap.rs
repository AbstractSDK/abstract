<<<<<<< HEAD
use abstract_dex_adapter::msg::DexInstantiateMsg;
use abstract_dex_adapter::EXCHANGE;
=======
use abstract_dex_adapter::contract::CONTRACT_VERSION;
>>>>>>> 4909591d
use abstract_interface::AdapterDeployer;
use cw20::msg::Cw20ExecuteMsgFns;
use cw20_base::msg::QueryMsgFns;
use cw_orch::deploy::Deploy;
mod common;

use abstract_dex_adapter::cw_orch::DexAdapter;
use abstract_interface::Abstract;
use abstract_interface::AbstractAccount;
use common::create_default_account;
use cosmwasm_std::{coin, Addr, Decimal, Empty};

use cw_orch::prelude::*;
use speculoos::*;
use wyndex_bundle::{EUR, RAW_TOKEN, USD, WYNDEX_OWNER};

const VERSION: &str = env!("CARGO_PKG_VERSION");
fn setup_mock() -> anyhow::Result<(
    Mock,
    wyndex_bundle::WynDex,
    DexAdapter<Mock>,
    AbstractAccount<Mock>,
)> {
    let sender = Addr::unchecked(common::ROOT_USER);
    let chain = Mock::new(&sender);

<<<<<<< HEAD
    let deployment = Abstract::deploy_on(chain.clone(), VERSION.parse()?)?;
=======
    let deployment = Abstract::deploy_on(chain.clone(), Empty {})?;
>>>>>>> 4909591d
    let wyndex = wyndex_bundle::WynDex::deploy_on(chain.clone(), Empty {})?;

    let _root_os = create_default_account(&deployment.account_factory)?;
    let dex_adapter = DexAdapter::new(EXCHANGE, chain.clone());

    dex_adapter.deploy(
<<<<<<< HEAD
        VERSION.parse()?,
=======
        CONTRACT_VERSION.parse()?,
>>>>>>> 4909591d
        DexInstantiateMsg {
            swap_fee: Decimal::percent(1),
            recipient_account: 0,
        },
    )?;

    let account = create_default_account(&deployment.account_factory)?;

    // mint to proxy
    chain.set_balance(&account.proxy.address()?, vec![coin(10_000, EUR)])?;
    // install exchange on OS
    account.manager.install_module(EXCHANGE, &Empty {})?;
    // load exchange data into type
    dex_adapter.set_address(&Addr::unchecked(
        account.manager.module_info(EXCHANGE)?.unwrap().address,
    ));

    Ok((chain, wyndex, dex_adapter, account))
}

#[test]
fn swap_native() -> anyhow::Result<()> {
    let (chain, _, dex_adapter, os) = setup_mock()?;
    let proxy_addr = os.proxy.address()?;

    // swap 100 EUR to USD
    dex_adapter.swap((EUR, 100), USD, wyndex_bundle::WYNDEX.into())?;

    // check balances
    let eur_balance = chain.query_balance(&proxy_addr, EUR)?;
    assert_that!(eur_balance.u128()).is_equal_to(9_900);

    let usd_balance = chain.query_balance(&proxy_addr, USD)?;
    assert_that!(usd_balance.u128()).is_equal_to(98);

    // assert that OS 0 received the swap fee
    let os0_proxy = AbstractAccount::new(chain.clone(), Some(0))
        .proxy
        .address()?;
    let os0_eur_balance = chain.query_balance(&os0_proxy, EUR)?;
    assert_that!(os0_eur_balance.u128()).is_equal_to(1);

    Ok(())
}

#[test]
fn swap_raw() -> anyhow::Result<()> {
    let (chain, wyndex, dex_adapter, os) = setup_mock()?;
    let proxy_addr = os.proxy.address()?;

    // trnasfer raw
    let owner = Addr::unchecked(WYNDEX_OWNER);
    wyndex
        .raw_token
        .call_as(&owner)
        .transfer(10_000u128.into(), proxy_addr.to_string())?;

    // swap 100 RAW to EUR
    dex_adapter.swap((RAW_TOKEN, 100), EUR, wyndex_bundle::WYNDEX.into())?;

    // check balances
    let raw_balance = wyndex.raw_token.balance(proxy_addr.to_string())?;
    assert_that!(raw_balance.balance.u128()).is_equal_to(9_900);

    let eur_balance = chain.query_balance(&proxy_addr, EUR)?;
    assert_that!(eur_balance.u128()).is_equal_to(10098);

    // assert that OS 0 received the swap fee
    let account0_proxy = AbstractAccount::new(chain, Some(0)).proxy.address()?;
    let os0_raw_balance = wyndex.raw_token.balance(account0_proxy.to_string())?;
    assert_that!(os0_raw_balance.balance.u128()).is_equal_to(1);

    Ok(())
}<|MERGE_RESOLUTION|>--- conflicted
+++ resolved
@@ -1,9 +1,6 @@
-<<<<<<< HEAD
+use abstract_dex_adapter::contract::CONTRACT_VERSION;
 use abstract_dex_adapter::msg::DexInstantiateMsg;
 use abstract_dex_adapter::EXCHANGE;
-=======
-use abstract_dex_adapter::contract::CONTRACT_VERSION;
->>>>>>> 4909591d
 use abstract_interface::AdapterDeployer;
 use cw20::msg::Cw20ExecuteMsgFns;
 use cw20_base::msg::QueryMsgFns;
@@ -30,22 +27,14 @@
     let sender = Addr::unchecked(common::ROOT_USER);
     let chain = Mock::new(&sender);
 
-<<<<<<< HEAD
-    let deployment = Abstract::deploy_on(chain.clone(), VERSION.parse()?)?;
-=======
     let deployment = Abstract::deploy_on(chain.clone(), Empty {})?;
->>>>>>> 4909591d
     let wyndex = wyndex_bundle::WynDex::deploy_on(chain.clone(), Empty {})?;
 
     let _root_os = create_default_account(&deployment.account_factory)?;
     let dex_adapter = DexAdapter::new(EXCHANGE, chain.clone());
 
     dex_adapter.deploy(
-<<<<<<< HEAD
-        VERSION.parse()?,
-=======
         CONTRACT_VERSION.parse()?,
->>>>>>> 4909591d
         DexInstantiateMsg {
             swap_fee: Decimal::percent(1),
             recipient_account: 0,
