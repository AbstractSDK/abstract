use cosmwasm_std::{
    to_binary, Binary, CosmosMsg, Deps, DepsMut, Empty, Env, MessageInfo, QueryRequest, Response,
    StdResult, WasmMsg, WasmQuery,
};
<<<<<<< HEAD
use cw2::{get_contract_version, ContractVersion};
use pandora_os::core::manager::queries::query_module_version;
use pandora_os::core::modules::{Module, ModuleInfo, ModuleKind};
use pandora_os::core::proxy::msg::ExecuteMsg as TreasuryMsg;
use pandora_os::modules::dapp_base::msg::BaseExecuteMsg;
use pandora_os::modules::dapp_base::msg::ExecuteMsg as TemplateExecuteMsg;
=======
use cw2::{ContractVersion, get_contract_version};
use pandora_os::core::manager::queries::query_module_version;
use pandora_os::core::modules::{Module, ModuleInfo, ModuleKind};
use pandora_os::core::treasury::dapp_base::msg::BaseExecuteMsg;
use pandora_os::core::treasury::msg::ExecuteMsg as TreasuryMsg;
use pandora_os::core::treasury::dapp_base::msg::ExecuteMsg as TemplateExecuteMsg;
>>>>>>> 8423946f
use pandora_os::native::version_control::{
    msg::QueryMsg as VersionQuery, queries::try_raw_code_id_query,
};
use semver::Version;

use crate::contract::ManagerResult;
use crate::error::ManagerError;
use crate::state::*;
use pandora_os::native::module_factory::msg::ExecuteMsg as ModuleFactoryMsg;
use pandora_os::registery::{MANAGER, TREASURY};

pub const DAPP_CREATE_ID: u64 = 1u64;

/// Adds, updates or removes provided addresses.
/// Should only be called by contract that adds/removes modules.
/// Factory is admin on init
/// TODO: Add functionality to version_control (or some other contract) to add and upgrade contracts.
pub fn update_module_addresses(
    deps: DepsMut,
    to_add: Option<Vec<(String, String)>>,
    to_remove: Option<Vec<String>>,
) -> ManagerResult {
    if let Some(modules_to_add) = to_add {
        for (name, new_address) in modules_to_add.into_iter() {
            if name.is_empty() {
                return Err(ManagerError::InvalidModuleName {});
            };
            // validate addr
            OS_MODULES.save(
                deps.storage,
                name.as_str(),
                &deps.api.addr_validate(&new_address)?,
            )?;
        }
    }

    if let Some(modules_to_remove) = to_remove {
        for name in modules_to_remove.into_iter() {
            OS_MODULES.remove(deps.storage, name.as_str());
        }
    }

    Ok(Response::new().add_attribute("action", "update OS module addresses"))
}

// Attempts to create a new module through the Module Factory Contract
pub fn create_module(
    deps: DepsMut,
    msg_info: MessageInfo,
    _env: Env,
    module: Module,
    init_msg: Option<Binary>,
) -> ManagerResult {
    // Only Root can call this method
    ROOT.assert_admin(deps.as_ref(), &msg_info.sender)?;

    // Check if dapp is already enabled.
    if OS_MODULES
        .may_load(deps.storage, &module.info.name)?
        .is_some()
    {
        return Err(ManagerError::InternalDappAlreadyAdded {});
    }

    let config = CONFIG.load(deps.storage)?;

    let response = Response::new().add_message(CosmosMsg::Wasm(WasmMsg::Execute {
        contract_addr: config.module_factory_address.into(),
        msg: to_binary(&ModuleFactoryMsg::CreateModule { module, init_msg })?,
        funds: vec![],
    }));

    Ok(response)
}

// Sets the Treasury address on the module if applicable and adds it to the state
pub fn register_module(
    mut deps: DepsMut,
    msg_info: MessageInfo,
    _env: Env,
    module: Module,
    module_address: String,
) -> ManagerResult {
    let config = CONFIG.load(deps.storage)?;
    let proxy_addr = OS_MODULES.load(deps.storage, TREASURY)?;

    // check if sender is module factory
    if msg_info.sender != config.module_factory_address {
        return Err(ManagerError::CallerNotFactory {});
    }

    let mut response = update_module_addresses(
        deps.branch(),
        Some(vec![(module.info.name.clone(), module_address.clone())]),
        None,
    )?;

    match module {
        _dapp @ Module {
            kind: ModuleKind::External,
            ..
        } => {
<<<<<<< HEAD
            response = response
                .add_message(set_proxy_on_dapp(
                    deps.as_ref(),
                    proxy_addr.to_string(),
                    module_address.clone(),
                )?)
                .add_message(whitelist_dapp_on_proxy(
                    deps.as_ref(),
                    proxy_addr.into_string(),
                    module_address,
                )?)
=======
            response = response.add_message(set_treasury_on_dapp(
                deps.as_ref(),
                treasury_addr.to_string(),
                module_address.clone(),
            )?).add_message(whitelist_dapp_on_proxy(
                deps.as_ref(),
                treasury_addr.into_string(),
                module_address,
            )?)
>>>>>>> 8423946f
        }
        _dapp @ Module {
            kind: ModuleKind::Internal,
            ..
        } => {
<<<<<<< HEAD
            response = response
                .add_message(set_proxy_on_dapp(
                    deps.as_ref(),
                    proxy_addr.to_string(),
                    module_address.clone(),
                )?)
                .add_message(whitelist_dapp_on_proxy(
                    deps.as_ref(),
                    proxy_addr.into_string(),
                    module_address,
                )?)
=======
            response = response.add_message(set_treasury_on_dapp(
                deps.as_ref(),
                treasury_addr.to_string(),
                module_address.clone(),
            )?).add_message(whitelist_dapp_on_proxy(
                deps.as_ref(),
                treasury_addr.into_string(),
                module_address,
            )?)
>>>>>>> 8423946f
        }
        Module {
            kind: ModuleKind::Service,
            ..
        } => (),
        Module {
            kind: ModuleKind::Perk,
            ..
        } => (),
    };

    Ok(response)
}

pub fn configure_module(
    deps: DepsMut,
    msg_info: MessageInfo,
    module_name: String,
    config_msg: Binary,
) -> ManagerResult {
    // Only root can update module configs
    ROOT.assert_admin(deps.as_ref(), &msg_info.sender)?;

    let module_addr = OS_MODULES.load(deps.storage, &module_name)?;

    let response = Response::new().add_message(CosmosMsg::Wasm(WasmMsg::Execute {
        contract_addr: module_addr.into(),
        msg: config_msg,
        funds: vec![],
    }));

    Ok(response)
}

pub fn set_admin(deps: DepsMut, info: MessageInfo, admin: String) -> ManagerResult {
    ADMIN.assert_admin(deps.as_ref(), &info.sender)?;

    let admin_addr = deps.api.addr_validate(&admin)?;
    let previous_admin = ADMIN.get(deps.as_ref())?.unwrap();
    ADMIN.execute_update_admin(deps, info, Some(admin_addr))?;
    Ok(Response::default()
        .add_attribute("previous admin", previous_admin)
        .add_attribute("admin", admin))
}

// Only owner can execute it
pub fn execute_update_config(
    deps: DepsMut,
    info: MessageInfo,
    version_control_contract: Option<String>,
    root: Option<String>,
) -> ManagerResult {
    ADMIN.assert_admin(deps.as_ref(), &info.sender)?;
    let mut config = CONFIG.load(deps.storage)?;
    if let Some(version_control_contract) = version_control_contract {
        config.version_control_address = deps.api.addr_validate(&version_control_contract)?;
        CONFIG.save(deps.storage, &config)?;
    }

    if let Some(root) = root {
        let addr = deps.api.addr_validate(&root)?;
        ROOT.set(deps, Some(addr))?;
    }

    Ok(Response::new().add_attribute("action", "update_config"))
}

// migrates the module to a new version
pub fn migrate_module(
    deps: DepsMut,
    env: Env,
    module_info: ModuleInfo,
    migrate_msg: Binary,
) -> ManagerResult {
    // Check if trying to upgrade this contract.
    if module_info.name == MANAGER {
<<<<<<< HEAD
        return upgrade_self(deps, env, module_info, migrate_msg);
=======
        return upgrade_self(deps, env, module_info, migrate_msg)
>>>>>>> 8423946f
    }

    let module_addr = if module_info.name == MANAGER {
        env.contract.address
    } else {
        OS_MODULES.load(deps.storage, &module_info.name)?
    };

    let contract = query_module_version(&deps.as_ref(), module_addr.clone())?;
<<<<<<< HEAD

=======
    
>>>>>>> 8423946f
    let new_code_id = get_code_id(deps.as_ref(), module_info, contract)?;

    let migration_msg: CosmosMsg<Empty> = CosmosMsg::Wasm(WasmMsg::Migrate {
        contract_addr: module_addr.into_string(),
        new_code_id,
        msg: migrate_msg,
    });
    Ok(Response::new().add_message(migration_msg))
}

<<<<<<< HEAD
fn get_code_id(
    deps: Deps,
    module_info: ModuleInfo,
    contract: ContractVersion,
) -> Result<u64, ManagerError> {
=======
fn get_code_id(deps: Deps, module_info: ModuleInfo, contract: ContractVersion) -> Result<u64, ManagerError> {
>>>>>>> 8423946f
    let new_code_id: u64;
    let config = CONFIG.load(deps.storage)?;
    match module_info.version {
        Some(new_version) => {
            if new_version.parse::<Version>()? < contract.version.parse::<Version>()? {
                new_code_id = try_raw_code_id_query(
                    deps,
                    &config.version_control_address,
                    (module_info.name, new_version),
                )?;
            } else {
                return Err(ManagerError::OlderVersion(new_version, contract.version));
            };
        }
        None => {
            new_code_id = deps.querier.query(&QueryRequest::Wasm(WasmQuery::Smart {
                contract_addr: config.version_control_address.to_string(),
                msg: to_binary(&VersionQuery::QueryCodeId {
                    module: module_info,
                })?,
            }))?;
        }
    }
    Ok(new_code_id)
}

<<<<<<< HEAD
fn upgrade_self(
    deps: DepsMut,
    env: Env,
    module_info: ModuleInfo,
    migrate_msg: Binary,
) -> ManagerResult {
=======
fn upgrade_self(deps: DepsMut, env: Env, module_info: ModuleInfo, migrate_msg: Binary) -> ManagerResult {
>>>>>>> 8423946f
    let contract = get_contract_version(deps.storage)?;
    let new_code_id = get_code_id(deps.as_ref(), module_info, contract)?;

    let migration_msg: CosmosMsg<Empty> = CosmosMsg::Wasm(WasmMsg::Migrate {
        contract_addr: env.contract.address.into_string(),
        new_code_id,
        msg: migrate_msg,
    });
    Ok(Response::new().add_message(migration_msg))
}

<<<<<<< HEAD
pub fn set_proxy_on_dapp(
=======
pub fn set_treasury_on_dapp(
>>>>>>> 8423946f
    _deps: Deps,
    proxy_address: String,
    dapp_address: String,
) -> StdResult<CosmosMsg<Empty>> {
    Ok(CosmosMsg::Wasm(WasmMsg::Execute {
        contract_addr: dapp_address,
        msg: to_binary(&TemplateExecuteMsg::Base(BaseExecuteMsg::UpdateConfig {
            proxy_address: Some(proxy_address),
        }))?,
        funds: vec![],
    }))
}

pub fn whitelist_dapp_on_proxy(
    _deps: Deps,
    proxy_address: String,
    dapp_address: String,
) -> StdResult<CosmosMsg<Empty>> {
    Ok(CosmosMsg::Wasm(WasmMsg::Execute {
        contract_addr: proxy_address,
        msg: to_binary(&TreasuryMsg::AddDApp { dapp: dapp_address })?,
        funds: vec![],
    }))
}<|MERGE_RESOLUTION|>--- conflicted
+++ resolved
@@ -2,21 +2,12 @@
     to_binary, Binary, CosmosMsg, Deps, DepsMut, Empty, Env, MessageInfo, QueryRequest, Response,
     StdResult, WasmMsg, WasmQuery,
 };
-<<<<<<< HEAD
 use cw2::{get_contract_version, ContractVersion};
 use pandora_os::core::manager::queries::query_module_version;
 use pandora_os::core::modules::{Module, ModuleInfo, ModuleKind};
 use pandora_os::core::proxy::msg::ExecuteMsg as TreasuryMsg;
 use pandora_os::modules::dapp_base::msg::BaseExecuteMsg;
 use pandora_os::modules::dapp_base::msg::ExecuteMsg as TemplateExecuteMsg;
-=======
-use cw2::{ContractVersion, get_contract_version};
-use pandora_os::core::manager::queries::query_module_version;
-use pandora_os::core::modules::{Module, ModuleInfo, ModuleKind};
-use pandora_os::core::treasury::dapp_base::msg::BaseExecuteMsg;
-use pandora_os::core::treasury::msg::ExecuteMsg as TreasuryMsg;
-use pandora_os::core::treasury::dapp_base::msg::ExecuteMsg as TemplateExecuteMsg;
->>>>>>> 8423946f
 use pandora_os::native::version_control::{
     msg::QueryMsg as VersionQuery, queries::try_raw_code_id_query,
 };
@@ -119,7 +110,6 @@
             kind: ModuleKind::External,
             ..
         } => {
-<<<<<<< HEAD
             response = response
                 .add_message(set_proxy_on_dapp(
                     deps.as_ref(),
@@ -131,23 +121,11 @@
                     proxy_addr.into_string(),
                     module_address,
                 )?)
-=======
-            response = response.add_message(set_treasury_on_dapp(
-                deps.as_ref(),
-                treasury_addr.to_string(),
-                module_address.clone(),
-            )?).add_message(whitelist_dapp_on_proxy(
-                deps.as_ref(),
-                treasury_addr.into_string(),
-                module_address,
-            )?)
->>>>>>> 8423946f
         }
         _dapp @ Module {
             kind: ModuleKind::Internal,
             ..
         } => {
-<<<<<<< HEAD
             response = response
                 .add_message(set_proxy_on_dapp(
                     deps.as_ref(),
@@ -159,17 +137,6 @@
                     proxy_addr.into_string(),
                     module_address,
                 )?)
-=======
-            response = response.add_message(set_treasury_on_dapp(
-                deps.as_ref(),
-                treasury_addr.to_string(),
-                module_address.clone(),
-            )?).add_message(whitelist_dapp_on_proxy(
-                deps.as_ref(),
-                treasury_addr.into_string(),
-                module_address,
-            )?)
->>>>>>> 8423946f
         }
         Module {
             kind: ModuleKind::Service,
@@ -246,11 +213,7 @@
 ) -> ManagerResult {
     // Check if trying to upgrade this contract.
     if module_info.name == MANAGER {
-<<<<<<< HEAD
         return upgrade_self(deps, env, module_info, migrate_msg);
-=======
-        return upgrade_self(deps, env, module_info, migrate_msg)
->>>>>>> 8423946f
     }
 
     let module_addr = if module_info.name == MANAGER {
@@ -260,11 +223,6 @@
     };
 
     let contract = query_module_version(&deps.as_ref(), module_addr.clone())?;
-<<<<<<< HEAD
-
-=======
-    
->>>>>>> 8423946f
     let new_code_id = get_code_id(deps.as_ref(), module_info, contract)?;
 
     let migration_msg: CosmosMsg<Empty> = CosmosMsg::Wasm(WasmMsg::Migrate {
@@ -275,15 +233,11 @@
     Ok(Response::new().add_message(migration_msg))
 }
 
-<<<<<<< HEAD
 fn get_code_id(
     deps: Deps,
     module_info: ModuleInfo,
     contract: ContractVersion,
 ) -> Result<u64, ManagerError> {
-=======
-fn get_code_id(deps: Deps, module_info: ModuleInfo, contract: ContractVersion) -> Result<u64, ManagerError> {
->>>>>>> 8423946f
     let new_code_id: u64;
     let config = CONFIG.load(deps.storage)?;
     match module_info.version {
@@ -310,16 +264,12 @@
     Ok(new_code_id)
 }
 
-<<<<<<< HEAD
 fn upgrade_self(
     deps: DepsMut,
     env: Env,
     module_info: ModuleInfo,
     migrate_msg: Binary,
 ) -> ManagerResult {
-=======
-fn upgrade_self(deps: DepsMut, env: Env, module_info: ModuleInfo, migrate_msg: Binary) -> ManagerResult {
->>>>>>> 8423946f
     let contract = get_contract_version(deps.storage)?;
     let new_code_id = get_code_id(deps.as_ref(), module_info, contract)?;
 
@@ -331,11 +281,7 @@
     Ok(Response::new().add_message(migration_msg))
 }
 
-<<<<<<< HEAD
 pub fn set_proxy_on_dapp(
-=======
-pub fn set_treasury_on_dapp(
->>>>>>> 8423946f
     _deps: Deps,
     proxy_address: String,
     dapp_address: String,
