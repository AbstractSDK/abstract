--- conflicted
+++ resolved
@@ -37,11 +37,7 @@
 pandora-dapp-base = { version = "0.1.0", path = "../../../pandora_dapp_base", features = ["library"] }
 # dapp-template = { version = "0.1.0", path = "../../template" }
 protobuf = { version = "2", features = ["with-bytes"] }
-<<<<<<< HEAD
 cw-asset = {version = "1.0.2"}
-=======
-cw-asset = { version = "1.0.2", feature = "legacy" }
->>>>>>> ad1a4f64
 astroport = "1.0.1"
 
 [dev-dependencies]
