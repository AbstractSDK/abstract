[package]
name = "abstract-module-factory"
version = { workspace = true }
authors = { workspace = true }
edition = { workspace = true }
description = "Abstract Module Factory Contract"
license = { workspace = true }
readme = "README.md"
repository = "https://github.com/AbstractSDK/abstract"


exclude = ["contract.wasm", "hash.txt"]


[lib]
crate-type = ["cdylib", "rlib"]

[features]
default = ["export"]
export = []
# for quicker tests, cargo test --lib


[dependencies]
cosmwasm-std = { workspace = true }
cw-controllers = { workspace = true }
cosmwasm-schema = { workspace = true }
cw-storage-plus = { workspace = true }
cw2 = { workspace = true }
thiserror = { workspace = true }
semver = { workspace = true }
protobuf = { workspace = true }
abstract-sdk = { workspace = true }
abstract-std = { workspace = true }
abstract-macros = { workspace = true }
cw-asset = { workspace = true }
cw-ownable = { workspace = true }
<<<<<<< HEAD
serde-cw-value = { workspace = true }
=======
serde-cw-value = "0.7.0"
workspace-hack = { version = "0.1", path = "../../../workspace-hack" }
>>>>>>> 4192ba0a

[dev-dependencies]
abstract-interface = { workspace = true }
cw-orch = { workspace = true }
anyhow = { workspace = true }
speculoos = { workspace = true }
abstract-testing = { workspace = true }
abstract-integration-tests = { workspace = true }


[profile.release]
rpath = false
lto = true
overflow-checks = true
opt-level = 3
debug = false
debug-assertions = false
codegen-units = 1
panic = 'abort'
incremental = false<|MERGE_RESOLUTION|>--- conflicted
+++ resolved
@@ -35,12 +35,8 @@
 abstract-macros = { workspace = true }
 cw-asset = { workspace = true }
 cw-ownable = { workspace = true }
-<<<<<<< HEAD
 serde-cw-value = { workspace = true }
-=======
-serde-cw-value = "0.7.0"
 workspace-hack = { version = "0.1", path = "../../../workspace-hack" }
->>>>>>> 4192ba0a
 
 [dev-dependencies]
 abstract-interface = { workspace = true }
