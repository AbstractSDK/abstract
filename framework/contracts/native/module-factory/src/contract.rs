use abstract_macros::abstract_response;
use abstract_sdk::{
    feature_objects::{AnsHost, RegistryContract},
    std::{module_factory::*, MODULE_FACTORY},
};
use abstract_std::objects::{
    module::{ModuleInfo, Monetization},
    module_version::assert_contract_upgrade,
};
use cosmwasm_std::{
    to_json_binary, Binary, Coins, Deps, DepsMut, Env, MessageInfo, Response, StdError, StdResult,
};
use cw2::set_contract_version;
use semver::Version;

use crate::{commands, error::ModuleFactoryError};

pub const CONTRACT_VERSION: &str = env!("CARGO_PKG_VERSION");

#[abstract_response(MODULE_FACTORY)]
pub struct ModuleFactoryResponse;

pub type ModuleFactoryResult<T = Response> = Result<T, ModuleFactoryError>;

#[cfg_attr(feature = "export", cosmwasm_std::entry_point)]
pub fn instantiate(
    deps: DepsMut,
    _env: Env,
    _info: MessageInfo,
    msg: InstantiateMsg,
) -> ModuleFactoryResult {
    set_contract_version(deps.storage, MODULE_FACTORY, CONTRACT_VERSION)?;

    // Set up the admin
    cw_ownable::initialize_owner(deps.storage, deps.api, Some(&msg.admin))?;

    Ok(ModuleFactoryResponse::action("instantiate"))
}

#[cfg_attr(feature = "export", cosmwasm_std::entry_point)]
pub fn execute(deps: DepsMut, env: Env, info: MessageInfo, msg: ExecuteMsg) -> ModuleFactoryResult {
    match msg {
        ExecuteMsg::InstallModules { modules, salt } => {
            commands::execute_create_modules(deps, env, info, modules, salt)
        }
        ExecuteMsg::UpdateOwnership(action) => {
            abstract_sdk::execute_update_ownership!(ModuleFactoryResponse, deps, env, info, action)
        }
    }
}

#[cfg_attr(feature = "export", cosmwasm_std::entry_point)]
pub fn query(deps: Deps, env: Env, msg: QueryMsg) -> StdResult<Binary> {
    match msg {
        QueryMsg::Config {} => to_json_binary(&query_config(deps, &env)?),
        QueryMsg::SimulateInstallModules { modules } => {
            to_json_binary(&query_simulate_install_modules(deps, &env, modules)?)
        }
        QueryMsg::Ownership {} => abstract_sdk::query_ownership!(deps),
    }
}

pub fn query_config(deps: Deps, env: &Env) -> StdResult<ConfigResponse> {
    let resp = ConfigResponse {
<<<<<<< HEAD
        version_control_address: VersionControlContract::new(deps.api, env)
            .map_err(|e| StdError::generic_err(e.to_string()))?
            .address,
        ans_host_address: AnsHost::new(deps.api, env)
            .map_err(|e| StdError::generic_err(e.to_string()))?
            .address,
=======
        registry_address: RegistryContract::new(deps.api)?.address,
        ans_host_address: AnsHost::new(deps.api)?.address,
>>>>>>> 7f11b2fa
    };

    Ok(resp)
}

pub fn query_simulate_install_modules(
    deps: Deps,
    env: &Env,
    modules: Vec<ModuleInfo>,
) -> StdResult<SimulateInstallModulesResponse> {
<<<<<<< HEAD
    let version_control = VersionControlContract::new(deps.api, env)
        .map_err(|e| StdError::generic_err(e.to_string()))?;
=======
    let registry = RegistryContract::new(deps.api)?;
>>>>>>> 7f11b2fa

    let module_responses = registry
        .query_modules_configs(modules, &deps.querier)
        .map_err(|e| cosmwasm_std::StdError::generic_err(e.to_string()))?;

    let mut coins = Coins::default();
    let mut install_funds = vec![];
    let mut init_funds = vec![];
    for module in module_responses {
        if let Monetization::InstallFee(fee) = module.config.monetization {
            coins.add(fee.fee())?;
            install_funds.push((module.module.info.id(), fee.fee()))
        }
        if !module.config.instantiation_funds.is_empty() {
            init_funds.push((
                module.module.info.id(),
                module.config.instantiation_funds.clone(),
            ));

            for init_coin in module.config.instantiation_funds {
                coins.add(init_coin)?;
            }
        }
    }
    let resp = SimulateInstallModulesResponse {
        total_required_funds: coins.into_vec(),
        monetization_funds: install_funds,
        initialization_funds: init_funds,
    };
    Ok(resp)
}

#[cfg_attr(feature = "export", cosmwasm_std::entry_point)]
pub fn migrate(deps: DepsMut, env: Env, msg: MigrateMsg) -> ModuleFactoryResult {
    match msg {
        MigrateMsg::Instantiate(instantiate_msg) => {
            abstract_sdk::cw_helpers::migrate_instantiate(deps, env, instantiate_msg, instantiate)
        }
        MigrateMsg::Migrate {} => {
            let version: Version = CONTRACT_VERSION.parse().unwrap();

            assert_contract_upgrade(deps.storage, MODULE_FACTORY, version)?;
            set_contract_version(deps.storage, MODULE_FACTORY, CONTRACT_VERSION)?;

            Ok(ModuleFactoryResponse::action("migrate"))
        }
    }
}

#[cfg(test)]
mod tests {
    use cosmwasm_std::testing::*;
    use speculoos::prelude::*;

    use super::*;
    use crate::{contract, test_common::*};

    mod migrate {
        use abstract_std::AbstractError;
        use abstract_testing::mock_env_validated;
        use cw2::get_contract_version;

        use super::*;

        #[test]
        fn disallow_same_version() -> ModuleFactoryResult<()> {
            let mut deps = mock_dependencies();
            let env = mock_env_validated(deps.api);
            mock_init(&mut deps)?;

            let version: Version = CONTRACT_VERSION.parse().unwrap();

            let res = contract::migrate(deps.as_mut(), env, MigrateMsg::Migrate {});

            assert_that!(res)
                .is_err()
                .is_equal_to(ModuleFactoryError::Abstract(
                    AbstractError::CannotDowngradeContract {
                        contract: MODULE_FACTORY.to_string(),
                        from: version.clone(),
                        to: version,
                    },
                ));

            Ok(())
        }

        #[test]
        fn disallow_downgrade() -> ModuleFactoryResult<()> {
            let mut deps = mock_dependencies();
            let env = mock_env_validated(deps.api);
            mock_init(&mut deps)?;

            let big_version = "999.999.999";
            set_contract_version(deps.as_mut().storage, MODULE_FACTORY, big_version)?;

            let version: Version = CONTRACT_VERSION.parse().unwrap();

            let res = contract::migrate(deps.as_mut(), env, MigrateMsg::Migrate {});

            assert_that!(res)
                .is_err()
                .is_equal_to(ModuleFactoryError::Abstract(
                    AbstractError::CannotDowngradeContract {
                        contract: MODULE_FACTORY.to_string(),
                        from: big_version.parse().unwrap(),
                        to: version,
                    },
                ));

            Ok(())
        }

        #[test]
        fn disallow_name_change() -> ModuleFactoryResult<()> {
            let mut deps = mock_dependencies();
            let env = mock_env_validated(deps.api);
            mock_init(&mut deps)?;

            let old_version = "0.0.0";
            let old_name = "old:contract";
            set_contract_version(deps.as_mut().storage, old_name, old_version)?;

            let res = contract::migrate(deps.as_mut(), env, MigrateMsg::Migrate {});

            assert_that!(res)
                .is_err()
                .is_equal_to(ModuleFactoryError::Abstract(
                    AbstractError::ContractNameMismatch {
                        from: old_name.parse().unwrap(),
                        to: MODULE_FACTORY.parse().unwrap(),
                    },
                ));

            Ok(())
        }

        #[test]
        fn works() -> ModuleFactoryResult<()> {
            let mut deps = mock_dependencies();
            let env = mock_env_validated(deps.api);
            mock_init(&mut deps)?;

            let version: Version = CONTRACT_VERSION.parse().unwrap();

            let small_version = Version {
                minor: version.minor - 1,
                ..version.clone()
            }
            .to_string();
            set_contract_version(deps.as_mut().storage, MODULE_FACTORY, small_version)?;

            let res = contract::migrate(deps.as_mut(), env, MigrateMsg::Migrate {})?;
            assert_that!(res.messages).has_length(0);

            assert_that!(get_contract_version(&deps.storage)?.version)
                .is_equal_to(version.to_string());
            Ok(())
        }
    }
}<|MERGE_RESOLUTION|>--- conflicted
+++ resolved
@@ -62,17 +62,12 @@
 
 pub fn query_config(deps: Deps, env: &Env) -> StdResult<ConfigResponse> {
     let resp = ConfigResponse {
-<<<<<<< HEAD
-        version_control_address: VersionControlContract::new(deps.api, env)
+        registry_address: RegistryContract::new(deps.api, env)
             .map_err(|e| StdError::generic_err(e.to_string()))?
             .address,
         ans_host_address: AnsHost::new(deps.api, env)
             .map_err(|e| StdError::generic_err(e.to_string()))?
             .address,
-=======
-        registry_address: RegistryContract::new(deps.api)?.address,
-        ans_host_address: AnsHost::new(deps.api)?.address,
->>>>>>> 7f11b2fa
     };
 
     Ok(resp)
@@ -83,12 +78,8 @@
     env: &Env,
     modules: Vec<ModuleInfo>,
 ) -> StdResult<SimulateInstallModulesResponse> {
-<<<<<<< HEAD
-    let version_control = VersionControlContract::new(deps.api, env)
-        .map_err(|e| StdError::generic_err(e.to_string()))?;
-=======
-    let registry = RegistryContract::new(deps.api)?;
->>>>>>> 7f11b2fa
+    let registry =
+        RegistryContract::new(deps.api, env).map_err(|e| StdError::generic_err(e.to_string()))?;
 
     let module_responses = registry
         .query_modules_configs(modules, &deps.querier)
