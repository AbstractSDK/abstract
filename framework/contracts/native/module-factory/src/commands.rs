use abstract_sdk::{
    std::IBC_CLIENT,
    std::{
        module_factory::FactoryModuleInstallConfig,
        objects::{
            module::ModuleInfo, module_reference::ModuleReference, registry::RegistryContract,
        },
    },
    *,
};
use abstract_std::objects::module;
use cosmwasm_std::{
    from_json, to_json_binary, Addr, BankMsg, Binary, CanonicalAddr, Coin, Coins, CosmosMsg, Deps,
    DepsMut, Env, MessageInfo, WasmMsg,
};
use serde_cw_value::Value;

use crate::{
    contract::{ModuleFactoryResponse, ModuleFactoryResult},
    error::ModuleFactoryError,
    state::*,
};

/// Function that starts the creation of the Modules
pub fn execute_create_modules(
    deps: DepsMut,
    env: Env,
    info: MessageInfo,
    modules: Vec<FactoryModuleInstallConfig>,
    salt: Binary,
) -> ModuleFactoryResult {
    let block_height = env.block.height;
    // Verify sender is active Account manager
    // Construct feature object to access registry functions
<<<<<<< HEAD
    let version_control = VersionControlContract::new(deps.api, &env)?;
=======
    let registry = RegistryContract::new(deps.api)?;
    let ans_host = AnsHost::new(deps.api)?;
>>>>>>> 7f11b2fa

    // assert that sender is manager
    let account = registry.assert_account(&info.sender, &deps.querier)?;

    // get module info and module config for further use
    let (infos, init_msgs): (Vec<ModuleInfo>, Vec<Option<Binary>>) =
        modules.into_iter().map(|m| (m.module, m.init_msg)).unzip();

    let modules_responses = registry.query_modules_configs(infos, &deps.querier)?;

    // fees
    let mut fee_msgs = vec![];
    let mut sum_of_monetization = Coins::default();

    // install messages
    let mut module_instantiate_messages = Vec::with_capacity(modules_responses.len());

    // Register modules on manager
    let mut modules_to_register: Vec<Addr> = vec![];

    // Attributes logging
    let mut module_ids: Vec<String> = Vec::with_capacity(modules_responses.len());

    let mut at_least_one_standalone = false;

    let canonical_contract_addr = deps.api.addr_canonicalize(env.contract.address.as_str())?;
    for (owner_init_msg, module_response) in
        init_msgs.into_iter().zip(modules_responses.into_iter())
    {
        let new_module = module_response.module;
        let new_module_monetization = module_response.config.monetization;
        let new_module_init_funds = module_response.config.instantiation_funds;
        module_ids.push(new_module.info.id_with_version());

        // We validate the fee if it was required by the version control to install this module
        match new_module_monetization {
            module::Monetization::InstallFee(f) => {
                let fee = f.fee();
                sum_of_monetization.add(fee.clone())?;
                // We transfer that fee to the namespace owner if there is
                let namespace_account = registry
                    .query_namespace(new_module.info.namespace.clone(), &deps.querier)?
                    // It's safe to assume this namespace is claimed because
                    // modules gets unregistered when namespace is unclaimed
                    .unwrap();
                fee_msgs.push(CosmosMsg::Bank(BankMsg::Send {
                    to_address: namespace_account.account.addr().to_string(),
                    amount: vec![fee],
                }));
            }
            abstract_std::objects::module::Monetization::None => {}
            // The monetization must be known to the factory for a module to be installed
            _ => return Err(ModuleFactoryError::ModuleNotInstallable {}),
        };

        for init_coin in new_module_init_funds.clone() {
            sum_of_monetization.add(init_coin)?;
        }

        match &new_module.reference {
            ModuleReference::App(code_id) => {
                let init_msg = owner_init_msg.unwrap();
                let init_msg_as_value: Value = from_json(init_msg)?;
                // App base message
                let app_base_msg = abstract_std::app::BaseInstantiateMsg {
<<<<<<< HEAD
=======
                    ans_host_address: ans_host.address.to_string(),
                    registry_address: registry.address.to_string(),
>>>>>>> 7f11b2fa
                    account: account.clone(),
                };

                let app_init_msg = abstract_std::app::InstantiateMsg::<Value> {
                    base: app_base_msg,
                    module: init_msg_as_value,
                };
                let (addr, init_msg) = instantiate2_contract(
                    deps.as_ref(),
                    canonical_contract_addr.clone(),
                    block_height,
                    *code_id,
                    to_json_binary(&app_init_msg)?,
                    salt.clone(),
                    Some(account.addr().clone()),
                    new_module_init_funds,
                    &new_module.info,
                )?;
                let module_address = deps.api.addr_humanize(&addr)?;
                modules_to_register.push(module_address);
                module_instantiate_messages.push(init_msg);
            }
            // Adapter or services is not installed but registered instead, so we don't push to the `installed_modules`
            ModuleReference::Adapter(addr) | ModuleReference::Service(addr) => {
                modules_to_register.push(addr.clone());
            }
            ModuleReference::Standalone(code_id) => {
                at_least_one_standalone = true;
                let (addr, init_msg) = instantiate2_contract(
                    deps.as_ref(),
                    canonical_contract_addr.clone(),
                    block_height,
                    *code_id,
                    owner_init_msg.unwrap(),
                    salt.clone(),
                    Some(account.addr().clone()),
                    new_module_init_funds,
                    &new_module.info,
                )?;
                let module_address = deps.api.addr_humanize(&addr)?;
                modules_to_register.push(module_address);
                module_instantiate_messages.push(init_msg);
            }
            ModuleReference::Native(native_address) => {
                if new_module.info.id() == IBC_CLIENT {
                    modules_to_register.push(native_address.clone());
                    continue;
                }
                return Err(ModuleFactoryError::ModuleNotInstallable {});
            }
            _ => return Err(ModuleFactoryError::ModuleNotInstallable {}),
        };
    }

    // If we have at least one standalone installed, then have to save this to state as \
    // Standalone may need this information for AccountIdentification \
    // Contract Info query does not work during instantiation on self contract, because contract does not exist yet.
    if at_least_one_standalone {
        CURRENT_BASE.save(deps.storage, &account)?;
    }

    let sum_of_monetization = sum_of_monetization.into_vec();
    if sum_of_monetization != info.funds {
        return Err(std::AbstractError::Fee(format!(
            "Invalid fee payment sent. Expected {:?}, sent {:?}",
            sum_of_monetization, info.funds
        ))
        .into());
    }

    let new_modules = new_module_addrs(&modules_to_register)?;

    let response = ModuleFactoryResponse::new(
        "create_modules",
        [
            ("module_ids", format!("{module_ids:?}")),
            ("new_modules", new_modules),
        ],
    )
    .add_messages(fee_msgs)
    .add_messages(module_instantiate_messages);

    Ok(response)
}

#[allow(clippy::too_many_arguments)]
fn instantiate2_contract(
    deps: Deps,
    creator_addr: CanonicalAddr,
    block_height: u64,
    code_id: u64,
    init_msg: Binary,
    salt: Binary,
    admin: Option<Addr>,
    funds: Vec<Coin>,
    module_info: &ModuleInfo,
) -> ModuleFactoryResult<(CanonicalAddr, CosmosMsg)> {
    let wasm_info = deps.querier.query_wasm_code_info(code_id)?;

    let addr = cosmwasm_std::instantiate2_address(
        wasm_info.checksum.as_slice(),
        &creator_addr,
        salt.as_slice(),
    )?;

    Ok((
        addr,
        WasmMsg::Instantiate2 {
            code_id,
            funds,
            admin: admin.map(Into::into),
            label: format!("Module: {module_info}, Height {block_height}"),
            msg: init_msg,
            salt,
        }
        .into(),
    ))
}

pub fn new_module_addrs(modules_to_register: &[Addr]) -> ModuleFactoryResult<String> {
    let module_addrs = modules_to_register
        .iter()
        .map(|addr| addr.as_str())
        .collect::<Vec<&str>>()
        .join(",");

    Ok(module_addrs)
}

#[cfg(test)]
mod test {
    #![allow(clippy::needless_borrows_for_generic_args)]
    use abstract_std::module_factory::ExecuteMsg;
    use abstract_testing::{mock_env_validated, MockDeps};
    use cosmwasm_std::{
        testing::{message_info, mock_dependencies},
        to_json_binary,
    };
    use speculoos::prelude::*;

    use super::*;
    use crate::{contract::execute, test_common::*};

    type ModuleFactoryTestResult = Result<(), ModuleFactoryError>;

    fn execute_as(deps: &mut MockDeps, sender: &Addr, msg: ExecuteMsg) -> ModuleFactoryResult {
        let env = mock_env_validated(deps.api);
        execute(deps.as_mut(), env, message_info(sender, &[]), msg)
    }

    fn test_only_admin(msg: ExecuteMsg, deps: &mut MockDeps) -> ModuleFactoryTestResult {
        let not_admin = deps.api.addr_make("not_admin");
        let env = mock_env_validated(deps.api);
        let res = execute(deps.as_mut(), env, message_info(&not_admin, &[]), msg);
        assert_that!(&res)
            .is_err()
            .is_equal_to(ModuleFactoryError::Ownership(
                cw_ownable::OwnershipError::NotOwner {},
            ));

        Ok(())
    }

    mod update_ownership {
        use abstract_testing::prelude::AbstractMockAddrs;

        use super::*;

        #[test]
        fn only_admin() -> ModuleFactoryTestResult {
            let mut deps = mock_dependencies();
            mock_init(&mut deps)?;

            let msg = ExecuteMsg::UpdateOwnership(cw_ownable::Action::TransferOwnership {
                new_owner: "new_owner".to_string(),
                expiry: None,
            });

            test_only_admin(msg, &mut deps)
        }

        #[test]
        fn update_owner() -> ModuleFactoryTestResult {
            let mut deps = mock_dependencies();
            mock_init(&mut deps)?;
            let abstr = AbstractMockAddrs::new(deps.api);

            let new_admin = deps.api.addr_make("new_admin");
            // First update to transfer
            let transfer_msg = ExecuteMsg::UpdateOwnership(cw_ownable::Action::TransferOwnership {
                new_owner: new_admin.to_string(),
                expiry: None,
            });

            let _transfer_res = execute_as(&mut deps, &abstr.owner, transfer_msg)?;

            // Then update and accept as the new owner
            let accept_msg = ExecuteMsg::UpdateOwnership(cw_ownable::Action::AcceptOwnership);
            let _accept_res = execute_as(&mut deps, &new_admin, accept_msg).unwrap();

            assert_that!(cw_ownable::get_ownership(&deps.storage).unwrap().owner)
                .is_some()
                .is_equal_to(new_admin);

            Ok(())
        }
    }

    mod instantiate_contract {
        use super::*;

        use abstract_std::objects::{module::ModuleVersion, AccountId};
        use cosmwasm_std::{coin, Api, Checksum, CodeInfoResponse, Empty, QuerierResult};

        #[test]
        fn should_create_msg_with_instantiate2_msg() -> ModuleFactoryTestResult {
            let mut deps = mock_dependencies();
            deps.querier.update_wasm(|request| match request {
                cosmwasm_std::WasmQuery::CodeInfo { code_id } => {
                    let deps_v2 = mock_dependencies();
                    let new_addr = deps_v2.api.addr_make("aloha");
                    let canonical = deps_v2.api.addr_canonicalize(new_addr.as_str()).unwrap();
                    let creator = mock_dependencies().api.addr_humanize(&canonical).unwrap();
                    QuerierResult::Ok(cosmwasm_std::ContractResult::Ok(
                        to_json_binary(&CodeInfoResponse::new(
                            *code_id,
                            creator.clone(),
                            Checksum::from_hex(
                                "13a1fc994cc6d1c81b746ee0c0ff6f90043875e0bf1d9be6b7d779fc978dc2a5",
                            )
                            .unwrap(),
                        ))
                        .unwrap(),
                    ))
                }
                _ => panic!("handling only code_info"),
            });

            let expected_module_init_msg = to_json_binary(&Empty {}).unwrap();
            let expected_code_id = 10u64;

            let expected_module_info =
                ModuleInfo::from_id("test:module", ModuleVersion::Version("1.2.3".to_string()))
                    .unwrap();

            let some_block_height = 500u64;
            let contract_addr = deps.api.addr_make("contract");
            let creator_addr = deps.api.addr_canonicalize(contract_addr.as_str()).unwrap();
            let account_id = AccountId::local(1);
            let mut salt_bytes: Vec<u8> = Vec::with_capacity(32);
            salt_bytes.extend(some_block_height.to_be_bytes());
            salt_bytes.extend(account_id.seq().to_be_bytes());
            salt_bytes.extend(
                account_id
                    .trace()
                    .to_string()
                    .into_bytes()
                    .into_iter()
                    .take(20)
                    .collect::<Vec<u8>>(),
            );
            let salt = Binary::from(salt_bytes);

            let actual = instantiate2_contract(
                deps.as_ref(),
                creator_addr,
                some_block_height,
                expected_code_id,
                expected_module_init_msg.clone(),
                salt.clone(),
                None,
                vec![coin(5, "ucosm")],
                &expected_module_info,
            );

            let expected_init_msg = WasmMsg::Instantiate2 {
                code_id: expected_code_id,
                funds: vec![coin(5, "ucosm")],
                admin: None,
                label: format!("Module: {expected_module_info}, Height {some_block_height}"),
                msg: expected_module_init_msg,
                salt,
            };

            assert_that!(actual).is_ok();

            let (_addr, actual_msg) = actual.unwrap();

            let actual_init_msg: CosmosMsg = actual_msg;

            assert_that!(actual_init_msg).matches(|i| matches!(i, CosmosMsg::Wasm { .. }));
            assert_that!(actual_init_msg).is_equal_to(CosmosMsg::from(expected_init_msg));

            Ok(())
        }
    }
}<|MERGE_RESOLUTION|>--- conflicted
+++ resolved
@@ -32,12 +32,7 @@
     let block_height = env.block.height;
     // Verify sender is active Account manager
     // Construct feature object to access registry functions
-<<<<<<< HEAD
-    let version_control = VersionControlContract::new(deps.api, &env)?;
-=======
-    let registry = RegistryContract::new(deps.api)?;
-    let ans_host = AnsHost::new(deps.api)?;
->>>>>>> 7f11b2fa
+    let registry = RegistryContract::new(deps.api, &env)?;
 
     // assert that sender is manager
     let account = registry.assert_account(&info.sender, &deps.querier)?;
@@ -103,11 +98,6 @@
                 let init_msg_as_value: Value = from_json(init_msg)?;
                 // App base message
                 let app_base_msg = abstract_std::app::BaseInstantiateMsg {
-<<<<<<< HEAD
-=======
-                    ans_host_address: ans_host.address.to_string(),
-                    registry_address: registry.address.to_string(),
->>>>>>> 7f11b2fa
                     account: account.clone(),
                 };
 
