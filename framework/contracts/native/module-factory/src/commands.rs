--- conflicted
+++ resolved
@@ -1,9 +1,5 @@
 use abstract_core::objects::module;
-<<<<<<< HEAD
-use abstract_sdk::feature_objects::Feature;
-=======
 use serde_cw_value::Value;
->>>>>>> 42b36c28
 
 use crate::contract::ModuleFactoryResponse;
 use crate::{contract::ModuleFactoryResult, error::ModuleFactoryError, state::*};
@@ -34,15 +30,7 @@
     let block_height = env.block.height;
     // Verify sender is active Account manager
     // Construct feature object to access registry functions
-<<<<<<< HEAD
-    let binding = VersionControlContract::new(config.version_control_address);
-    let binding = Feature::from_contract(&binding, deps.as_ref());
-
-    let version_registry = binding.module_registry();
-    let account_registry = binding.account_registry();
-=======
     let version_control = VersionControlContract::new(config.version_control_address);
->>>>>>> 42b36c28
 
     // assert that sender is manager
     let account_base = version_control.assert_manager(&info.sender, &deps.querier)?;
