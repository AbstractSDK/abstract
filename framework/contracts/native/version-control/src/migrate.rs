--- conflicted
+++ resolved
@@ -3,12 +3,7 @@
     VERSION_CONTROL,
 };
 
-<<<<<<< HEAD
-use cosmwasm_std::{DepsMut, Env, MessageInfo};
-use cw_storage_plus::Item;
-=======
 use cosmwasm_std::{DepsMut, Env};
->>>>>>> 18f4b7dc
 use semver::Version;
 
 use crate::contract::{VCResult, VcResponse, CONTRACT_VERSION};
