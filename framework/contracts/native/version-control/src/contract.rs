--- conflicted
+++ resolved
@@ -204,14 +204,10 @@
                 Ok(())
             }
 
-<<<<<<< HEAD
-            let res = crate::migrate::migrate(deps.as_mut(), mock_env(), MigrateMsg::Migrate {});
-=======
             #[test]
             fn disallow_downgrade() -> VCResult<()> {
                 let mut deps = mock_dependencies();
                 mock_init(&mut deps)?;
->>>>>>> a52b0188
 
                 let big_version = "999.999.999";
                 cw2::set_contract_version(deps.as_mut().storage, VERSION_CONTROL, big_version)?;
@@ -228,12 +224,8 @@
                     },
                 ));
 
-<<<<<<< HEAD
-            let res = crate::migrate::migrate(deps.as_mut(), mock_env(), MigrateMsg::Migrate {});
-=======
-                Ok(())
-            }
->>>>>>> a52b0188
+                Ok(())
+            }
 
             #[test]
             fn disallow_name_change() -> VCResult<()> {
@@ -253,12 +245,8 @@
                     },
                 ));
 
-<<<<<<< HEAD
-            let res = crate::migrate::migrate(deps.as_mut(), mock_env(), MigrateMsg::Migrate {});
-=======
-                Ok(())
-            }
->>>>>>> a52b0188
+                Ok(())
+            }
 
             #[test]
             fn works() -> VCResult<()> {
@@ -281,15 +269,7 @@
                     .is_equal_to(version.to_string());
                 Ok(())
             }
-<<<<<<< HEAD
-            .to_string();
-            cw2::set_contract_version(deps.as_mut().storage, VERSION_CONTROL, small_version)?;
-
-            let res = crate::migrate::migrate(deps.as_mut(), mock_env(), MigrateMsg::Migrate {})?;
-            assert_that!(res.messages).has_length(0);
-=======
-        }
->>>>>>> a52b0188
+        }
 
         mod instantiate {
             use abstract_std::{
