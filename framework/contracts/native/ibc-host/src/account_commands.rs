use abstract_sdk::{
    std::{objects::ChannelEntry, ICS20},
    Resolve,
};
use abstract_std::{
    account::{self, ModuleInstallConfig},
    ibc_host::state::CONFIG,
    objects::{module::ModuleInfo, module_reference::ModuleReference, AccountId, TruncatedChainId},
    version_control::Account,
    ACCOUNT,
};
use cosmwasm_std::{
    instantiate2_address, to_json_binary, wasm_execute, CosmosMsg, Deps, DepsMut, Env, IbcMsg,
    Response, SubMsg, WasmMsg,
};

use crate::{
    contract::{HostResponse, HostResult},
    endpoints::reply::{INIT_BEFORE_ACTION_REPLY_ID, RESPONSE_REPLY_ID},
    HostError,
};

// one hour
const PACKET_LIFETIME: u64 = 60 * 60;

/// Creates and registers proxy for remote Account
#[allow(clippy::too_many_arguments)]
pub fn receive_register(
    deps: DepsMut,
    env: Env,
    account_id: AccountId,
    name: String,
    description: Option<String>,
    link: Option<String>,
    namespace: Option<String>,
    install_modules: Vec<ModuleInstallConfig>,
    with_reply: bool,
) -> HostResult {
    let cfg = CONFIG.load(deps.storage)?;

    // verify that the origin last chain is the chain related to this channel, and that it is not `Local`
    account_id.trace().verify_remote()?;
    let salt = cosmwasm_std::to_json_binary(&account_id)?;

    let account_module_info = ModuleInfo::from_id_latest(ACCOUNT)?;
    let ModuleReference::Account(code_id) = cfg
        .version_control
        .query_module(account_module_info.clone(), &deps.querier)?
        .reference
    else {
        return Err(HostError::VersionControlError(
            abstract_std::objects::version_control::VersionControlError::InvalidReference(
                account_module_info,
            ),
        ));
    };
    let checksum = deps.querier.query_wasm_code_info(code_id)?.checksum;
    let self_canon_addr = deps.api.addr_canonicalize(env.contract.address.as_str())?;

    let create_account_msg = account::InstantiateMsg {
        owner: abstract_std::objects::gov_type::GovernanceDetails::External {
            governance_address: env.contract.address.into_string(),
            governance_type: "abstract-ibc".into(), // at least 4 characters
        },
        name,
        description,
        link,
        // provide the origin chain id
        account_id: Some(account_id.clone()),
        install_modules,
        namespace,
        module_factory_address: cfg.module_factory_addr.to_string(),
        version_control_address: cfg.version_control.address.to_string(),
    };

    let account_canon_addr =
        instantiate2_address(checksum.as_slice(), &self_canon_addr, salt.as_slice())?;
    let account_addr = deps.api.addr_humanize(&account_canon_addr)?;

    // create the message to instantiate the remote account
    let account_creation_message = WasmMsg::Instantiate2 {
        admin: Some(account_addr.to_string()),
        code_id,
        label: account_id.to_string(),
        msg: to_json_binary(&create_account_msg)?,
        funds: vec![],
        salt,
    };

    // If we were ordered to have a reply after account creation
    let sub_msg = if with_reply {
        SubMsg::reply_on_success(account_creation_message, INIT_BEFORE_ACTION_REPLY_ID)
    } else {
        SubMsg::new(account_creation_message)
    };

    Ok(Response::new()
        .add_submessage(sub_msg)
        .add_attribute("action", "register"))
}

/// Execute account message on local account.
pub fn receive_dispatch(
    _deps: DepsMut,
    account: Account,
    account_msgs: Vec<account::ExecuteMsg>,
) -> HostResult {
    // execute the message on the account
    let msgs = account_msgs
        .into_iter()
        .map(|msg| wasm_execute(account.addr(), &msg, vec![]))
        .collect::<Result<Vec<_>, _>>()?;

    let response = Response::new()
        .add_attribute("action", "receive_dispatch")
        // This is used to forward the data of the calling message
        // This means that only the last present data of will be forwarded
        .add_submessages(
            msgs.into_iter()
                .map(|m| SubMsg::reply_on_success(m.clone(), RESPONSE_REPLY_ID)),
        );

    Ok(response)
}

/// processes PacketMsg::SendAllBack variant
pub fn receive_send_all_back(
    deps: DepsMut,
    env: Env,
    account: Account,
    client_proxy_address: String,
    src_chain: TruncatedChainId,
) -> HostResult {
    let wasm_msg = send_all_back(deps.as_ref(), env, account, client_proxy_address, src_chain)?;

    Ok(HostResponse::action("receive_dispatch").add_message(wasm_msg))
}

/// construct the msg to send all the assets back
pub fn send_all_back(
    deps: Deps,
    env: Env,
    account: Account,
    client_proxy_address: String,
    src_chain: TruncatedChainId,
) -> Result<CosmosMsg, HostError> {
    // get the ICS20 channel information
    let ans = CONFIG.load(deps.storage)?.ans_host;
    let ics20_channel_entry = ChannelEntry {
        connected_chain: src_chain,
        protocol: ICS20.to_string(),
    };
    let ics20_channel_id = ics20_channel_entry.resolve(&deps.querier, &ans)?;
    // get all the coins for the account
    let coins = deps.querier.query_all_balances(account.addr())?;
    // Construct ics20 messages to send all the coins back
    let mut msgs: Vec<CosmosMsg> = vec![];
    for coin in coins {
        msgs.push(
            IbcMsg::Transfer {
                channel_id: ics20_channel_id.clone(),
                to_address: client_proxy_address.to_string(),
                amount: coin,
                timeout: env.block.time.plus_seconds(PACKET_LIFETIME).into(),
                memo: None,
            }
            .into(),
        )
    }
    // call the message to send everything back through the account
    let account_msg = wasm_execute(
        account.into_addr(),
<<<<<<< HEAD
        &account::ExecuteMsg::AccountActions { msgs },
=======
        &account::ExecuteMsg::ModuleAction { msgs },
>>>>>>> 18f4b7dc
        vec![],
    )?;
    Ok(account_msg.into())
}

/// get the account base from the version control contract
pub fn get_account(deps: Deps, account_id: &AccountId) -> Result<Account, HostError> {
    let version_control = CONFIG.load(deps.storage)?.version_control;
    let account_base = version_control.account(account_id, &deps.querier)?;
    Ok(account_base)
}<|MERGE_RESOLUTION|>--- conflicted
+++ resolved
@@ -170,11 +170,7 @@
     // call the message to send everything back through the account
     let account_msg = wasm_execute(
         account.into_addr(),
-<<<<<<< HEAD
-        &account::ExecuteMsg::AccountActions { msgs },
-=======
-        &account::ExecuteMsg::ModuleAction { msgs },
->>>>>>> 18f4b7dc
+        &account::ExecuteMsg::Execute { msgs },
         vec![],
     )?;
     Ok(account_msg.into())
