--- conflicted
+++ resolved
@@ -47,13 +47,8 @@
             source_module,
             target_module,
         } => {
-<<<<<<< HEAD
-            let client_chain: ChainName = REVERSE_CHAIN_PROXIES.load(deps.storage, &info.sender)?;
-            handle_host_module_action(deps, env, client_chain, source_module, target_module, msg)
-=======
-            let src_chain: ChainName = REVERSE_CHAIN_PROXIES.load(deps.storage, &info.sender)?;
-            handle_host_module_action(deps, src_chain, source_module, target_module, msg)
->>>>>>> 7641b5ec
+            let scr_chain: ChainName = REVERSE_CHAIN_PROXIES.load(deps.storage, &info.sender)?;
+            handle_host_module_action(deps, env, scr_chain, source_module, target_module, msg)
         }
     }
 }
