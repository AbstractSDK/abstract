--- conflicted
+++ resolved
@@ -29,11 +29,7 @@
         }
         ExecuteMsg::RemoveChainProxy { chain } => remove_chain_proxy(deps, info, chain),
         ExecuteMsg::Execute {
-<<<<<<< HEAD
-            account_address: proxy_address,
-=======
             account_address,
->>>>>>> e61d7df5
             account_id,
             action,
         } => {
