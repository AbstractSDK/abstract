--- conflicted
+++ resolved
@@ -119,11 +119,7 @@
 }
 
 /// Handle actions that are passed to the IBC host contract and originate from a registered module
-<<<<<<< HEAD
 pub fn handle_module_execute(
-=======
-pub fn handle_host_module_execution(
->>>>>>> 8c84853e
     deps: DepsMut,
     env: Env,
     src_chain: ChainName,
@@ -168,10 +164,34 @@
         vec![],
     )?;
 
-<<<<<<< HEAD
-    Ok(Response::new()
-        .add_attribute("action", "module-ibc-call")
-        .add_message(msg))
+    Ok(response.add_message(msg))
+}
+
+/// Handle actions that are passed to the IBC host contract and originate from a registered module
+pub fn handle_host_module_query(
+    deps: Deps,
+    target_module: InstalledModuleIdentification,
+    msg: Binary,
+) -> HostResult<Binary> {
+    // We resolve the target module
+    let vc = CONFIG.load(deps.storage)?.version_control;
+
+    let target_module_resolved = target_module.addr(deps, vc)?;
+
+    let query = QueryRequest::<Empty>::from(WasmQuery::Smart {
+        contract_addr: target_module_resolved.address.into_string(),
+        msg,
+    });
+    let bin = match deps.querier.raw_query(&to_json_vec(&query)?) {
+        SystemResult::Err(system_err) => Err(StdError::generic_err(format!(
+            "Querier system error: {system_err}"
+        ))),
+        SystemResult::Ok(ContractResult::Err(contract_err)) => Err(StdError::generic_err(format!(
+            "Querier contract error: {contract_err}"
+        ))),
+        SystemResult::Ok(ContractResult::Ok(value)) => Ok(value),
+    }?;
+    Ok(bin)
 }
 
 /// We need to figure what trace module is implying here
@@ -198,34 +218,4 @@
         }
     };
     account_id
-=======
-    Ok(response.add_message(msg))
-}
-
-/// Handle actions that are passed to the IBC host contract and originate from a registered module
-pub fn handle_host_module_query(
-    deps: Deps,
-    target_module: InstalledModuleIdentification,
-    msg: Binary,
-) -> HostResult<Binary> {
-    // We resolve the target module
-    let vc = CONFIG.load(deps.storage)?.version_control;
-
-    let target_module_resolved = target_module.addr(deps, vc)?;
-
-    let query = QueryRequest::<Empty>::from(WasmQuery::Smart {
-        contract_addr: target_module_resolved.address.into_string(),
-        msg,
-    });
-    let bin = match deps.querier.raw_query(&to_json_vec(&query)?) {
-        SystemResult::Err(system_err) => Err(StdError::generic_err(format!(
-            "Querier system error: {system_err}"
-        ))),
-        SystemResult::Ok(ContractResult::Err(contract_err)) => Err(StdError::generic_err(format!(
-            "Querier contract error: {contract_err}"
-        ))),
-        SystemResult::Ok(ContractResult::Ok(value)) => Ok(value),
-    }?;
-    Ok(bin)
->>>>>>> 8c84853e
 }