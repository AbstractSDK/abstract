--- conflicted
+++ resolved
@@ -126,11 +126,7 @@
     msg: Binary,
 ) -> HostResult {
     // We resolve the target module
-<<<<<<< HEAD
-    let vc = VersionControlContract::new(deps.api, &env)?;
-=======
-    let vc = RegistryContract::new(deps.api)?;
->>>>>>> 7f11b2fa
+    let registry = RegistryContract::new(deps.api, &env)?;
 
     let target_module = InstalledModuleIdentification {
         module_info: target_module,
@@ -141,7 +137,7 @@
             .map(|a| client_to_host_module_account_id(&env, src_chain.clone(), a)),
     };
 
-    let target_module_resolved = target_module.addr(deps.as_ref(), vc)?;
+    let target_module_resolved = target_module.addr(deps.as_ref(), registry)?;
 
     match target_module_resolved.reference {
         ModuleReference::Account(_) | ModuleReference::Native(_) | ModuleReference::Service(_) => {
@@ -178,13 +174,9 @@
     msg: Binary,
 ) -> HostResult<Binary> {
     // We resolve the target module
-<<<<<<< HEAD
-    let vc = VersionControlContract::new(deps.api, &env)?;
-=======
-    let vc = RegistryContract::new(deps.api)?;
->>>>>>> 7f11b2fa
-
-    let target_module_resolved = target_module.addr(deps, vc)?;
+    let registry = RegistryContract::new(deps.api, &env)?;
+
+    let target_module_resolved = target_module.addr(deps, registry)?;
 
     let query = QueryRequest::<Empty>::from(WasmQuery::Smart {
         contract_addr: target_module_resolved.address.into_string(),
