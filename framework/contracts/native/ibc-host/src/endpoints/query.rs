use std::str::FromStr;

use abstract_sdk::{
    feature_objects::{AnsHost, RegistryContract},
    std::ibc_host::QueryMsg,
};
use abstract_std::{
    ibc_host::{state::CHAIN_PROXIES, ClientProxiesResponse, ClientProxyResponse, ConfigResponse},
    objects::{module_factory::ModuleFactoryContract, TruncatedChainId},
};
use cosmwasm_std::{to_json_binary, Binary, Deps, Env};
use cw_storage_plus::Bound;

use crate::{contract::HostResult, HostError};

use super::packet;

pub fn query(deps: Deps, env: Env, query: QueryMsg) -> HostResult<Binary> {
    match query {
        QueryMsg::Config {} => to_json_binary(&config(deps, &env)?),
        QueryMsg::ClientProxies { start_after, limit } => {
            to_json_binary(&registered_chains(deps, start_after, limit)?)
        }
        QueryMsg::ClientProxy { chain } => to_json_binary(&associated_client(deps, chain)?),
        QueryMsg::Ownership {} => to_json_binary(&cw_ownable::get_ownership(deps.storage)?),
        QueryMsg::ModuleQuery { target_module, msg } => {
            return packet::handle_host_module_query(deps, env, target_module, msg);
        }
    }
    .map_err(Into::into)
}

fn config(deps: Deps, env: &Env) -> HostResult<ConfigResponse> {
    Ok(ConfigResponse {
<<<<<<< HEAD
        ans_host_address: AnsHost::new(deps.api, env)?.address,
        module_factory_address: ModuleFactoryContract::new(deps.api, env)?.address,
        version_control_address: VersionControlContract::new(deps.api, env)?.address,
=======
        ans_host_address: AnsHost::new(deps.api)?.address,
        module_factory_address: ModuleFactoryContract::new(deps.api)?.address,
        registry_address: RegistryContract::new(deps.api)?.address,
>>>>>>> 7f11b2fa
    })
}

fn registered_chains(
    deps: Deps,
    start_after: Option<String>,
    limit: Option<u32>,
) -> HostResult<ClientProxiesResponse> {
    let start = start_after.map(TruncatedChainId::from_string).transpose()?;

    let chains = cw_paginate::paginate_map(
        &CHAIN_PROXIES,
        deps.storage,
        start.as_ref().map(Bound::exclusive),
        limit,
        |name, proxy| Ok::<_, HostError>((name, proxy)),
    )?;

    Ok(ClientProxiesResponse { chains })
}

fn associated_client(deps: Deps, chain: String) -> HostResult<ClientProxyResponse> {
    let proxy = CHAIN_PROXIES.load(deps.storage, &TruncatedChainId::from_str(&chain)?)?;
    Ok(ClientProxyResponse { proxy })
}

#[cfg(test)]
mod test {
    #![allow(clippy::needless_borrows_for_generic_args)]

    use abstract_testing::mock_env_validated;

    #[test]
    fn test_registered_client() {
        use abstract_std::ibc_host::{ClientProxyResponse, InstantiateMsg, QueryMsg};
        use cosmwasm_std::{from_json, testing::*};

        use crate::contract::{execute, instantiate, query};
        // Instantiate
        let mut deps = mock_dependencies();
        let info = message_info(&deps.api.addr_make("admin"), &[]);
        let env = mock_env_validated(deps.api);
        instantiate(deps.as_mut(), env.clone(), info.clone(), InstantiateMsg {}).unwrap();

        // Register
        let proxy = deps.api.addr_make("juno-proxy");
        execute(
            deps.as_mut(),
            env.clone(),
            info,
            abstract_std::ibc_host::ExecuteMsg::RegisterChainProxy {
                chain: "juno".parse().unwrap(),
                proxy: proxy.to_string(),
            },
        )
        .unwrap();

        // Query
        let client_name = query(
            deps.as_ref(),
            env,
            QueryMsg::ClientProxy {
                chain: "juno".to_string(),
            },
        )
        .unwrap();
        let queried_client_name: ClientProxyResponse = from_json(client_name).unwrap();
        assert_eq!(queried_client_name.proxy, proxy);
    }
}<|MERGE_RESOLUTION|>--- conflicted
+++ resolved
@@ -32,15 +32,9 @@
 
 fn config(deps: Deps, env: &Env) -> HostResult<ConfigResponse> {
     Ok(ConfigResponse {
-<<<<<<< HEAD
         ans_host_address: AnsHost::new(deps.api, env)?.address,
         module_factory_address: ModuleFactoryContract::new(deps.api, env)?.address,
-        version_control_address: VersionControlContract::new(deps.api, env)?.address,
-=======
-        ans_host_address: AnsHost::new(deps.api)?.address,
-        module_factory_address: ModuleFactoryContract::new(deps.api)?.address,
-        registry_address: RegistryContract::new(deps.api)?.address,
->>>>>>> 7f11b2fa
+        registry_address: RegistryContract::new(deps.api, env)?.address,
     })
 }
 
