use abstract_core::objects::account::AccountTrace;
use abstract_core::objects::price_source::UncheckedPriceSource;
use abstract_core::objects::{AccountId, AssetEntry, ABSTRACT_ACCOUNT_ID};
use abstract_core::{manager::ExecuteMsg, objects::module::assert_module_data_validity};
use cosmwasm_std::{
    ensure_eq, to_binary, wasm_execute, Addr, Binary, CosmosMsg, DepsMut, Empty, Env, MessageInfo,
    QuerierWrapper, ReplyOn, StdError, SubMsg, SubMsgResult, WasmMsg,
};
use protobuf::Message;

use abstract_sdk::{
    core::{
        manager::{InstantiateMsg as ManagerInstantiateMsg, InternalConfigAction},
        objects::{
            gov_type::GovernanceDetails, module::Module, module::ModuleInfo,
            module_reference::ModuleReference,
        },
        proxy::{ExecuteMsg as ProxyExecMsg, InstantiateMsg as ProxyInstantiateMsg},
        version_control::{
            AccountBase, ExecuteMsg as VCExecuteMsg, ModulesResponse, QueryMsg as VCQuery,
        },
        AbstractResult, MANAGER, PROXY,
    },
    cw_helpers::wasm_smart_query,
};

use crate::contract::AccountFactoryResponse;
use crate::{
    contract::AccountFactoryResult, error::AccountFactoryError,
    response::MsgInstantiateContractResponse, state::*,
};

pub const CREATE_ACCOUNT_PROXY_MSG_ID: u64 = 1u64;
pub const CREATE_ACCOUNT_MANAGER_MSG_ID: u64 = 2u64;

/// Function that starts the creation of the Account
#[allow(clippy::too_many_arguments)]
pub fn execute_create_account(
    deps: DepsMut,
    env: Env,
    info: MessageInfo,
    governance: GovernanceDetails<String>,
    name: String,
    description: Option<String>,
    link: Option<String>,
    namespace: Option<String>,
    base_asset: Option<AssetEntry>,
    install_modules: Vec<(ModuleInfo, Option<Binary>)>,
    account_id: Option<AccountId>,
) -> AccountFactoryResult {
    let config = CONFIG.load(deps.storage)?;

    let governance = governance.verify(deps.as_ref(), config.version_control_contract.clone())?;
<<<<<<< HEAD
    // If an account_id is provided, assert the caller is the ibc host and return the account_id.
    // Else get the next account id and set the origin to local.
    let account_id = if let Some(account_id) = account_id {
        // if the account_id is provided, assert that the caller is the ibc host
        let ibc_host = config.ibc_host.ok_or(AccountFactoryError::IbcHostNotSet)?;
        ensure_eq!(
            info.sender,
            ibc_host,
            AccountFactoryError::SenderNotIbcHost(info.sender.into(), ibc_host.into())
        );
        // then assert that the account trace is remote and properly formatted
        account_id.trace().verify_remote()?;
        account_id
    } else {
        // else the call is local so we need to look up the account sequence
        // and set the origin to local
        let origin = AccountTrace::Local;

        // load the next account id
        // if it doesn't exist then it's the first account so set it to 0.
        let next_sequence = LOCAL_ACCOUNT_SEQUENCE.may_load(deps.storage)?.unwrap_or(0);

        // Check if the caller is the owner when instantiating the abstract account
        if next_sequence == ABSTRACT_ACCOUNT_ID.seq() {
            cw_ownable::assert_owner(deps.storage, &info.sender)?;
        }
        AccountId::new(next_sequence, origin)?
    };
=======

    // We want to create a local account
    // and set the origin to local
    let origin = AccountTrace::Local;

    // load the next account id
    // if it doesn't exist then it's the first account so set it to 0.
    let next_sequence = LOCAL_ACCOUNT_SEQUENCE.may_load(deps.storage)?.unwrap_or(0);

    // Check if the caller is the owner when instantiating the abstract account
    if next_sequence == ABSTRACT_ACCOUNT_ID.seq() {
        cw_ownable::assert_owner(deps.storage, &info.sender)?;
    }
    let account_id = AccountId::new(next_sequence, origin)?;
>>>>>>> bea13fb9

    // Query version_control for code_id of Manager contract
    let module: Module = query_module(&deps.querier, &config.version_control_contract, PROXY)?;

    // save module for after-init check
    CONTEXT.save(
        deps.storage,
        &Context {
            account_id: account_id.clone(),
            account_proxy_address: None,
            manager_module: None,
            proxy_module: Some(module.clone()),

            additional_config: AdditionalContextConfig {
                namespace,
                base_asset,
                name,
                description,
                link,
                owner: governance.into(),
            },
            install_modules,
        },
    )?;

    if let ModuleReference::AccountBase(manager_code_id) = module.reference {
        Ok(AccountFactoryResponse::new(
            "create_account",
            vec![
                ("account_sequence", &account_id.seq().to_string()),
                ("trace", &account_id.trace().to_string()),
            ],
        )
        // Create manager
        .add_submessage(SubMsg {
            id: CREATE_ACCOUNT_PROXY_MSG_ID,
            gas_limit: None,
            msg: WasmMsg::Instantiate {
                code_id: manager_code_id,
                funds: vec![],
                // Currently set admin to self, update later when we know the contract's address.
                admin: Some(env.contract.address.to_string()),
                label: format!("Abstract Account: {}", account_id),
                msg: to_binary(&ProxyInstantiateMsg {
                    account_id,
                    ans_host_address: config.ans_host_contract.to_string(),
                })?,
            }
            .into(),
            reply_on: ReplyOn::Success,
        }))
    } else {
        Err(AccountFactoryError::WrongModuleKind(
            module.info.to_string(),
            "account_base".to_string(),
        ))
    }
}

/// instantiates the Treasury contract of the newly created DAO
pub fn after_proxy_create_manager(
    deps: DepsMut,
    env: Env,
    result: SubMsgResult,
) -> AccountFactoryResult {
    let config = CONFIG.load(deps.storage)?;

    // Get address of Manager contract
    let res: MsgInstantiateContractResponse =
        Message::parse_from_bytes(result.unwrap().data.unwrap().as_slice()).map_err(|_| {
            StdError::parse_err("MsgInstantiateContractResponse", "failed to parse data")
        })?;
    let proxy_address = deps.api.addr_validate(res.get_contract_address())?;

    // Query version_control for code_id of proxy
    let module: Module = query_module(&deps.querier, &config.version_control_contract, MANAGER)?;

    // Update the manager address and proxy module in the context.
    let context = CONTEXT.update(deps.storage, |c| {
        Result::<_, StdError>::Ok(Context {
            account_proxy_address: Some(proxy_address.clone()),
            manager_module: Some(module.clone()),
            ..c
        })
    })?;

    if let ModuleReference::AccountBase(proxy_code_id) = module.reference {
        Ok(AccountFactoryResponse::new(
            "create_proxy",
            vec![("proxy_address", proxy_address.to_string())],
        )
        // Instantiate proxy contract
        .add_submessage(SubMsg {
            id: CREATE_ACCOUNT_MANAGER_MSG_ID,
            gas_limit: None,
            msg: WasmMsg::Instantiate {
                code_id: proxy_code_id,
                funds: vec![],
                admin: Some(env.contract.address.into_string()),
                label: format!("Proxy of Account: {}", context.account_id),
                msg: to_binary(&ManagerInstantiateMsg {
                    account_id: context.account_id,
                    version_control_address: config.version_control_contract.to_string(),
                    module_factory_address: config.module_factory_address.to_string(),
                    name: context.additional_config.name,
                    description: context.additional_config.description,
                    link: context.additional_config.link,
                    owner: context.additional_config.owner,
                    install_modules: context.install_modules,
                })?,
            }
            .into(),
            reply_on: ReplyOn::Success,
        }))
    } else {
        Err(AccountFactoryError::WrongModuleKind(
            module.info.to_string(),
            "app".to_string(),
        ))
    }
}

fn query_module(
    querier: &QuerierWrapper,
    version_control_addr: &Addr,
    module_id: &str,
) -> AbstractResult<Module> {
    let ModulesResponse { mut modules } = querier.query(&wasm_smart_query(
        version_control_addr.to_string(),
        &VCQuery::Modules {
            infos: vec![ModuleInfo::from_id_latest(module_id)?],
        },
    )?)?;

    Ok(modules.swap_remove(0).module)
}

/// Registers the Account on the version_control contract and
/// adds proxy contract address to Manager
pub fn after_proxy_add_to_manager_and_set_admin(
    deps: DepsMut,
    result: SubMsgResult,
) -> AccountFactoryResult {
    let config = CONFIG.load(deps.storage)?;
    let context = CONTEXT.load(deps.storage)?;
    CONTEXT.remove(deps.storage);

    let res: MsgInstantiateContractResponse =
        Message::parse_from_bytes(result.unwrap().data.unwrap().as_slice()).map_err(|_| {
            StdError::parse_err("MsgInstantiateContractResponse", "failed to parse data")
        })?;

    let manager_address = deps.api.addr_validate(res.get_contract_address())?;
    let proxy_address = context
        .account_proxy_address
        .expect("proxy address set in context");
    let account_id = context.account_id;

    // assert proxy and manager contract information is correct
    assert_module_data_validity(
        &deps.querier,
        &context
            .manager_module
            .expect("manager module set in context"),
        Some(manager_address.clone()),
    )?;
    assert_module_data_validity(
        &deps.querier,
        &context.proxy_module.expect("proxy module set in context"),
        Some(proxy_address.clone()),
    )?;

    // construct Account base
    let account_base = AccountBase {
        manager: manager_address.clone(),
        proxy: proxy_address.clone(),
    };

    // Add Account base to version_control
    let add_account_to_version_control_msg: CosmosMsg<Empty> = CosmosMsg::Wasm(WasmMsg::Execute {
        contract_addr: config.version_control_contract.to_string(),
        funds: vec![],
        msg: to_binary(&VCExecuteMsg::AddAccount {
            account_id: account_id.clone(),
            account_base,
        })?,
    });

    // add manager to whitelisted addresses
    let whitelist_manager: CosmosMsg<Empty> = CosmosMsg::Wasm(WasmMsg::Execute {
        contract_addr: proxy_address.to_string(),
        funds: vec![],
        msg: to_binary(&ProxyExecMsg::AddModule {
            module: manager_address.to_string(),
        })?,
    });

    let set_base_asset_msg = context
        .additional_config
        .base_asset
        .map(|a| {
            Ok::<_, StdError>(CosmosMsg::Wasm(WasmMsg::Execute {
                contract_addr: proxy_address.to_string(),
                funds: vec![],
                msg: to_binary(&ProxyExecMsg::UpdateAssets {
                    to_add: vec![(a, UncheckedPriceSource::None)],
                    to_remove: vec![],
                })?,
            }))
        })
        .transpose()?;

    let set_namespace_msg = context
        .additional_config
        .namespace
        .map(|n| {
            Ok::<_, StdError>(CosmosMsg::Wasm(WasmMsg::Execute {
                contract_addr: config.version_control_contract.to_string(),
                funds: vec![],
                msg: to_binary(&VCExecuteMsg::ClaimNamespace {
                    account_id: account_id.clone(),
                    namespace: n,
                })?,
            }))
        })
        .transpose()?;

    let set_proxy_admin_msg: CosmosMsg<Empty> = CosmosMsg::Wasm(WasmMsg::Execute {
        contract_addr: proxy_address.to_string(),
        funds: vec![],
        msg: to_binary(&ProxyExecMsg::SetAdmin {
            admin: manager_address.to_string(),
        })?,
    });

    let set_wasm_admin_msgs: Vec<CosmosMsg<Empty>> = vec![
        CosmosMsg::Wasm(WasmMsg::UpdateAdmin {
            contract_addr: manager_address.to_string(),
            admin: manager_address.to_string(),
        }),
        CosmosMsg::Wasm(WasmMsg::UpdateAdmin {
            contract_addr: proxy_address.to_string(),
            admin: manager_address.to_string(),
        }),
    ];

    // Add 1 to account sequence for local origin
    if account_id.is_local() {
        LOCAL_ACCOUNT_SEQUENCE.save(deps.storage, &account_id.seq().checked_add(1).unwrap())?;
    }

    let add_proxy_address_msg = wasm_execute(
        manager_address.to_string(),
        &ExecuteMsg::UpdateInternalConfig(
            // Binary format to prevent users from easily calling the endpoint (because that's dangerous.)
            to_binary(&InternalConfigAction::UpdateModuleAddresses {
                to_add: Some(vec![(PROXY.to_string(), proxy_address.to_string())]),
                to_remove: None,
            })
            .unwrap(),
        ),
        vec![],
    )?;

    // The execution order here is important.
    // Installing modules on the manager account requires that:
    // - The account is registered.
    // - The manager is the Admin of the proxy.
    // - The proxy is registered on the manager. (this last step triggers the installation of the modules.)

    let mut resp = AccountFactoryResponse::new(
        "create_manager",
        vec![("manager_address", res.get_contract_address())],
    )
    // So first register the account on the Version Control
    .add_message(add_account_to_version_control_msg)
    // Then whitelist the manager on the proxy contract so it can execute messages on behalf of the owner.
    .add_message(whitelist_manager)
    // And change the wasm-module admin to the manager for both contracts.
    // This admin is different from our custom defined admin and is solely used for migrations.
    .add_messages(set_wasm_admin_msgs);

    // Now configure the base asset of the account.
    // This contract is still the owner of the proxy at this point.
    if let Some(set_base_asset_msg) = set_base_asset_msg {
        resp = resp.add_message(set_base_asset_msg);
    }
    // Claim its namespace if applicable.
    if let Some(set_namespace_msg) = set_namespace_msg {
        resp = resp.add_message(set_namespace_msg);
    }

    resp = resp
        // And now transfer the admin rights to the manager.
        .add_message(set_proxy_admin_msg)
        // Set the proxy address on the manager.
        // This last step will trigger the installation of the modules.
        .add_message(add_proxy_address_msg);

    Ok(resp)
}

// Only owner can execute it
#[allow(clippy::too_many_arguments)]
pub fn execute_update_config(
    deps: DepsMut,
    info: MessageInfo,
    ans_host_contract: Option<String>,
    version_control_contract: Option<String>,
    module_factory_address: Option<String>,
    ibc_host: Option<String>,
) -> AccountFactoryResult {
    cw_ownable::assert_owner(deps.storage, &info.sender)?;

    let mut config: Config = CONFIG.load(deps.storage)?;

    if let Some(ans_host_contract) = ans_host_contract {
        // validate address format
        config.ans_host_contract = deps.api.addr_validate(&ans_host_contract)?;
    }

    if let Some(version_control_contract) = version_control_contract {
        // validate address format
        config.version_control_contract = deps.api.addr_validate(&version_control_contract)?;
    }

    if let Some(module_factory_address) = module_factory_address {
        // validate address format
        config.module_factory_address = deps.api.addr_validate(&module_factory_address)?;
    }
<<<<<<< HEAD

    if let Some(ibc_host) = ibc_host {
        // validate address format
        config.ibc_host = Some(deps.api.addr_validate(&ibc_host)?);
    }

=======
>>>>>>> bea13fb9
    CONFIG.save(deps.storage, &config)?;

    Ok(AccountFactoryResponse::action("update_config"))
}<|MERGE_RESOLUTION|>--- conflicted
+++ resolved
@@ -51,7 +51,6 @@
     let config = CONFIG.load(deps.storage)?;
 
     let governance = governance.verify(deps.as_ref(), config.version_control_contract.clone())?;
-<<<<<<< HEAD
     // If an account_id is provided, assert the caller is the ibc host and return the account_id.
     // Else get the next account id and set the origin to local.
     let account_id = if let Some(account_id) = account_id {
@@ -80,22 +79,6 @@
         }
         AccountId::new(next_sequence, origin)?
     };
-=======
-
-    // We want to create a local account
-    // and set the origin to local
-    let origin = AccountTrace::Local;
-
-    // load the next account id
-    // if it doesn't exist then it's the first account so set it to 0.
-    let next_sequence = LOCAL_ACCOUNT_SEQUENCE.may_load(deps.storage)?.unwrap_or(0);
-
-    // Check if the caller is the owner when instantiating the abstract account
-    if next_sequence == ABSTRACT_ACCOUNT_ID.seq() {
-        cw_ownable::assert_owner(deps.storage, &info.sender)?;
-    }
-    let account_id = AccountId::new(next_sequence, origin)?;
->>>>>>> bea13fb9
 
     // Query version_control for code_id of Manager contract
     let module: Module = query_module(&deps.querier, &config.version_control_contract, PROXY)?;
@@ -426,15 +409,11 @@
         // validate address format
         config.module_factory_address = deps.api.addr_validate(&module_factory_address)?;
     }
-<<<<<<< HEAD
 
     if let Some(ibc_host) = ibc_host {
         // validate address format
         config.ibc_host = Some(deps.api.addr_validate(&ibc_host)?);
     }
-
-=======
->>>>>>> bea13fb9
     CONFIG.save(deps.storage, &config)?;
 
     Ok(AccountFactoryResponse::action("update_config"))
