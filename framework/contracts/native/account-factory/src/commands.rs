--- conflicted
+++ resolved
@@ -149,11 +149,7 @@
 
     // Get code_ids
     let account_code_id =
-<<<<<<< HEAD
-        if let ModuleReference::AccountBase(account_code_id) = account_module.reference.clone() {
-=======
         if let ModuleReference::Account(account_code_id) = account_module.reference.clone() {
->>>>>>> eb2faebb
             account_code_id
         } else {
             return Err(AccountFactoryError::WrongModuleKind(
@@ -186,11 +182,6 @@
         contract_addr: config.version_control_contract.to_string(),
         funds: funds_for_namespace_fee,
         msg: to_json_binary(&VCExecuteMsg::AddAccount {
-<<<<<<< HEAD
-            account_id: context.account_id.clone(),
-            account_base: context.account_base,
-=======
->>>>>>> eb2faebb
             namespace: namespace.clone(),
             creator: info.sender.to_string(),
         })?,
@@ -248,10 +239,6 @@
                 link,
                 install_modules,
                 namespace,
-<<<<<<< HEAD
-                ans_host_address: config.ans_host_contract.into_string(),
-=======
->>>>>>> eb2faebb
             })?,
             salt,
         },
