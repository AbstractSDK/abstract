use abstract_sdk::{
    feature_objects::VersionControlContract,
    std::{
        account::InstantiateMsg as AccountInstantiateMsg,
        account::ModuleInstallConfig,
        module_factory::SimulateInstallModulesResponse,
        objects::{
            account::AccountTrace, module::assert_module_data_validity,
            salt::generate_instantiate_salt, AccountId, ABSTRACT_ACCOUNT_ID,
        },
        objects::{
            gov_type::GovernanceDetails, module::ModuleInfo, module_reference::ModuleReference,
        },
        version_control::{Account, ExecuteMsg as VCExecuteMsg},
        AbstractError, ACCOUNT, IBC_HOST,
    },
};
use abstract_std::objects::ownership::cw721;
use cosmwasm_std::{
    ensure_eq, instantiate2_address, to_json_binary, Addr, Coins, CosmosMsg, Deps, DepsMut, Empty,
    Env, MessageInfo, Storage, SubMsg, SubMsgResult, WasmMsg,
};
use cw_ownable::OwnershipError;

use crate::{
    contract::{AccountFactoryResponse, AccountFactoryResult},
    error::AccountFactoryError,
    state::*,
};

pub const CREATE_ACCOUNT_MANAGER_MSG_ID: u64 = 2u64;

/// Function that starts the creation of the Account
#[allow(clippy::too_many_arguments)]
pub fn execute_create_account(
    deps: DepsMut,
    env: Env,
    info: MessageInfo,
    governance: GovernanceDetails<String>,
    name: String,
    description: Option<String>,
    link: Option<String>,
    namespace: Option<String>,
    install_modules: Vec<ModuleInstallConfig>,
    account_id: Option<AccountId>,
) -> AccountFactoryResult {
    let config = CONFIG.load(deps.storage)?;
    let version_control = VersionControlContract::new(config.version_control_contract.clone());

    let governance = governance.verify(deps.as_ref(), config.version_control_contract.clone())?;
    // Check if the caller is the manager the proposed owner account when creating a sub-account.
    // This prevents other users from creating sub-accounts for accounts they don't own.
    if let GovernanceDetails::SubAccount { account } = &governance {
        ensure_eq!(
            info.sender,
            account,
            AccountFactoryError::SubAccountCreatorNotAccount {
                caller: info.sender.into(),
                account: account.into(),
            }
        )
    }
    if let GovernanceDetails::NFT {
        collection_addr,
        token_id,
    } = &governance
    {
        verify_nft_ownership(
            deps.as_ref(),
            info.sender.clone(),
            collection_addr.clone(),
            token_id.to_string(),
        )?
    }
    // If an account_id is provided, assert the caller is the ibc host and return the account_id.
    // Else get the next account id and set the origin to local.
    let account_id = match account_id {
        Some(account_id) if account_id.is_local() => {
            // Predictable Account Id Sequence have to be >= 2147483648
            if account_id.seq() < 2147483648 {
                return Err(AccountFactoryError::PredictableAccountIdFailed {});
            } else {
                // for 2147483648..u32::MAX we allow to select any account id
                // Note that it can fail if it's already taken
                account_id
            }
        }
        Some(account_id) => {
            // if the non-local account_id is provided, assert that the caller is the ibc host
            let sender_cw2_info = cw2::query_contract_info(&deps.querier, info.sender.clone())?;
            let ibc_host_addr = version_control
                .query_module_reference_raw(
                    &ModuleInfo::from_id(IBC_HOST, sender_cw2_info.version.into())?,
                    &deps.querier,
                )?
                .unwrap_native()?;

            ensure_eq!(
                info.sender,
                ibc_host_addr,
                AccountFactoryError::SenderNotIbcHost(info.sender.into(), ibc_host_addr.into())
            );
            // then assert that the account trace is remote and properly formatted
            account_id.trace().verify_remote()?;
            account_id
        }
        None => generate_new_local_account_id(deps.storage, &info)?,
    };

    // Query version_control for code_id of Proxy and Module contract
    let account_module = {
        let mut modules = version_control
            .query_modules_configs(vec![ModuleInfo::from_id_latest(ACCOUNT)?], &deps.querier)?;
        modules.pop().unwrap().module
    };

    let simulate_resp: SimulateInstallModulesResponse = deps.querier.query_wasm_smart(
        config.module_factory_address.to_string(),
        &abstract_std::module_factory::QueryMsg::SimulateInstallModules {
            modules: install_modules.iter().map(|m| m.module.clone()).collect(),
        },
    )?;
    let funds_for_install = simulate_resp.total_required_funds;
    let funds_for_namespace_fee = if namespace.is_some() {
        version_control
            .namespace_registration_fee(&deps.querier)?
            .into_iter()
            .collect()
    } else {
        vec![]
    };

    // Remove all funds used to install the module and account fee to pass rest to the proxy contract
    let mut funds_to_proxy = Coins::try_from(info.funds.clone()).unwrap();
    for coin in funds_for_install
        .clone()
        .into_iter()
        .chain(funds_for_namespace_fee.clone().into_iter())
    {
        funds_to_proxy.sub(coin).map_err(|_| {
            AbstractError::Fee(format!(
                "Invalid fee payment sent. Expected {:?}, sent {:?}",
                funds_for_install, info.funds
            ))
        })?;
    }

    let salt = generate_instantiate_salt(&account_id);

    // Get code_ids
<<<<<<< HEAD
    let (proxy_code_id, manager_code_id) = if let (
        ModuleReference::Account(proxy_code_id),
        ModuleReference::Account(manager_code_id),
    ) = (
        proxy_module.reference.clone(),
        manager_module.reference.clone(),
    ) {
        (proxy_code_id, manager_code_id)
    } else {
        return Err(AccountFactoryError::WrongModuleKind(
            proxy_module.info.to_string(),
            "account_base".to_string(),
        ));
    };
=======
    let account_code_id =
        if let ModuleReference::AccountBase(account_code_id) = account_module.reference.clone() {
            account_code_id
        } else {
            return Err(AccountFactoryError::WrongModuleKind(
                account_module.info.to_string(),
                "account_base".to_string(),
            ));
        };
>>>>>>> f4cda2a4

    // Get checksums
    let account_checksum = deps.querier.query_wasm_code_info(account_code_id)?.checksum;

<<<<<<< HEAD
    let proxy_addr = instantiate2_address(
        proxy_checksum.as_slice(),
        &deps.api.addr_canonicalize(env.contract.address.as_str())?,
        salt.as_slice(),
    )?;
    let manager_addr = instantiate2_address(
        manager_checksum.as_slice(),
=======
    let account_addr = instantiate2_address(
        account_checksum.as_slice(),
>>>>>>> f4cda2a4
        &deps.api.addr_canonicalize(env.contract.address.as_str())?,
        salt.as_slice(),
    )?;
    let account_addr_human = deps.api.addr_humanize(&account_addr)?;

    let account_base = Account::new(account_addr_human);
    // save context for after-init check
    let context = Context {
        account_id,
        account_base: account_base.clone(),
        account_module,
    };
    CONTEXT.save(deps.storage, &context)?;

    // Add Account base to version_control
    let add_account_to_version_control_msg: CosmosMsg<Empty> = CosmosMsg::Wasm(WasmMsg::Execute {
        contract_addr: config.version_control_contract.to_string(),
        funds: funds_for_namespace_fee,
        msg: to_json_binary(&VCExecuteMsg::AddAccount {
<<<<<<< HEAD
=======
            account_id: context.account_id.clone(),
            account_base: context.account_base,
>>>>>>> f4cda2a4
            namespace: namespace.clone(),
            creator: info.sender.to_string(),
        })?,
    });

    // Add attributes relating the metadata to the account creation event
    let mut metadata_attributes: Vec<(&str, String)> = vec![
        ("governance", governance.to_string()),
        ("name", name.clone()),
    ];
    if let Some(description) = &description {
        metadata_attributes.push(("description", description.clone()))
    }
    if let Some(link) = &link {
        metadata_attributes.push(("link", link.clone()))
    }
    if let Some(namespace) = &namespace {
        metadata_attributes.push(("namespace", namespace.clone()))
    }

    // The execution order here is important.
    // Installing modules on the manager account requires that:
    // - The account is registered.
    // - The proxy is instantiated.
    // - The manager instantiated and proxy is registered on the manager.
    // (this last step triggers the installation of the modules.)
    Ok(AccountFactoryResponse::new(
        "create_account",
        [
            vec![
                ("account_sequence", context.account_id.seq().to_string()),
                ("trace", context.account_id.trace().to_string()),
            ],
            metadata_attributes,
        ]
        .concat(),
    )
    // So first register account on version control
    .add_message(add_account_to_version_control_msg)
    // Instantiate account and install apps
    // And validate contract versions in a callback
    .add_submessage(SubMsg::reply_on_success(
        WasmMsg::Instantiate2 {
            code_id: account_code_id,
            funds: funds_for_install,
            admin: Some(account_base.addr().to_string()),
            label: format!("Manager of Account: {}", context.account_id),
            msg: to_json_binary(&AccountInstantiateMsg {
                account_id: Some(context.account_id),
                owner: governance.into(),
                version_control_address: config.version_control_contract.into_string(),
                module_factory_address: config.module_factory_address.into_string(),
                name,
                description,
                link,
                install_modules,
                namespace,
                ans_host_address: config.ans_host_contract.into_string(),
            })?,
            salt,
        },
        CREATE_ACCOUNT_MANAGER_MSG_ID,
    )))
}

// Generate new local account id
fn generate_new_local_account_id(
    storage: &mut dyn Storage,
    info: &MessageInfo,
) -> Result<AccountId, AccountFactoryError> {
    let origin = AccountTrace::Local;
    let next_sequence = LOCAL_ACCOUNT_SEQUENCE.may_load(storage)?.unwrap_or(0);
    if next_sequence == ABSTRACT_ACCOUNT_ID.seq() {
        cw_ownable::assert_owner(storage, &info.sender)?;
    }
    LOCAL_ACCOUNT_SEQUENCE.save(storage, &next_sequence.checked_add(1).unwrap())?;

    Ok(AccountId::new(next_sequence, origin)?)
}

/// Validates instantiated manager and proxy modules
pub fn validate_instantiated_account(deps: DepsMut, _result: SubMsgResult) -> AccountFactoryResult {
    let context = CONTEXT.load(deps.storage)?;
    CONTEXT.remove(deps.storage);

    let account_base = context.account_base;
    let account_id = context.account_id;

    // assert account contract information is correct
    assert_module_data_validity(
        &deps.querier,
        &context.account_module,
        Some(account_base.addr().clone()),
    )?;

    let resp = AccountFactoryResponse::new(
        "create_account",
        vec![
            ("account", account_id.to_string()),
            ("manager_address", account_base.addr().to_string()),
            ("proxy_address", account_base.into_addr().into_string()),
        ],
    );

    Ok(resp)
}

// Only owner can execute it
#[allow(clippy::too_many_arguments)]
pub fn execute_update_config(
    deps: DepsMut,
    info: MessageInfo,
    ans_host_contract: Option<String>,
    version_control_contract: Option<String>,
    module_factory_address: Option<String>,
) -> AccountFactoryResult {
    cw_ownable::assert_owner(deps.storage, &info.sender)?;

    let mut config: Config = CONFIG.load(deps.storage)?;

    if let Some(ans_host_contract) = ans_host_contract {
        // validate address format
        config.ans_host_contract = deps.api.addr_validate(&ans_host_contract)?;
    }

    if let Some(version_control_contract) = version_control_contract {
        // validate address format
        config.version_control_contract = deps.api.addr_validate(&version_control_contract)?;
    }

    if let Some(module_factory_address) = module_factory_address {
        // validate address format
        config.module_factory_address = deps.api.addr_validate(&module_factory_address)?;
    }
    CONFIG.save(deps.storage, &config)?;

    Ok(AccountFactoryResponse::action("update_config"))
}

/// Verifies that *sender* is the owner of *nft_id* of contract *nft_addr*
fn verify_nft_ownership(
    deps: Deps,
    sender: Addr,
    nft_addr: Addr,
    nft_id: String,
) -> Result<(), AccountFactoryError> {
    // get owner of token_id from collection
    let owner: cw721::OwnerOfResponse = deps.querier.query_wasm_smart(
        nft_addr,
        &cw721::Cw721QueryMsg::OwnerOf {
            token_id: nft_id,
            include_expired: None,
        },
    )?;
    let owner = deps.api.addr_validate(&owner.owner)?;
    // verify owner
    ensure_eq!(
        sender,
        owner,
        AccountFactoryError::Ownership(OwnershipError::NotOwner)
    );

    Ok(())
}<|MERGE_RESOLUTION|>--- conflicted
+++ resolved
@@ -148,24 +148,8 @@
     let salt = generate_instantiate_salt(&account_id);
 
     // Get code_ids
-<<<<<<< HEAD
-    let (proxy_code_id, manager_code_id) = if let (
-        ModuleReference::Account(proxy_code_id),
-        ModuleReference::Account(manager_code_id),
-    ) = (
-        proxy_module.reference.clone(),
-        manager_module.reference.clone(),
-    ) {
-        (proxy_code_id, manager_code_id)
-    } else {
-        return Err(AccountFactoryError::WrongModuleKind(
-            proxy_module.info.to_string(),
-            "account_base".to_string(),
-        ));
-    };
-=======
     let account_code_id =
-        if let ModuleReference::AccountBase(account_code_id) = account_module.reference.clone() {
+        if let ModuleReference::Account(account_code_id) = account_module.reference.clone() {
             account_code_id
         } else {
             return Err(AccountFactoryError::WrongModuleKind(
@@ -173,23 +157,12 @@
                 "account_base".to_string(),
             ));
         };
->>>>>>> f4cda2a4
 
     // Get checksums
     let account_checksum = deps.querier.query_wasm_code_info(account_code_id)?.checksum;
 
-<<<<<<< HEAD
-    let proxy_addr = instantiate2_address(
-        proxy_checksum.as_slice(),
-        &deps.api.addr_canonicalize(env.contract.address.as_str())?,
-        salt.as_slice(),
-    )?;
-    let manager_addr = instantiate2_address(
-        manager_checksum.as_slice(),
-=======
     let account_addr = instantiate2_address(
         account_checksum.as_slice(),
->>>>>>> f4cda2a4
         &deps.api.addr_canonicalize(env.contract.address.as_str())?,
         salt.as_slice(),
     )?;
@@ -209,11 +182,6 @@
         contract_addr: config.version_control_contract.to_string(),
         funds: funds_for_namespace_fee,
         msg: to_json_binary(&VCExecuteMsg::AddAccount {
-<<<<<<< HEAD
-=======
-            account_id: context.account_id.clone(),
-            account_base: context.account_base,
->>>>>>> f4cda2a4
             namespace: namespace.clone(),
             creator: info.sender.to_string(),
         })?,
