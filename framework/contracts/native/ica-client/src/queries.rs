use abstract_ica::{msg::ConfigResponse, ChainType, IcaAction, IcaActionResponse};
use abstract_sdk::feature_objects::{AnsHost, RegistryContract};
use abstract_std::objects::TruncatedChainId;
use cosmwasm_std::{ensure_eq, CosmosMsg, Deps, Env};

use crate::{chain_types::evm, contract::IcaClientResult, error::IcaClientError};

/// Timeout in seconds
pub const PACKET_LIFETIME: u64 = 60 * 60;

pub fn config(deps: Deps, env: &Env) -> IcaClientResult<ConfigResponse> {
    Ok(ConfigResponse {
<<<<<<< HEAD
        ans_host: AnsHost::new(deps.api, env)?.address,
        version_control_address: VersionControlContract::new(deps.api, env)?.address,
=======
        ans_host: AnsHost::new(deps.api)?.address,
        registry_address: RegistryContract::new(deps.api)?.address,
>>>>>>> 7f11b2fa
    })
}

pub(crate) fn ica_action(
    deps: Deps,
    env: Env,
    _account_address: String,
    chain: TruncatedChainId,
    actions: Vec<IcaAction>,
) -> IcaClientResult<IcaActionResponse> {
    // match chain-id with cosmos or EVM
    use abstract_ica::CastChainType;
    let chain_type = chain.chain_type().ok_or(IcaClientError::NoChainType {
        chain: chain.to_string(),
    })?;

    let process_action = |action: IcaAction| -> IcaClientResult<Vec<CosmosMsg>> {
        match action {
            IcaAction::Execute(ica_exec) => match ica_exec {
                abstract_ica::IcaExecute::Evm { msgs, callback } => {
                    ensure_eq!(
                        chain_type,
                        ChainType::Evm,
                        IcaClientError::WrongChainType {
                            chain: chain.to_string(),
                            ty: chain_type.to_string()
                        }
                    );
<<<<<<< HEAD
                    let version_control = VersionControlContract::new(deps.api, &env)?;
=======
                    let registry = RegistryContract::new(deps.api)?;
>>>>>>> 7f11b2fa

                    let msg = evm::execute(&deps.querier, &registry, msgs, callback)?;

                    Ok(vec![msg.into()])
                }
                _ => unimplemented!(),
            },
            IcaAction::Fund {
                funds,
                receiver,
                memo,
            } => match chain_type {
                ChainType::Evm => Ok(vec![evm::send_funds(
                    deps, &env, &chain, funds, receiver, memo,
                )?]),
                _ => unimplemented!(),
            },
            _ => unimplemented!(),
        }
    };

    // TODO: can we use `flat_map` here?
    let maybe_msgs: Result<Vec<Vec<CosmosMsg>>, _> =
        actions.into_iter().map(process_action).collect();
    let msgs = maybe_msgs?.into_iter().flatten().collect();

    Ok(IcaActionResponse { msgs })
}

#[cfg(test)]
mod tests {
    use std::str::FromStr as _;

    use super::*;

    use crate::test_common::mock_init;
    use abstract_std::{
        objects::{
            module::{Module, ModuleInfo},
            module_reference::ModuleReference,
            ChannelEntry, ContractEntry,
        },
        registry::{self as vc, ModuleConfiguration},
    };
    use abstract_testing::prelude::*;
    use cosmwasm_std::{
        from_json,
        testing::{mock_dependencies, MockApi},
        Addr, HexBinary,
    };

    use evm::types;
    use polytone_evm::EVM_NOTE_ID;
    use speculoos::prelude::*;

    type IbcClientTestResult = Result<(), IcaClientError>;

    const EVM_CHAIN: &str = "bartio";
    const COSMOS_CHAIN: &str = "juno";

    fn env_note_addr(api: MockApi) -> Addr {
        api.addr_make("evm_note_addr")
    }

    fn ucs_forwarder_addr(api: MockApi) -> Addr {
        api.addr_make("ucs_forwarder")
    }

    /// setup the querier with the proper responses and state
    fn state_setup(api: MockApi) -> MockQuerierBuilder {
        let chain_name = TruncatedChainId::from_str(EVM_CHAIN).unwrap();
        let abstr = AbstractMockAddrs::new(api);

        MockQuerierBuilder::new(api)
            .account(&abstr.account, TEST_ACCOUNT_ID)
            .contracts(vec![(
                &ContractEntry {
                    contract: types::UCS01_FORWARDER_CONTRACT.to_string(),
                    protocol: types::UCS01_PROTOCOL.to_string(),
                },
                ucs_forwarder_addr(api),
            )])
            .channels(vec![(
                &ChannelEntry {
                    connected_chain: chain_name.clone(),
                    protocol: types::UCS01_PROTOCOL.to_string(),
                },
                "channel-1".into(),
            )])
            .with_smart_handler(&env_note_addr(api), |bin| {
                let msg = from_json::<evm_note::msg::QueryMsg>(bin).unwrap();
                match msg {
                    evm_note::msg::QueryMsg::RemoteAddress { .. } => {
                        to_json_binary(&Some("123fff".to_owned())).map_err(|e| e.to_string())
                    }
                    _ => panic!("should only query for RemoteAddress"),
                }
            })
            .with_smart_handler(&abstr.registry, move |bin| {
                let msg = from_json::<vc::QueryMsg>(bin).unwrap();
                match msg {
                    vc::QueryMsg::Modules { infos } => {
                        assert_eq!(
                            infos[0],
                            ModuleInfo::from_id(
                                EVM_NOTE_ID,
                                abstract_ica::POLYTONE_EVM_VERSION.parse().unwrap()
                            )
                            .unwrap()
                        );
                        to_json_binary(&vc::ModulesResponse {
                            modules: vec![vc::ModuleResponse {
                                config: ModuleConfiguration::default(),
                                module: Module {
                                    info: ModuleInfo::from_id(
                                        EVM_NOTE_ID,
                                        abstract_ica::POLYTONE_EVM_VERSION.parse().unwrap(),
                                    )
                                    .unwrap(),
                                    reference: ModuleReference::Native(env_note_addr(api)),
                                },
                            }],
                        })
                        .map_err(|e| e.to_string())
                    }
                    _ => panic!("should only query for Polytone module"),
                }
            })
    }

    mod ica_action {
        use crate::contract::query;

        use super::*;
        use std::str::FromStr;

        use abstract_ica::msg::QueryMsg;
        use abstract_std::objects::TruncatedChainId;

        use abstract_testing::mock_env_validated;
        use cosmwasm_std::{coins, wasm_execute};
        use evm::types;
        use evm_note::msg::EvmMsg;

        use types::Ucs01ForwarderExecuteMsg;

        #[test]
        fn config() -> IbcClientTestResult {
            let mut deps = mock_dependencies();
            let env = mock_env_validated(deps.api);
            let abstr = AbstractMockAddrs::new(deps.api);

            deps.querier = state_setup(deps.api).build();

            mock_init(&mut deps)?;
            let res = query(deps.as_ref(), env, QueryMsg::Config {})?;
            let res: ConfigResponse = from_json(&res).unwrap();
            assert_eq!(
                res,
                ConfigResponse {
                    ans_host: abstr.ans_host,
                    registry_address: abstr.registry
                }
            );
            Ok(())
        }

        #[test]
        fn evm_exec_no_callback() -> IbcClientTestResult {
            let mut deps = mock_dependencies();
            let env = mock_env_validated(deps.api);
            let abstr = AbstractMockAddrs::new(deps.api);
            let chain_name = TruncatedChainId::from_str(EVM_CHAIN)?;

            deps.querier = state_setup(deps.api).build();

            mock_init(&mut deps)?;

            let msg = QueryMsg::IcaAction {
                account_address: abstr.account.addr().to_string(),
                chain: chain_name,
                actions: vec![IcaAction::Execute(abstract_ica::IcaExecute::Evm {
                    msgs: vec![EvmMsg::Call {
                        to: "to".to_string(),
                        data: vec![0x01].into(),
                        value: None,
                        allow_failure: None,
                    }],
                    callback: None,
                })],
            };

            let res = query(deps.as_ref(), env, msg)?;
            let res: IcaActionResponse = from_json(&res).unwrap();

            assert_that!(res).is_equal_to(IcaActionResponse {
                msgs: vec![CosmosMsg::Wasm(wasm_execute(
                    env_note_addr(deps.api),
                    &evm_note::msg::ExecuteMsg::Execute {
                        callback: None,
                        msgs: vec![EvmMsg::Call {
                            to: "to".to_string(),
                            data: vec![0x01].into(),
                            value: None,
                            allow_failure: None,
                        }],
                        timeout_seconds: PACKET_LIFETIME.into(),
                    },
                    vec![],
                )?)],
            });

            Ok(())
        }

        #[test]
        fn evm_fund_no_callback() -> IbcClientTestResult {
            use super::*;

            let mut deps = mock_dependencies();
            let env = mock_env_validated(deps.api);
            let abstr = AbstractMockAddrs::new(deps.api);
            let chain_name = TruncatedChainId::from_str(EVM_CHAIN)?;

            deps.querier = state_setup(deps.api).build();

            mock_init(&mut deps)?;

            let receiver = HexBinary::from_hex("123fff").unwrap();

            let msg = QueryMsg::IcaAction {
                account_address: abstr.account.addr().to_string(),
                chain: chain_name,
                actions: vec![IcaAction::Fund {
                    funds: coins(1, "test"),
                    receiver: Some(receiver.clone().into()),
                    memo: None,
                }],
            };

            let res = query(deps.as_ref(), env, msg)?;
            let res: IcaActionResponse = from_json(&res).unwrap();

            assert_that!(res).is_equal_to(IcaActionResponse {
                msgs: vec![CosmosMsg::Wasm(wasm_execute(
                    ucs_forwarder_addr(deps.api),
                    &Ucs01ForwarderExecuteMsg::Transfer {
                        channel: "channel-1".into(),
                        receiver,
                        memo: "".to_string(),
                        timeout: PACKET_LIFETIME.into(),
                    },
                    coins(1, "test"),
                )?)],
            });

            Ok(())
        }

        #[test]
        fn evm_fund_no_receiver() -> IbcClientTestResult {
            use super::*;

            let mut deps = mock_dependencies();
            let abstr = AbstractMockAddrs::new(deps.api);
            let chain_name = TruncatedChainId::from_str(EVM_CHAIN)?;

            deps.querier = state_setup(deps.api).build();

            mock_init(&mut deps)?;

            let msg = QueryMsg::IcaAction {
                account_address: abstr.account.addr().to_string(),
                chain: chain_name,
                actions: vec![IcaAction::Fund {
                    funds: coins(1, "test"),
                    receiver: None,
                    memo: None,
                }],
            };

            let res = query(deps.as_ref(), mock_env_validated(deps.api), msg)?;
            let res: IcaActionResponse = from_json(&res).unwrap();

            assert_that!(res).is_equal_to(IcaActionResponse {
                msgs: vec![CosmosMsg::Wasm(wasm_execute(
                    ucs_forwarder_addr(deps.api),
                    &Ucs01ForwarderExecuteMsg::Transfer {
                        channel: "channel-1".into(),
                        receiver: HexBinary::from_hex("123fff").unwrap(),
                        memo: "".to_string(),
                        timeout: PACKET_LIFETIME.into(),
                    },
                    coins(1, "test"),
                )?)],
            });

            Ok(())
        }

        #[test]
        fn evm_exec_non_evm_chaintype() -> IbcClientTestResult {
            let mut deps = mock_dependencies();
            let abstr = AbstractMockAddrs::new(deps.api);
            let chain_name = TruncatedChainId::from_str(COSMOS_CHAIN)?;

            deps.querier = state_setup(deps.api).build();

            mock_init(&mut deps)?;

            let msg = QueryMsg::IcaAction {
                account_address: abstr.account.addr().to_string(),
                chain: chain_name.clone(),
                actions: vec![IcaAction::Execute(abstract_ica::IcaExecute::Evm {
                    msgs: vec![EvmMsg::Call {
                        to: "to".to_string(),
                        data: vec![0x01].into(),
                        value: None,
                        allow_failure: None,
                    }],
                    callback: None,
                })],
            };

            let err = query(deps.as_ref(), mock_env_validated(deps.api), msg).unwrap_err();
            assert_eq!(
                err,
                IcaClientError::WrongChainType {
                    chain: chain_name.to_string(),
                    ty: ChainType::Cosmos.to_string()
                }
            );

            Ok(())
        }
    }
}<|MERGE_RESOLUTION|>--- conflicted
+++ resolved
@@ -10,13 +10,8 @@
 
 pub fn config(deps: Deps, env: &Env) -> IcaClientResult<ConfigResponse> {
     Ok(ConfigResponse {
-<<<<<<< HEAD
         ans_host: AnsHost::new(deps.api, env)?.address,
-        version_control_address: VersionControlContract::new(deps.api, env)?.address,
-=======
-        ans_host: AnsHost::new(deps.api)?.address,
-        registry_address: RegistryContract::new(deps.api)?.address,
->>>>>>> 7f11b2fa
+        registry_address: RegistryContract::new(deps.api, env)?.address,
     })
 }
 
@@ -45,11 +40,7 @@
                             ty: chain_type.to_string()
                         }
                     );
-<<<<<<< HEAD
-                    let version_control = VersionControlContract::new(deps.api, &env)?;
-=======
-                    let registry = RegistryContract::new(deps.api)?;
->>>>>>> 7f11b2fa
+                    let registry = RegistryContract::new(deps.api, &env)?;
 
                     let msg = evm::execute(&deps.querier, &registry, msgs, callback)?;
 
