--- conflicted
+++ resolved
@@ -13,14 +13,9 @@
 use abstract_std::{
     objects::module::ModuleStatus,
     registry::{
-<<<<<<< HEAD
         state::{NAMESPACES, PENDING_MODULES, REV_NAMESPACES},
-        ModuleConfiguration, NamespaceInfo, NamespaceResponse,
-=======
-        state::{NAMESPACES_INFO, PENDING_MODULES},
         AccountListResponse, AccountsResponse, ModuleConfiguration, NamespaceInfo,
         NamespaceResponse,
->>>>>>> 2297ea2e
     },
 };
 use cosmwasm_std::{Deps, Order, StdError, StdResult};
