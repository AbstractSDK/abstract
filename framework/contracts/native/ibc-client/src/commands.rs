use std::str::FromStr;

use abstract_core::{
    ibc_client::{
        state::{IbcInfrastructure, IBC_INFRA, REVERSE_POLYTONE_NOTE},
        IbcClientCallback, InstalledModuleIdentification,
    },
    ibc_host,
    manager::{self, ModuleInstallConfig},
<<<<<<< HEAD
    objects::{chain_name::ChainName, module_reference::ModuleReference, AccountId, AssetEntry},
=======
    objects::{chain_name::ChainName, AccountId, AssetEntry},
>>>>>>> 46d29205
    version_control::AccountBase,
};
use abstract_sdk::{
    core::{
        ibc_client::state::{ACCOUNTS, CONFIG},
        ibc_host::{HostAction, InternalAction},
        objects::{ans_host::AnsHost, version_control::VersionControlContract, ChannelEntry},
        ICS20,
    },
    features::AccountIdentification,
    Resolve,
};
use cosmwasm_std::{
<<<<<<< HEAD
    ensure_eq, to_json_binary, wasm_execute, Binary, Coin, CosmosMsg, Deps, DepsMut, Empty, Env,
    IbcMsg, MessageInfo, QueryRequest, Storage,
=======
    to_json_binary, wasm_execute, Coin, CosmosMsg, Deps, DepsMut, Empty, Env, IbcMsg, MessageInfo,
    Storage,
>>>>>>> 46d29205
};
use polytone::callbacks::CallbackRequest;

use crate::{
    contract::{IbcClientResponse, IbcClientResult},
    error::IbcClientError,
};

/// Packet lifetime in seconds
pub const PACKET_LIFETIME: u64 = 60 * 60;

pub fn execute_update_config(
    deps: DepsMut,
    info: MessageInfo,
    new_ans_host: Option<String>,
    new_version_control: Option<String>,
) -> IbcClientResult {
    // auth check
    cw_ownable::assert_owner(deps.storage, &info.sender)?;
    let mut cfg = CONFIG.load(deps.storage)?;

    if let Some(ans_host) = new_ans_host {
        cfg.ans_host = AnsHost {
            address: deps.api.addr_validate(&ans_host)?,
        };
    }
    if let Some(version_control) = new_version_control {
        cfg.version_control =
            VersionControlContract::new(deps.api.addr_validate(&version_control)?);
        // New version control address implies new accounts.
        clear_accounts(deps.storage);
    }

    CONFIG.save(deps.storage, &cfg)?;

    Ok(IbcClientResponse::action("update_config"))
}

/// Registers a chain to the client.
/// This registration includes the counterparty information (note and proxy address)
pub fn execute_register_infrastructure(
    deps: DepsMut,
    env: Env,
    info: MessageInfo,
    host_chain: String,
    host: String,
    note: String,
) -> IbcClientResult {
    let host_chain = ChainName::from_str(&host_chain)?;
    // auth check
    cw_ownable::assert_owner(deps.storage, &info.sender)?;

    let note = deps.api.addr_validate(&note)?;
    // Can't allow if it already exists
    if IBC_INFRA.has(deps.storage, &host_chain) || REVERSE_POLYTONE_NOTE.has(deps.storage, &note) {
        return Err(IbcClientError::HostAddressExists {});
    }

    IBC_INFRA.save(
        deps.storage,
        &host_chain,
        &IbcInfrastructure {
            polytone_note: note.clone(),
            remote_abstract_host: host,
            remote_proxy: None,
        },
    )?;
    REVERSE_POLYTONE_NOTE.save(deps.storage, &note, &host_chain)?;

    // When registering a new chain host, we need to get the remote proxy address of the local note.
    // We do so by calling an empty message on the polytone note. This will come back in form of a execute by callback

    let note_proxy_msg = wasm_execute(
        note,
        &polytone_note::msg::ExecuteMsg::Execute {
            msgs: vec![],
            callback: Some(CallbackRequest {
                receiver: env.contract.address.to_string(),
                msg: to_json_binary(&IbcClientCallback::WhoAmI {})?,
            }),
            timeout_seconds: PACKET_LIFETIME.into(),
        },
        vec![],
    )?;

    Ok(IbcClientResponse::action("allow_chain_port").add_message(note_proxy_msg))
}

// allows admins to clear host if needed
pub fn execute_remove_host(
    deps: DepsMut,
    info: MessageInfo,
    host_chain: String,
) -> IbcClientResult {
    let host_chain = ChainName::from_str(&host_chain)?;
    // auth check
    cw_ownable::assert_owner(deps.storage, &info.sender)?;

    if let Some(ibc_infra) = IBC_INFRA.may_load(deps.storage, &host_chain)? {
        REVERSE_POLYTONE_NOTE.remove(deps.storage, &ibc_infra.polytone_note);
    }
    IBC_INFRA.remove(deps.storage, &host_chain);

    Ok(IbcClientResponse::action("remove_host"))
}

/// Send a message to a remote abstract-ibc-host. This message will be proxied through polytone.
fn send_remote_host_action(
    deps: Deps,
    account_id: AccountId,
    account: AccountBase,
    host_chain: ChainName,
    action: HostAction,
    callback_request: Option<CallbackRequest>,
) -> IbcClientResult<CosmosMsg<Empty>> {
    // Send this message via the Polytone implementation
    let ibc_infra = IBC_INFRA.load(deps.storage, &host_chain)?;
    let note_contract = ibc_infra.polytone_note;
    let remote_ibc_host = ibc_infra.remote_abstract_host;

    // message that will be called on the local note contract
    let note_message = wasm_execute(
        note_contract.to_string(),
        &polytone_note::msg::ExecuteMsg::Execute {
            msgs: vec![wasm_execute(
                // The note's remote proxy will call the ibc host
                remote_ibc_host,
                &ibc_host::ExecuteMsg::Execute {
                    // TODO: consider removing this field
                    proxy_address: account.proxy.to_string(),
                    account_id,
                    action,
                },
                vec![],
            )?
            .into()],
            callback: callback_request,
            timeout_seconds: PACKET_LIFETIME.into(),
        },
        vec![],
    )?;

    Ok(note_message.into())
}

/// Sends a packet with an optional callback.
/// This is the top-level function to do IBC related actions.
pub fn execute_send_packet(
    deps: DepsMut,
    _env: Env,
    info: MessageInfo,
    host_chain: String,
    action: HostAction,
) -> IbcClientResult {
    let host_chain = ChainName::from_str(&host_chain)?;

    let cfg = CONFIG.load(deps.storage)?;

    // The packet we need to send depends on the action we want to execute

    let note_message = match &action {
        HostAction::Dispatch { .. } | HostAction::Helpers(_) => {
            // Verify that the sender is a proxy contract
            let account_base = cfg
                .version_control
                .assert_proxy(&info.sender, &deps.querier)?;

<<<<<<< HEAD
            // get account_id
            let account_id = account_base.account_id(deps.as_ref())?;

            let callback_request = callback_info.map(|c| CallbackRequest {
                receiver: env.contract.address.to_string(),
                msg: to_json_binary(&IbcClientCallback::UserRemoteAction(c)).unwrap(),
            });

            send_remote_host_action(
                deps.as_ref(),
                account_id,
                account_base,
                host_chain,
                action,
                callback_request,
            )?
        }
        HostAction::Internal(_) => {
            // Can only call non-internal actions
            return Err(IbcClientError::ForbiddenInternalCall {});
        }
    };
=======
    let note_message = send_remote_host_action(
        deps.as_ref(),
        account_id,
        account_base,
        host_chain,
        action,
        None,
    )?;
>>>>>>> 46d29205

    Ok(IbcClientResponse::action("handle_send_msgs").add_message(note_message))
}

<<<<<<< HEAD
// Top-level function for performing queries.
pub fn execute_send_query(
    deps: DepsMut,
    env: Env,
    host_chain: String,
    queries: Vec<QueryRequest<Empty>>,
    callback_info: CallbackInfo,
) -> IbcClientResult {
    let host_chain = ChainName::from_str(&host_chain)?;

    let callback_request = CallbackRequest {
        receiver: env.contract.address.to_string(),
        msg: to_json_binary(&IbcClientCallback::UserRemoteAction(callback_info)).unwrap(),
    };

    let note_message =
        send_remote_host_query(deps.as_ref(), host_chain, queries, callback_request)?;

    Ok(IbcClientResponse::action("handle_send_msgs").add_message(note_message))
}

/// Sends a packet with an optional callback.
/// This is the top-level function to do IBC related actions.
pub fn execute_send_module_to_module_packet(
    deps: DepsMut,
    env: Env,
    info: MessageInfo,
    host_chain: String,
    source_module: InstalledModuleIdentification,
    target_module: InstalledModuleIdentification,
    msg: Binary,
    callback_info: Option<CallbackInfo>,
) -> IbcClientResult {
    let host_chain = ChainName::from_str(&host_chain)?;
    let cfg = CONFIG.load(deps.storage)?;

    // We make sure the source_module is indeed who they say they are
    let registry = cfg
        .version_control
        .query_module(source_module.module_info.clone(), &deps.querier)?;

    match registry.reference {
        ModuleReference::AccountBase(_) => return Err(IbcClientError::Unauthorized {}),
        ModuleReference::Native(_) => return Err(IbcClientError::Unauthorized {}),
        ModuleReference::Adapter(addr) => {
            // For adapters, we just need to verify they have the right address
            if addr != info.sender {
                return Err(IbcClientError::ForbiddenModuleCall {});
            }
        }
        ModuleReference::App(code_id) | ModuleReference::Standalone(code_id) => {
            // We verify the caller has indeed the right code id
            let sender_code_id = deps
                .querier
                .query_wasm_contract_info(info.sender.clone())?
                .code_id;
            if code_id != sender_code_id {
                return Err(IbcClientError::ForbiddenModuleCall {});
            }
            // If it does have the right code id, we verify the specified account has the app installed
            let account_base = cfg.version_control.account_base(
                &source_module
                    .account_id
                    .clone()
                    .ok_or(IbcClientError::ForbiddenModuleCall {})?,
                &deps.querier,
            )?;

            let module_info: manager::ModuleAddressesResponse = deps.querier.query_wasm_smart(
                account_base.manager,
                &manager::QueryMsg::ModuleAddresses {
                    ids: vec![source_module.module_info.id()],
                },
            )?;
            ensure_eq!(
                module_info.modules[0].1,
                info.sender,
                IbcClientError::ForbiddenModuleCall {}
            );
        }
        _ => unimplemented!(
            "This module type didn't exist when implementing module-to-module interactions"
        ),
    }

    // We send a message to the target module on the remote chain
    // Send this message via the Polytone implementation

    let callback_request = callback_info.map(|c| CallbackRequest {
        receiver: env.contract.address.to_string(),
        msg: to_json_binary(&IbcClientCallback::ModuleRemoteAction {
            sender_module: source_module.clone(),
            callback_info: c,
        })
        .unwrap(),
    });
    let ibc_infra = IBC_INFRA.load(deps.storage, &host_chain)?;
    let note_contract = ibc_infra.polytone_note;
    let remote_ibc_host = ibc_infra.remote_abstract_host;

    // message that will be called on the local note contract
    let note_message = wasm_execute(
        note_contract.to_string(),
        &polytone_note::msg::ExecuteMsg::Execute {
            msgs: vec![wasm_execute(
                // The note's remote proxy will call the ibc host
                remote_ibc_host,
                &ibc_host::ExecuteMsg::ModuleExecute {
                    msg,
                    source_module,
                    target_module,
                },
                vec![],
            )?
            .into()],
            callback: callback_request,
            timeout_seconds: PACKET_LIFETIME.into(),
        },
        vec![],
    )?;
    Ok(IbcClientResponse::action("handle_send_module_to_module_packet").add_message(note_message))
}

=======
>>>>>>> 46d29205
/// Registers an Abstract Account on a remote chain.
pub fn execute_register_account(
    deps: DepsMut,
    info: MessageInfo,
    env: Env,
    host_chain: String,
    base_asset: Option<AssetEntry>,
    namespace: Option<String>,
    install_modules: Vec<ModuleInstallConfig>,
) -> IbcClientResult {
    let host_chain = ChainName::from_str(&host_chain)?;
    let cfg = CONFIG.load(deps.storage)?;

    // Verify that the sender is a proxy contract
    let account_base = cfg
        .version_control
        .assert_proxy(&info.sender, &deps.querier)?;

    // get account_id
    let account_id = account_base.account_id(deps.as_ref())?;
    // get auxiliary information

    let account_info: manager::InfoResponse = deps
        .querier
        .query_wasm_smart(account_base.manager.clone(), &manager::QueryMsg::Info {})?;
    let account_info = account_info.info;

    let note_message = send_remote_host_action(
        deps.as_ref(),
        account_id.clone(),
        account_base,
        host_chain,
        HostAction::Internal(InternalAction::Register {
            description: account_info.description,
            link: account_info.link,
            name: account_info.name,
            base_asset,
            namespace,
            install_modules,
        }),
        Some(CallbackRequest {
            receiver: env.contract.address.to_string(),
            msg: to_json_binary(&IbcClientCallback::CreateAccount { account_id })?,
        }),
    )?;

    Ok(IbcClientResponse::action("handle_register").add_message(note_message))
}

pub fn execute_send_funds(
    deps: DepsMut,
    env: Env,
    info: MessageInfo,
    host_chain: String,
    funds: Vec<Coin>,
) -> IbcClientResult {
    let host_chain = ChainName::from_str(&host_chain)?;
    let cfg = CONFIG.load(deps.storage)?;
    let ans = cfg.ans_host;
    // Verify that the sender is a proxy contract

    let account_base = cfg
        .version_control
        .assert_proxy(&info.sender, &deps.querier)?;

    // get account_id of Account
    let account_id = account_base.account_id(deps.as_ref())?;
    // load remote account
    let remote_addr = ACCOUNTS.load(
        deps.storage,
        (account_id.trace(), account_id.seq(), &host_chain),
    )?;

    let ics20_channel_entry = ChannelEntry {
        connected_chain: host_chain,
        protocol: ICS20.to_string(),
    };
    let ics20_channel_id = ics20_channel_entry.resolve(&deps.querier, &ans)?;

    let mut transfers: Vec<CosmosMsg> = vec![];
    for amount in funds {
        // construct a packet to send

        transfers.push(
            IbcMsg::Transfer {
                channel_id: ics20_channel_id.clone(),
                to_address: remote_addr.clone(),
                amount,
                timeout: env.block.time.plus_seconds(PACKET_LIFETIME).into(),
            }
            .into(),
        );
    }

    Ok(IbcClientResponse::action("handle_send_funds")
        //.add_message(proxy_msg)
        .add_messages(transfers))
}

fn clear_accounts(store: &mut dyn Storage) {
    ACCOUNTS.clear(store);
}<|MERGE_RESOLUTION|>--- conflicted
+++ resolved
@@ -1,17 +1,14 @@
 use std::str::FromStr;
 
 use abstract_core::{
+    ibc::CallbackInfo,
     ibc_client::{
         state::{IbcInfrastructure, IBC_INFRA, REVERSE_POLYTONE_NOTE},
         IbcClientCallback, InstalledModuleIdentification,
     },
     ibc_host,
     manager::{self, ModuleInstallConfig},
-<<<<<<< HEAD
     objects::{chain_name::ChainName, module_reference::ModuleReference, AccountId, AssetEntry},
-=======
-    objects::{chain_name::ChainName, AccountId, AssetEntry},
->>>>>>> 46d29205
     version_control::AccountBase,
 };
 use abstract_sdk::{
@@ -25,13 +22,8 @@
     Resolve,
 };
 use cosmwasm_std::{
-<<<<<<< HEAD
     ensure_eq, to_json_binary, wasm_execute, Binary, Coin, CosmosMsg, Deps, DepsMut, Empty, Env,
-    IbcMsg, MessageInfo, QueryRequest, Storage,
-=======
-    to_json_binary, wasm_execute, Coin, CosmosMsg, Deps, DepsMut, Empty, Env, IbcMsg, MessageInfo,
-    Storage,
->>>>>>> 46d29205
+    IbcMsg, MessageInfo, Storage,
 };
 use polytone::callbacks::CallbackRequest;
 
@@ -199,14 +191,8 @@
                 .version_control
                 .assert_proxy(&info.sender, &deps.querier)?;
 
-<<<<<<< HEAD
             // get account_id
             let account_id = account_base.account_id(deps.as_ref())?;
-
-            let callback_request = callback_info.map(|c| CallbackRequest {
-                receiver: env.contract.address.to_string(),
-                msg: to_json_binary(&IbcClientCallback::UserRemoteAction(c)).unwrap(),
-            });
 
             send_remote_host_action(
                 deps.as_ref(),
@@ -214,7 +200,7 @@
                 account_base,
                 host_chain,
                 action,
-                callback_request,
+                None,
             )?
         }
         HostAction::Internal(_) => {
@@ -222,38 +208,6 @@
             return Err(IbcClientError::ForbiddenInternalCall {});
         }
     };
-=======
-    let note_message = send_remote_host_action(
-        deps.as_ref(),
-        account_id,
-        account_base,
-        host_chain,
-        action,
-        None,
-    )?;
->>>>>>> 46d29205
-
-    Ok(IbcClientResponse::action("handle_send_msgs").add_message(note_message))
-}
-
-<<<<<<< HEAD
-// Top-level function for performing queries.
-pub fn execute_send_query(
-    deps: DepsMut,
-    env: Env,
-    host_chain: String,
-    queries: Vec<QueryRequest<Empty>>,
-    callback_info: CallbackInfo,
-) -> IbcClientResult {
-    let host_chain = ChainName::from_str(&host_chain)?;
-
-    let callback_request = CallbackRequest {
-        receiver: env.contract.address.to_string(),
-        msg: to_json_binary(&IbcClientCallback::UserRemoteAction(callback_info)).unwrap(),
-    };
-
-    let note_message =
-        send_remote_host_query(deps.as_ref(), host_chain, queries, callback_request)?;
 
     Ok(IbcClientResponse::action("handle_send_msgs").add_message(note_message))
 }
@@ -360,8 +314,6 @@
     Ok(IbcClientResponse::action("handle_send_module_to_module_packet").add_message(note_message))
 }
 
-=======
->>>>>>> 46d29205
 /// Registers an Abstract Account on a remote chain.
 pub fn execute_register_account(
     deps: DepsMut,
