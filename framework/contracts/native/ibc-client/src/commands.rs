use abstract_sdk::{
    feature_objects::{AnsHost, RegistryContract},
    features::AccountIdentification,
    namespaces::BASE_STATE,
    ModuleRegistryInterface, Resolve,
};
use abstract_std::{
    account::{self, ModuleInstallConfig},
    app::AppState,
    ibc::{polytone_callbacks::CallbackRequest, Callback, ModuleQuery},
    ibc_client::{
        state::{IbcInfrastructure, ACCOUNTS, IBC_INFRA, REVERSE_POLYTONE_NOTE},
        IbcClientCallback, InstalledModuleIdentification, PolytoneNoteExecuteMsg,
    },
    ibc_host::{self, HostAction, InternalAction},
    objects::{
        module::ModuleInfo, module_reference::ModuleReference, AccountId, ChannelEntry,
        TruncatedChainId,
    },
    registry::Account,
    IBC_CLIENT, ICS20,
};
use cosmwasm_std::{
    ensure, to_json_binary, wasm_execute, Binary, Coin, CosmosMsg, Deps, DepsMut, Empty, Env,
    IbcMsg, MessageInfo, QueryRequest, WasmQuery,
};
use cw_storage_plus::Item;

use crate::{
    contract::{IbcClientResponse, IbcClientResult},
    error::IbcClientError,
};

/// Packet lifetime in seconds
pub const PACKET_LIFETIME: u64 = 60 * 60;

/// Registers a chain to the client.
/// This registration includes the counterparty information (note and proxy address)
pub fn execute_register_infrastructure(
    deps: DepsMut,
    env: Env,
    info: MessageInfo,
    host_chain: TruncatedChainId,
    host: String,
    note: String,
) -> IbcClientResult {
    host_chain.verify()?;

    // auth check
    cw_ownable::assert_owner(deps.storage, &info.sender)?;

    let note = deps.api.addr_validate(&note)?;
    // Can't allow if it already exists
    if IBC_INFRA.has(deps.storage, &host_chain) || REVERSE_POLYTONE_NOTE.has(deps.storage, &note) {
        return Err(IbcClientError::HostAddressExists {});
    }

    IBC_INFRA.save(
        deps.storage,
        &host_chain,
        &IbcInfrastructure {
            polytone_note: note.clone(),
            remote_abstract_host: host,
            remote_proxy: None,
        },
    )?;
    REVERSE_POLYTONE_NOTE.save(deps.storage, &note, &host_chain)?;

    // When registering a new chain host, we need to get the remote proxy address of the local note.
    // We do so by calling an empty message on the polytone note. This will come back in form of a execute by callback

    let note_proxy_msg = wasm_execute(
        note,
        &PolytoneNoteExecuteMsg::Execute {
            msgs: vec![],
            callback: Some(CallbackRequest {
                receiver: env.contract.address.to_string(),
                msg: to_json_binary(&IbcClientCallback::WhoAmI {})?,
            }),
            timeout_seconds: PACKET_LIFETIME.into(),
        },
        vec![],
    )?;

    Ok(IbcClientResponse::action("allow_chain_port").add_message(note_proxy_msg))
}

// allows admins to clear host if needed
pub fn execute_remove_host(
    deps: DepsMut,
    info: MessageInfo,
    host_chain: TruncatedChainId,
) -> IbcClientResult {
    host_chain.verify()?;

    // auth check
    cw_ownable::assert_owner(deps.storage, &info.sender)?;

    if let Some(ibc_infra) = IBC_INFRA.may_load(deps.storage, &host_chain)? {
        REVERSE_POLYTONE_NOTE.remove(deps.storage, &ibc_infra.polytone_note);
    }
    IBC_INFRA.remove(deps.storage, &host_chain);

    Ok(IbcClientResponse::action("remove_host"))
}

/// Send a message to a remote abstract-ibc-host. This message will be proxied through polytone.
fn send_remote_host_action(
    deps: Deps,
    account_id: AccountId,
    account: Account,
    host_chain: TruncatedChainId,
    action: HostAction,
    callback_request: Option<CallbackRequest>,
) -> IbcClientResult<CosmosMsg<Empty>> {
    // Send this message via the Polytone implementation
    let ibc_infra = IBC_INFRA.load(deps.storage, &host_chain)?;
    let note_contract = ibc_infra.polytone_note;
    let remote_ibc_host = ibc_infra.remote_abstract_host;

    // message that will be called on the local note contract
    let note_message = wasm_execute(
        note_contract.to_string(),
        &PolytoneNoteExecuteMsg::Execute {
            msgs: vec![wasm_execute(
                // The note's remote proxy will call the ibc host
                remote_ibc_host,
                &ibc_host::ExecuteMsg::Execute {
                    account_address: account.addr().to_string(),
                    account_id,
                    action,
                },
                vec![],
            )?
            .into()],
            callback: callback_request,
            timeout_seconds: PACKET_LIFETIME.into(),
        },
        vec![],
    )?;

    Ok(note_message.into())
}

/// Sends a packet with an optional callback.
/// This is the top-level function to do IBC related actions.
pub fn execute_send_packet(
    deps: DepsMut,
    env: Env,
    info: MessageInfo,
    host_chain: TruncatedChainId,
    action: HostAction,
) -> IbcClientResult {
    host_chain.verify()?;

    let registry = RegistryContract::new(deps.api, &env)?;
    // The packet we need to send depends on the action we want to execute

    let note_message = match &action {
        HostAction::Dispatch { .. } | HostAction::Helpers(_) => {
            // Verify that the sender is a account contract
            let account = registry.assert_account(&info.sender, &deps.querier)?;

            // get account_id
            let account_id = account.account_id(deps.as_ref())?;

            send_remote_host_action(deps.as_ref(), account_id, account, host_chain, action, None)?
        }
        HostAction::Internal(_) => {
            // Can only call non-internal actions
            return Err(IbcClientError::ForbiddenInternalCall {});
        }
    };

    Ok(IbcClientResponse::action("handle_send_msgs").add_message(note_message))
}

/// Sends a packet with an optional callback.
/// This is the top-level function to do IBC related actions.
#[allow(clippy::too_many_arguments)]
pub fn execute_send_module_to_module_packet(
    deps: DepsMut,
    env: Env,
    info: MessageInfo,
    host_chain: TruncatedChainId,
    target_module: ModuleInfo,
    msg: Binary,
    callback: Option<Callback>,
) -> IbcClientResult {
    host_chain.verify()?;

    let registry = RegistryContract::new(deps.api, &env)?;

    // Query the sender module information
    let module_info = registry
        .module_registry(deps.as_ref(), &env)?
        .module_info(info.sender.clone())?;

    // We need additional information depending on the module type
    let source_module = match module_info.reference {
        ModuleReference::Account(_)
        | ModuleReference::Native(_)
        | ModuleReference::Standalone(_)
        | ModuleReference::Service(_) => return Err(IbcClientError::Unauthorized {}),
        ModuleReference::Adapter(_) => InstalledModuleIdentification {
            module_info: module_info.info,
            account_id: None,
        },
        ModuleReference::App(_) => {
            // We verify the associated account id
            let account = Item::<AppState>::new(BASE_STATE)
                .query(&deps.querier, info.sender.clone())?
                .account;
            let account_id = registry.account_id(account.addr(), &deps.querier)?;
            let account = registry.account(&account_id, &deps.querier)?;
            let ibc_client = account::state::ACCOUNT_MODULES.query(
                &deps.querier,
                account.into_addr(),
                IBC_CLIENT,
            )?;
            // Check that ibc_client is installed on account
            ensure!(
                ibc_client.is_some(),
                IbcClientError::IbcClientNotInstalled {
                    account_id: account_id.clone()
                }
            );

            InstalledModuleIdentification {
                module_info: module_info.info,
                account_id: Some(account_id),
            }
        }
        _ => unimplemented!(
            "This module type didn't exist when implementing module-to-module interactions"
        ),
    };

    // We send a message to the target module on the remote chain
    // Send this message via the Polytone implementation

    let callback_request = callback.map(|c| CallbackRequest {
        receiver: env.contract.address.to_string(),
        msg: to_json_binary(&IbcClientCallback::ModuleRemoteAction {
            sender_address: info.sender.to_string(),
            callback: c,
            initiator_msg: msg.clone(),
        })
        .unwrap(),
    });
    let ibc_infra = IBC_INFRA.load(deps.storage, &host_chain)?;
    let note_contract = ibc_infra.polytone_note;
    let remote_ibc_host = ibc_infra.remote_abstract_host;

    // message that will be called on the local note contract
    let note_message = wasm_execute(
        note_contract.to_string(),
        &PolytoneNoteExecuteMsg::Execute {
            msgs: vec![wasm_execute(
                // The note's remote proxy will call the ibc host
                remote_ibc_host,
                &ibc_host::ExecuteMsg::ModuleExecute {
                    msg,
                    source_module,
                    target_module,
                },
                vec![],
            )?
            .into()],
            callback: callback_request,
            timeout_seconds: PACKET_LIFETIME.into(),
        },
        vec![],
    )?;
    Ok(IbcClientResponse::action("handle_send_module_to_module_packet").add_message(note_message))
}

/// Sends a packet with an optional callback.
/// This is the top-level function to do IBC related actions.
pub fn execute_send_query(
    deps: DepsMut,
    env: Env,
    info: MessageInfo,
    host_chain: TruncatedChainId,
    queries: Vec<QueryRequest<ModuleQuery>>,
    callback: Callback,
) -> IbcClientResult {
    host_chain.verify()?;
    let ibc_infra = IBC_INFRA.load(deps.storage, &host_chain)?;

    let callback_msg = &IbcClientCallback::ModuleRemoteQuery {
        callback,
        sender_address: info.sender.to_string(),
        // We send un-mapped queries here to enable easily mapping to them.
        queries: queries.clone(),
    };

    let callback_request = CallbackRequest {
        receiver: env.contract.address.to_string(),
        msg: to_json_binary(&callback_msg).unwrap(),
    };

    // Convert custom query type to executable queries
    let queries: Vec<QueryRequest<Empty>> = queries
        .into_iter()
        .map(|q| map_query(&ibc_infra.remote_abstract_host, q))
        .collect();

    let note_contract = ibc_infra.polytone_note;
    let note_message = wasm_execute(
        note_contract.to_string(),
        &PolytoneNoteExecuteMsg::Query {
            msgs: queries,
            callback: callback_request,
            timeout_seconds: PACKET_LIFETIME.into(),
        },
        vec![],
    )?;

    Ok(IbcClientResponse::action("handle_send_msgs").add_message(note_message))
}

/// Registers an Abstract Account on a remote chain.
pub fn execute_register_account(
    deps: DepsMut,
    info: MessageInfo,
    env: Env,
    host_chain: TruncatedChainId,
    namespace: Option<String>,
    install_modules: Vec<ModuleInstallConfig>,
) -> IbcClientResult {
    host_chain.verify()?;
    let registry = RegistryContract::new(deps.api, &env)?;

    // Verify that the sender is a account contract
    let account = registry.assert_account(&info.sender, &deps.querier)?;

    // get account_id
    let account_id = account.account_id(deps.as_ref())?;
    // get auxiliary information

    let account_info: account::InfoResponse = deps
        .querier
        .query_wasm_smart(account.addr(), &account::QueryMsg::Info {})?;
    let account_info = account_info.info;

    let note_message = send_remote_host_action(
        deps.as_ref(),
        account_id.clone(),
        account,
        host_chain,
        HostAction::Internal(InternalAction::Register {
            description: account_info.description,
            link: account_info.link,
            name: account_info.name,
            namespace,
            install_modules,
        }),
        Some(CallbackRequest {
            receiver: env.contract.address.to_string(),
            msg: to_json_binary(&IbcClientCallback::CreateAccount { account_id })?,
        }),
    )?;

    Ok(IbcClientResponse::action("handle_register").add_message(note_message))
}

pub fn execute_send_funds(
    deps: DepsMut,
    env: Env,
    info: MessageInfo,
    host_chain: TruncatedChainId,
    memo: Option<String>,
    receiver: Option<String>,
) -> IbcClientResult {
    host_chain.verify()?;

    let registry = RegistryContract::new(deps.api, &env)?;
    let ans = AnsHost::new(deps.api, &env)?;
    // Verify that the sender is a account contract

    let account = registry.assert_account(&info.sender, &deps.querier)?;

<<<<<<< HEAD
    let remote_addr = match receiver {
        Some(addr) => addr,
        None => {
            // get account_id of Account
            let account_id = account_base.account_id(deps.as_ref())?;
            // load remote account
            ACCOUNTS.load(
                deps.storage,
                (account_id.trace(), account_id.seq(), &host_chain),
            )?
        }
    };
=======
    // get account_id of Account
    let account_id = account.account_id(deps.as_ref())?;
    // load remote account
    let remote_addr = ACCOUNTS.load(
        deps.storage,
        (account_id.trace(), account_id.seq(), &host_chain),
    )?;
>>>>>>> 9174713c

    let ics20_channel_entry = ChannelEntry {
        connected_chain: host_chain,
        protocol: ICS20.to_string(),
    };
    let ics20_channel_id = ics20_channel_entry.resolve(&deps.querier, &ans)?;

    let mut transfers: Vec<CosmosMsg> = vec![];
    for coin in info.funds {
        // construct a packet to send

        let ics_20_send = _ics_20_send_msg(
            &env,
            ics20_channel_id.clone(),
            coin,
            remote_addr.clone(),
            memo.clone(),
        );
        transfers.push(ics_20_send);
    }

    Ok(IbcClientResponse::action("handle_send_funds").add_messages(transfers))
}

fn _ics_20_send_msg(
    env: &Env,
    ics20_channel_id: String,
    coin: Coin,
    receiver: String,
    memo: Option<String>,
) -> CosmosMsg {
    match memo {
        Some(memo) => {
            let value = crate::anybuf::ibc::MsgTransfer {
                source_port: "transfer".to_string(), // ics20 default
                source_channel: ics20_channel_id,
                token: Some(coin.into()),
                sender: env.contract.address.to_string(),
                receiver,
                timeout_height: None,
                timeout_timestamp: env.block.time.plus_seconds(PACKET_LIFETIME).nanos(),
                memo,
            };

            let value = value.to_anybuf().into_vec();
            let value = Binary::from(value);
            #[allow(deprecated)]
            CosmosMsg::Stargate {
                type_url: crate::anybuf::ibc::MsgTransfer::type_url(),
                value,
            }
        }
        None => IbcMsg::Transfer {
            channel_id: ics20_channel_id,
            to_address: receiver,
            amount: coin,
            timeout: env.block.time.plus_seconds(PACKET_LIFETIME).into(),
            memo,
        }
        .into(),
    }
}

// Map a ModuleQuery to a regular query.
fn map_query(ibc_host: &str, query: QueryRequest<ModuleQuery>) -> QueryRequest<Empty> {
    match query {
        QueryRequest::Custom(ModuleQuery { target_module, msg }) => {
            QueryRequest::Wasm(WasmQuery::Smart {
                contract_addr: ibc_host.into(),
                msg: to_json_binary(&ibc_host::QueryMsg::ModuleQuery { target_module, msg })
                    .unwrap(),
            })
        }
        QueryRequest::Bank(query) => QueryRequest::Bank(query),
        QueryRequest::Staking(query) => QueryRequest::Staking(query),
        #[allow(deprecated)]
        QueryRequest::Stargate { path, data } => QueryRequest::Stargate { path, data },
        QueryRequest::Ibc(query) => QueryRequest::Ibc(query),
        QueryRequest::Wasm(query) => QueryRequest::Wasm(query),
        // Distribution flag not enabled on polytone, so should not be accepted.
        // https://github.com/DA0-DA0/polytone/blob/f70440a35f12f97a9018849ca7e6d241a53582ce/Cargo.toml#L30
        // QueryRequest::Distribution(query) => QueryRequest::Distribution(query),
        _ => unimplemented!("Not implemented type of query"),
    }
}<|MERGE_RESOLUTION|>--- conflicted
+++ resolved
@@ -381,7 +381,6 @@
 
     let account = registry.assert_account(&info.sender, &deps.querier)?;
 
-<<<<<<< HEAD
     let remote_addr = match receiver {
         Some(addr) => addr,
         None => {
@@ -394,15 +393,6 @@
             )?
         }
     };
-=======
-    // get account_id of Account
-    let account_id = account.account_id(deps.as_ref())?;
-    // load remote account
-    let remote_addr = ACCOUNTS.load(
-        deps.storage,
-        (account_id.trace(), account_id.seq(), &host_chain),
-    )?;
->>>>>>> 9174713c
 
     let ics20_channel_entry = ChannelEntry {
         connected_chain: host_chain,
