use abstract_sdk::{
    feature_objects::{AnsHost, VersionControlContract},
    features::AccountIdentification,
    namespaces::BASE_STATE,
    ModuleRegistryInterface, Resolve,
};
use abstract_std::{
    app::AppState,
    ibc::Callback,
    ibc_client::{
        state::{IbcInfrastructure, ACCOUNTS, CONFIG, IBC_INFRA, REVERSE_POLYTONE_NOTE},
        IbcClientCallback, InstalledModuleIdentification,
    },
    ibc_host::{self, HostAction, InternalAction},
    manager::{self, ModuleInstallConfig},
    objects::{
        chain_name::ChainName, module::ModuleInfo, module_reference::ModuleReference, AccountId,
        AssetEntry, ChannelEntry,
    },
    version_control::AccountBase,
    ICS20,
};
use cosmwasm_std::{
    to_json_binary, wasm_execute, Binary, Coin, CosmosMsg, Deps, DepsMut, Empty, Env, IbcMsg,
    MessageInfo, QueryRequest, Storage,
};
use cw_storage_plus::Item;
use polytone::callbacks::CallbackRequest;

use crate::{
    contract::{IbcClientResponse, IbcClientResult},
    error::IbcClientError,
};

/// Packet lifetime in seconds
pub const PACKET_LIFETIME: u64 = 60 * 60;

pub fn execute_update_config(
    deps: DepsMut,
    info: MessageInfo,
    new_ans_host: Option<String>,
    new_version_control: Option<String>,
) -> IbcClientResult {
    // auth check
    cw_ownable::assert_owner(deps.storage, &info.sender)?;
    let mut cfg = CONFIG.load(deps.storage)?;

    if let Some(ans_host) = new_ans_host {
        cfg.ans_host = AnsHost {
            address: deps.api.addr_validate(&ans_host)?,
        };
    }
    if let Some(version_control) = new_version_control {
        cfg.version_control =
            VersionControlContract::new(deps.api.addr_validate(&version_control)?);
        // New version control address implies new accounts.
        clear_accounts(deps.storage);
    }

    CONFIG.save(deps.storage, &cfg)?;

    Ok(IbcClientResponse::action("update_config"))
}

/// Registers a chain to the client.
/// This registration includes the counterparty information (note and proxy address)
pub fn execute_register_infrastructure(
    deps: DepsMut,
    env: Env,
    info: MessageInfo,
    host_chain: ChainName,
    host: String,
    note: String,
) -> IbcClientResult {
    host_chain.verify()?;

    // auth check
    cw_ownable::assert_owner(deps.storage, &info.sender)?;

    let note = deps.api.addr_validate(&note)?;
    // Can't allow if it already exists
    if IBC_INFRA.has(deps.storage, &host_chain) || REVERSE_POLYTONE_NOTE.has(deps.storage, &note) {
        return Err(IbcClientError::HostAddressExists {});
    }

    IBC_INFRA.save(
        deps.storage,
        &host_chain,
        &IbcInfrastructure {
            polytone_note: note.clone(),
            remote_abstract_host: host,
            remote_proxy: None,
        },
    )?;
    REVERSE_POLYTONE_NOTE.save(deps.storage, &note, &host_chain)?;

    // When registering a new chain host, we need to get the remote proxy address of the local note.
    // We do so by calling an empty message on the polytone note. This will come back in form of a execute by callback

    let note_proxy_msg = wasm_execute(
        note,
        &polytone_note::msg::ExecuteMsg::Execute {
            msgs: vec![],
            callback: Some(CallbackRequest {
                receiver: env.contract.address.to_string(),
                msg: to_json_binary(&IbcClientCallback::WhoAmI {})?,
            }),
            timeout_seconds: PACKET_LIFETIME.into(),
        },
        vec![],
    )?;

    Ok(IbcClientResponse::action("allow_chain_port").add_message(note_proxy_msg))
}

// allows admins to clear host if needed
pub fn execute_remove_host(
    deps: DepsMut,
    info: MessageInfo,
    host_chain: ChainName,
) -> IbcClientResult {
    host_chain.verify()?;

    // auth check
    cw_ownable::assert_owner(deps.storage, &info.sender)?;

    if let Some(ibc_infra) = IBC_INFRA.may_load(deps.storage, &host_chain)? {
        REVERSE_POLYTONE_NOTE.remove(deps.storage, &ibc_infra.polytone_note);
    }
    IBC_INFRA.remove(deps.storage, &host_chain);

    Ok(IbcClientResponse::action("remove_host"))
}

/// Send a message to a remote abstract-ibc-host. This message will be proxied through polytone.
fn send_remote_host_action(
    deps: Deps,
    account_id: AccountId,
    account: AccountBase,
    host_chain: ChainName,
    action: HostAction,
    callback_request: Option<CallbackRequest>,
) -> IbcClientResult<CosmosMsg<Empty>> {
    // Send this message via the Polytone implementation
    let ibc_infra = IBC_INFRA.load(deps.storage, &host_chain)?;
    let note_contract = ibc_infra.polytone_note;
    let remote_ibc_host = ibc_infra.remote_abstract_host;

    // message that will be called on the local note contract
    let note_message = wasm_execute(
        note_contract.to_string(),
        &polytone_note::msg::ExecuteMsg::Execute {
            msgs: vec![wasm_execute(
                // The note's remote proxy will call the ibc host
                remote_ibc_host,
                &ibc_host::ExecuteMsg::Execute {
                    // TODO: consider removing this field
                    proxy_address: account.proxy.to_string(),
                    account_id,
                    action,
                },
                vec![],
            )?
            .into()],
            callback: callback_request,
            timeout_seconds: PACKET_LIFETIME.into(),
        },
        vec![],
    )?;

    Ok(note_message.into())
}

/// Sends a packet with an optional callback.
/// This is the top-level function to do IBC related actions.
pub fn execute_send_packet(
    deps: DepsMut,
    _env: Env,
    info: MessageInfo,
    host_chain: ChainName,
    action: HostAction,
) -> IbcClientResult {
    host_chain.verify()?;

    let cfg = CONFIG.load(deps.storage)?;

    // The packet we need to send depends on the action we want to execute

    let note_message = match &action {
        HostAction::Dispatch { .. } | HostAction::Helpers(_) => {
            // Verify that the sender is a proxy contract
            let account_base = cfg
                .version_control
                .assert_proxy(&info.sender, &deps.querier)?;

            // get account_id
            let account_id = account_base.account_id(deps.as_ref())?;

            send_remote_host_action(
                deps.as_ref(),
                account_id,
                account_base,
                host_chain,
                action,
                None,
            )?
        }
        HostAction::Internal(_) => {
            // Can only call non-internal actions
            return Err(IbcClientError::ForbiddenInternalCall {});
        }
    };

    Ok(IbcClientResponse::action("handle_send_msgs").add_message(note_message))
}

/// Sends a packet with an optional callback.
/// This is the top-level function to do IBC related actions.
#[allow(clippy::too_many_arguments)]
pub fn execute_send_module_to_module_packet(
    deps: DepsMut,
    env: Env,
    info: MessageInfo,
    host_chain: ChainName,
    target_module: ModuleInfo,
    msg: Binary,
    callback: Option<Callback>,
) -> IbcClientResult {
    host_chain.verify()?;

    let cfg = CONFIG.load(deps.storage)?;

    // Query the sender module information
    let module_info = cfg
        .version_control
        .module_registry(deps.as_ref())?
        .module_info(info.sender.clone())?;

    // We need additional information depending on the module type
    let source_module = match module_info.reference {
        ModuleReference::AccountBase(_) => return Err(IbcClientError::Unauthorized {}),
        ModuleReference::Native(_) => return Err(IbcClientError::Unauthorized {}),
        ModuleReference::Standalone(_) => return Err(IbcClientError::Unauthorized {}),
        ModuleReference::Adapter(_) => InstalledModuleIdentification {
            module_info: module_info.info,
            account_id: None,
        },
        ModuleReference::App(_) => {
            // We verify the associated account id
            let proxy_addr = Item::<AppState>::new(BASE_STATE)
                .query(&deps.querier, info.sender.clone())?
                .proxy_address;
            let account_id = cfg.version_control.account_id(&proxy_addr, &deps.querier)?;

            InstalledModuleIdentification {
                module_info: module_info.info,
                account_id: Some(account_id),
            }
        }
        _ => unimplemented!(
            "This module type didn't exist when implementing module-to-module interactions"
        ),
    };

    // We send a message to the target module on the remote chain
    // Send this message via the Polytone implementation

    let callback_request = callback.map(|c| CallbackRequest {
        receiver: env.contract.address.to_string(),
        msg: to_json_binary(&IbcClientCallback::ModuleRemoteAction {
            sender_address: info.sender.to_string(),
            callback: c,
            initiator_msg: msg.clone(),
        })
        .unwrap(),
    });
    let ibc_infra = IBC_INFRA.load(deps.storage, &host_chain)?;
    let note_contract = ibc_infra.polytone_note;
    let remote_ibc_host = ibc_infra.remote_abstract_host;

    // message that will be called on the local note contract
    let note_message = wasm_execute(
        note_contract.to_string(),
        &polytone_note::msg::ExecuteMsg::Execute {
            msgs: vec![wasm_execute(
                // The note's remote proxy will call the ibc host
                remote_ibc_host,
                &ibc_host::ExecuteMsg::ModuleExecute {
                    msg,
                    source_module,
                    target_module,
                },
                vec![],
            )?
            .into()],
            callback: callback_request,
            timeout_seconds: PACKET_LIFETIME.into(),
        },
        vec![],
    )?;
    Ok(IbcClientResponse::action("handle_send_module_to_module_packet").add_message(note_message))
}

/// Sends a packet with an optional callback.
/// This is the top-level function to do IBC related actions.
pub fn execute_send_query(
    deps: DepsMut,
    env: Env,
    info: MessageInfo,
<<<<<<< HEAD
    host_chain: ChainName,
    query: QueryRequest<Empty>,
    callback_info: CallbackInfo,
=======
    host_chain: String,
    queries: Vec<QueryRequest<Empty>>,
    callback: Callback,
>>>>>>> 7641b5ec
) -> IbcClientResult {
    host_chain.verify()?;

    let callback_request = CallbackRequest {
        receiver: env.contract.address.to_string(),
        msg: to_json_binary(&IbcClientCallback::ModuleRemoteQuery {
            callback,
            sender_address: info.sender.to_string(),
            queries: queries.clone(),
        })
        .unwrap(),
    };

    let ibc_infra = IBC_INFRA.load(deps.storage, &host_chain)?;
    let note_contract = ibc_infra.polytone_note;
    let note_message = wasm_execute(
        note_contract.to_string(),
        &polytone_note::msg::ExecuteMsg::Query {
            msgs: queries,
            callback: callback_request,
            timeout_seconds: PACKET_LIFETIME.into(),
        },
        vec![],
    )?;

    Ok(IbcClientResponse::action("handle_send_msgs").add_message(note_message))
}
/// Registers an Abstract Account on a remote chain.
pub fn execute_register_account(
    deps: DepsMut,
    info: MessageInfo,
    env: Env,
    host_chain: ChainName,
    base_asset: Option<AssetEntry>,
    namespace: Option<String>,
    install_modules: Vec<ModuleInstallConfig>,
) -> IbcClientResult {
    host_chain.verify()?;
    let cfg = CONFIG.load(deps.storage)?;

    // Verify that the sender is a proxy contract
    let account_base = cfg
        .version_control
        .assert_proxy(&info.sender, &deps.querier)?;

    // get account_id
    let account_id = account_base.account_id(deps.as_ref())?;
    // get auxiliary information

    let account_info: manager::InfoResponse = deps
        .querier
        .query_wasm_smart(account_base.manager.clone(), &manager::QueryMsg::Info {})?;
    let account_info = account_info.info;

    let note_message = send_remote_host_action(
        deps.as_ref(),
        account_id.clone(),
        account_base,
        host_chain,
        HostAction::Internal(InternalAction::Register {
            description: account_info.description,
            link: account_info.link,
            name: account_info.name,
            base_asset,
            namespace,
            install_modules,
        }),
        Some(CallbackRequest {
            receiver: env.contract.address.to_string(),
            msg: to_json_binary(&IbcClientCallback::CreateAccount { account_id })?,
        }),
    )?;

    Ok(IbcClientResponse::action("handle_register").add_message(note_message))
}

pub fn execute_send_funds(
    deps: DepsMut,
    env: Env,
    info: MessageInfo,
    host_chain: ChainName,
    funds: Vec<Coin>,
) -> IbcClientResult {
    host_chain.verify()?;

    let cfg = CONFIG.load(deps.storage)?;
    let ans = cfg.ans_host;
    // Verify that the sender is a proxy contract

    let account_base = cfg
        .version_control
        .assert_proxy(&info.sender, &deps.querier)?;

    // get account_id of Account
    let account_id = account_base.account_id(deps.as_ref())?;
    // load remote account
    let remote_addr = ACCOUNTS.load(
        deps.storage,
        (account_id.trace(), account_id.seq(), &host_chain),
    )?;

    let ics20_channel_entry = ChannelEntry {
        connected_chain: host_chain,
        protocol: ICS20.to_string(),
    };
    let ics20_channel_id = ics20_channel_entry.resolve(&deps.querier, &ans)?;

    let mut transfers: Vec<CosmosMsg> = vec![];
    for amount in funds {
        // construct a packet to send

        transfers.push(
            IbcMsg::Transfer {
                channel_id: ics20_channel_id.clone(),
                to_address: remote_addr.clone(),
                amount,
                timeout: env.block.time.plus_seconds(PACKET_LIFETIME).into(),
            }
            .into(),
        );
    }

    Ok(IbcClientResponse::action("handle_send_funds")
        //.add_message(proxy_msg)
        .add_messages(transfers))
}

fn clear_accounts(store: &mut dyn Storage) {
    ACCOUNTS.clear(store);
}<|MERGE_RESOLUTION|>--- conflicted
+++ resolved
@@ -307,15 +307,9 @@
     deps: DepsMut,
     env: Env,
     info: MessageInfo,
-<<<<<<< HEAD
-    host_chain: ChainName,
-    query: QueryRequest<Empty>,
-    callback_info: CallbackInfo,
-=======
-    host_chain: String,
+    host_chain: ChainName,
     queries: Vec<QueryRequest<Empty>>,
     callback: Callback,
->>>>>>> 7641b5ec
 ) -> IbcClientResult {
     host_chain.verify()?;
 
