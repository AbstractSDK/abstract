--- conflicted
+++ resolved
@@ -443,6 +443,8 @@
     }
 
     mod remote_action {
+        use std::str::FromStr;
+
         use super::*;
 
         use abstract_std::{
@@ -573,155 +575,6 @@
             );
             Ok(())
         }
-<<<<<<< HEAD
-
-        #[test]
-        fn send_packet_with_callback() -> IbcClientTestResult {
-            let mut deps = mock_dependencies();
-            deps.querier = mocked_account_querier_builder().build();
-            mock_init(deps.as_mut())?;
-
-            let chain_name = ChainName::from_str(TEST_CHAIN)?;
-            let note_contract = Addr::unchecked("note");
-            let remote_ibc_host = String::from("test_remote_host");
-
-            IBC_INFRA.save(
-                deps.as_mut().storage,
-                &chain_name,
-                &IbcInfrastructure {
-                    polytone_note: note_contract.clone(),
-                    remote_abstract_host: remote_ibc_host.clone(),
-                    remote_proxy: None,
-                },
-            )?;
-
-            let action = HostAction::Dispatch {
-                manager_msgs: vec![manager::ExecuteMsg::UpdateInfo {
-                    name: None,
-                    description: None,
-                    link: None,
-                }],
-            };
-
-            let callback_info = CallbackInfo {
-                id: String::from("id"),
-                receiver: String::from("receiver"),
-                msg: Some(Binary(vec![])),
-            };
-
-            let callback_request = CallbackRequest {
-                msg: to_json_binary(&IbcClientCallback::UserRemoteAction(callback_info.clone()))?,
-                receiver: mock_env().contract.address.to_string(),
-            };
-
-            let msg = ExecuteMsg::RemoteAction {
-                host_chain: chain_name.to_string(),
-                action: action.clone(),
-                callback_info: Some(callback_info),
-            };
-
-            let res = execute_as(deps.as_mut(), TEST_PROXY, msg)?;
-
-            let note_message = wasm_execute(
-                note_contract.to_string(),
-                &polytone_note::msg::ExecuteMsg::Execute {
-                    msgs: vec![wasm_execute(
-                        // The note's remote proxy will call the ibc host
-                        remote_ibc_host,
-                        &ibc_host::ExecuteMsg::Execute {
-                            proxy_address: TEST_PROXY.to_owned(),
-                            account_id: TEST_ACCOUNT_ID,
-                            action,
-                        },
-                        vec![],
-                    )?
-                    .into()],
-                    callback: Some(callback_request),
-                    timeout_seconds: PACKET_LIFETIME.into(),
-                },
-                vec![],
-            )?;
-
-            assert_eq!(
-                IbcClientResponse::action("handle_send_msgs").add_message(note_message),
-                res
-            );
-            Ok(())
-        }
-    }
-
-    mod remote_query {
-        use std::str::FromStr;
-
-        use abstract_std::{ibc::CallbackInfo, objects::chain_name::ChainName};
-        use cosmwasm_std::{wasm_execute, BankQuery, Binary, QueryRequest};
-        use polytone::callbacks::CallbackRequest;
-
-        use super::*;
-        use crate::commands::PACKET_LIFETIME;
-
-        #[test]
-        fn works() -> IbcClientTestResult {
-            let mut deps = mock_dependencies();
-            deps.querier = mocked_account_querier_builder().build();
-            mock_init(deps.as_mut())?;
-
-            let chain_name = ChainName::from_str(TEST_CHAIN)?;
-            let note_contract = Addr::unchecked("note");
-            let remote_ibc_host = String::from("test_remote_host");
-
-            IBC_INFRA.save(
-                deps.as_mut().storage,
-                &chain_name,
-                &IbcInfrastructure {
-                    polytone_note: note_contract.clone(),
-                    remote_abstract_host: remote_ibc_host.clone(),
-                    remote_proxy: None,
-                },
-            )?;
-
-            let callback_info = CallbackInfo {
-                id: String::from("id"),
-                receiver: String::from("receiver"),
-                msg: Some(Binary(vec![])),
-            };
-
-            let callback_request = CallbackRequest {
-                msg: to_json_binary(&IbcClientCallback::UserRemoteAction(callback_info.clone()))?,
-                receiver: mock_env().contract.address.to_string(),
-            };
-
-            let queries = vec![QueryRequest::Bank(BankQuery::AllBalances {
-                address: String::from("addr"),
-            })];
-
-            let msg = ExecuteMsg::RemoteQueries {
-                host_chain: chain_name.to_string(),
-                queries: queries.clone(),
-                callback_info,
-            };
-
-            let res = execute_as(deps.as_mut(), "sender", msg)?;
-
-            let note_message = wasm_execute(
-                note_contract.to_string(),
-                &polytone_note::msg::ExecuteMsg::Query {
-                    msgs: queries,
-                    callback: callback_request,
-                    timeout_seconds: PACKET_LIFETIME.into(),
-                },
-                vec![],
-            )?;
-
-            assert_eq!(
-                IbcClientResponse::action("handle_send_msgs").add_message(note_message),
-                res
-            );
-
-            Ok(())
-        }
-=======
->>>>>>> 3b67473b
     }
 
     mod send_funds {
