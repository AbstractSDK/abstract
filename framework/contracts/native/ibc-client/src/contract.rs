use abstract_macros::abstract_response;
use abstract_sdk::feature_objects::VersionControlContract;
use abstract_std::{
    ibc_client::{state::*, *},
    objects::{
        ans_host::AnsHost,
        module_version::{assert_cw_contract_upgrade, migrate_module_data, set_module_data},
    },
    IBC_CLIENT,
};
use cosmwasm_std::{to_json_binary, Deps, DepsMut, Env, MessageInfo, QueryResponse, Response};
use cw_semver::Version;

use crate::{commands, error::IbcClientError, ibc, queries};

pub const CONTRACT_VERSION: &str = env!("CARGO_PKG_VERSION");

pub(crate) type IbcClientResult<T = Response> = Result<T, IbcClientError>;

#[abstract_response(IBC_CLIENT)]
pub(crate) struct IbcClientResponse;

#[cfg_attr(feature = "export", cosmwasm_std::entry_point)]
pub fn instantiate(
    deps: DepsMut,
    _env: Env,
    info: MessageInfo,
    msg: InstantiateMsg,
) -> IbcClientResult {
    cw2::set_contract_version(deps.storage, IBC_CLIENT, CONTRACT_VERSION)?;
    set_module_data(
        deps.storage,
        IBC_CLIENT,
        CONTRACT_VERSION,
        &[],
        None::<String>,
    )?;
    let cfg = Config {
        version_control: VersionControlContract::new(
            deps.api.addr_validate(&msg.version_control_address)?,
        ),
        ans_host: AnsHost {
            address: deps.api.addr_validate(&msg.ans_host_address)?,
        },
    };
    CONFIG.save(deps.storage, &cfg)?;

    cw_ownable::initialize_owner(deps.storage, deps.api, Some(info.sender.as_str()))?;
    Ok(IbcClientResponse::action("instantiate"))
}

#[cfg_attr(feature = "export", cosmwasm_std::entry_point)]
pub fn execute(deps: DepsMut, env: Env, info: MessageInfo, msg: ExecuteMsg) -> IbcClientResult {
    match msg {
        ExecuteMsg::UpdateOwnership(action) => {
            cw_ownable::update_ownership(deps, &env.block, &info.sender, action)?;
            Ok(IbcClientResponse::action("update_ownership"))
        }
        ExecuteMsg::UpdateConfig {
            ans_host,
            version_control,
        } => commands::execute_update_config(deps, info, ans_host, version_control)
            .map_err(Into::into),
        ExecuteMsg::RemoteAction { host_chain, action } => {
            commands::execute_send_packet(deps, env, info, host_chain, action)
        }
        ExecuteMsg::RegisterInfrastructure { chain, note, host } => {
            commands::execute_register_infrastructure(deps, env, info, chain, host, note)
        }
        ExecuteMsg::SendFunds { host_chain, funds } => {
            commands::execute_send_funds(deps, env, info, host_chain, funds).map_err(Into::into)
        }
        ExecuteMsg::Register {
            host_chain,
            namespace,
            install_modules,
        } => commands::execute_register_account(
            deps,
            info,
            env,
            host_chain,
            namespace,
            install_modules,
        ),
        ExecuteMsg::RemoveHost { host_chain } => {
            commands::execute_remove_host(deps, info, host_chain).map_err(Into::into)
        }
        ExecuteMsg::Callback(c) => {
            ibc::receive_action_callback(deps, env, info, c).map_err(Into::into)
        }
        ExecuteMsg::ModuleIbcAction {
            host_chain,
            target_module,
            msg,
            callback,
        } => commands::execute_send_module_to_module_packet(
            deps,
            env,
            info,
            host_chain,
            target_module,
            msg,
            callback,
        ),
        ExecuteMsg::IbcQuery {
            host_chain,
            queries,
            callback,
        } => commands::execute_send_query(deps, env, info, host_chain, queries, callback),
    }
}

#[cfg_attr(feature = "export", cosmwasm_std::entry_point)]
pub fn query(deps: Deps, _env: Env, msg: QueryMsg) -> IbcClientResult<QueryResponse> {
    match msg {
        QueryMsg::Ownership {} => to_json_binary(&cw_ownable::get_ownership(deps.storage)?),
        QueryMsg::Config {} => to_json_binary(&queries::config(deps)?),
        QueryMsg::Host { chain_name } => to_json_binary(&queries::host(deps, chain_name)?),
        QueryMsg::Account {
            chain_name,
            account_id,
        } => to_json_binary(&queries::account(deps, chain_name, account_id)?),
        QueryMsg::ListAccounts { start, limit } => {
            to_json_binary(&queries::list_accounts(deps, start, limit)?)
        }
        QueryMsg::ListRemoteHosts {} => to_json_binary(&queries::list_remote_hosts(deps)?),
        QueryMsg::ListRemoteProxies {} => to_json_binary(&queries::list_remote_proxies(deps)?),
        QueryMsg::ListIbcInfrastructures {} => {
            to_json_binary(&queries::list_ibc_counterparts(deps)?)
        }
        QueryMsg::ListRemoteProxiesByAccountId { account_id } => {
            to_json_binary(&queries::list_proxies_by_account_id(deps, account_id)?)
        }
    }
    .map_err(Into::into)
}

#[cfg_attr(feature = "export", cosmwasm_std::entry_point)]
pub fn migrate(deps: DepsMut, _env: Env, _msg: MigrateMsg) -> IbcClientResult {
    let to_version: Version = CONTRACT_VERSION.parse().unwrap();

    assert_cw_contract_upgrade(deps.storage, IBC_CLIENT, to_version)?;
    cw2::set_contract_version(deps.storage, IBC_CLIENT, CONTRACT_VERSION)?;
    migrate_module_data(deps.storage, IBC_CLIENT, CONTRACT_VERSION, None::<String>)?;
    Ok(IbcClientResponse::action("migrate"))
}

#[cfg(test)]
mod tests {
    use super::*;

    use crate::test_common::mock_init;
    use abstract_testing::prelude::{TEST_ANS_HOST, TEST_VERSION_CONTROL, *};
    use cosmwasm_std::{
        from_json,
        testing::{mock_dependencies, mock_env, mock_info},
        Addr,
    };
    use cw2::CONTRACT;
    use cw_ownable::{Ownership, OwnershipError};
    use speculoos::prelude::*;

    type IbcClientTestResult = Result<(), IbcClientError>;

    fn execute_as(deps: DepsMut, sender: &str, msg: ExecuteMsg) -> IbcClientResult {
        execute(deps, mock_env(), mock_info(sender, &[]), msg)
    }

    fn execute_as_admin(deps: DepsMut, msg: ExecuteMsg) -> IbcClientResult {
        execute_as(deps, OWNER, msg)
    }

    fn test_only_admin(msg: ExecuteMsg) -> IbcClientTestResult {
        let mut deps = mock_dependencies();
        mock_init(deps.as_mut())?;

        let res = execute_as(deps.as_mut(), "not_admin", msg);
        assert_that!(&res)
            .is_err()
            .matches(|e| matches!(e, IbcClientError::Ownership(OwnershipError::NotOwner)));

        Ok(())
    }

    #[test]
    fn instantiate_works() -> IbcClientResult<()> {
        let mut deps = mock_dependencies();
        let msg = InstantiateMsg {
            ans_host_address: TEST_ANS_HOST.into(),
            version_control_address: TEST_VERSION_CONTROL.into(),
        };
        let info = mock_info(OWNER, &[]);
        let res = instantiate(deps.as_mut(), mock_env(), info, msg).unwrap();
        assert_that!(res.messages).is_empty();

        // config
        let expected_config = Config {
            version_control: VersionControlContract::new(Addr::unchecked(TEST_VERSION_CONTROL)),
            ans_host: AnsHost::new(Addr::unchecked(TEST_ANS_HOST)),
        };

        let ownership_resp: Ownership<Addr> =
            from_json(query(deps.as_ref(), mock_env(), QueryMsg::Ownership {})?)?;

        assert_eq!(
            ownership_resp.owner,
            Some(Addr::unchecked(OWNER.to_owned()))
        );

        let actual_config = CONFIG.load(deps.as_ref().storage).unwrap();
        assert_that!(actual_config).is_equal_to(expected_config);

        // CW2
        let cw2_info = CONTRACT.load(&deps.storage).unwrap();
        assert_that!(cw2_info.version).is_equal_to(CONTRACT_VERSION.to_string());
        assert_that!(cw2_info.contract).is_equal_to(IBC_CLIENT.to_string());

        Ok(())
    }

    mod migrate {
        use super::*;

        use crate::contract;
        use abstract_std::AbstractError;

        #[test]
        fn disallow_same_version() -> IbcClientResult<()> {
            let mut deps = mock_dependencies();
            mock_init(deps.as_mut())?;

            let version: Version = CONTRACT_VERSION.parse().unwrap();

            let res = contract::migrate(deps.as_mut(), mock_env(), MigrateMsg {});

            assert_that!(res)
                .is_err()
                .is_equal_to(IbcClientError::Abstract(
                    AbstractError::CannotDowngradeContract {
                        contract: IBC_CLIENT.to_string(),
                        from: version.to_string().parse().unwrap(),
                        to: version.to_string().parse().unwrap(),
                    },
                ));

            Ok(())
        }

        #[test]
        fn disallow_downgrade() -> IbcClientResult<()> {
            let mut deps = mock_dependencies();
            mock_init(deps.as_mut())?;

            let big_version = "999.999.999";
            cw2::set_contract_version(deps.as_mut().storage, IBC_CLIENT, big_version)?;

            let version: Version = CONTRACT_VERSION.parse().unwrap();

            let res = contract::migrate(deps.as_mut(), mock_env(), MigrateMsg {});

            assert_that!(res)
                .is_err()
                .is_equal_to(IbcClientError::Abstract(
                    AbstractError::CannotDowngradeContract {
                        contract: IBC_CLIENT.to_string(),
                        from: big_version.parse().unwrap(),
                        to: version.to_string().parse().unwrap(),
                    },
                ));

            Ok(())
        }

        #[test]
        fn disallow_name_change() -> IbcClientResult<()> {
            let mut deps = mock_dependencies();
            mock_init(deps.as_mut())?;

            let old_version = "0.0.0";
            let old_name = "old:contract";
            cw2::set_contract_version(deps.as_mut().storage, old_name, old_version)?;

            let res = contract::migrate(deps.as_mut(), mock_env(), MigrateMsg {});

            assert_that!(res)
                .is_err()
                .is_equal_to(IbcClientError::Abstract(
                    AbstractError::ContractNameMismatch {
                        from: old_name.parse().unwrap(),
                        to: IBC_CLIENT.parse().unwrap(),
                    },
                ));

            Ok(())
        }

        #[test]
        fn works() -> IbcClientResult<()> {
            let mut deps = mock_dependencies();
            mock_init(deps.as_mut())?;

            let version: Version = CONTRACT_VERSION.parse().unwrap();

            let small_version = Version {
                minor: version.minor - 1,
                ..version.clone()
            }
            .to_string();
            cw2::set_contract_version(deps.as_mut().storage, IBC_CLIENT, small_version)?;

            let res = contract::migrate(deps.as_mut(), mock_env(), MigrateMsg {})?;
            assert_that!(res.messages).has_length(0);

            assert_that!(cw2::get_contract_version(&deps.storage)?.version)
                .is_equal_to(version.to_string());
            Ok(())
        }
    }

    mod register_infrastructure {
        use std::str::FromStr;

        use abstract_std::objects::chain_name::ChainName;
        use cosmwasm_std::wasm_execute;
        use polytone::callbacks::CallbackRequest;

        use super::*;
        use crate::commands::PACKET_LIFETIME;

        #[test]
        fn only_admin() -> IbcClientResult<()> {
            test_only_admin(ExecuteMsg::RegisterInfrastructure {
                chain: "host-chain".parse().unwrap(),
                note: String::from("note"),
                host: String::from("host"),
            })
        }

        #[test]
        fn cannot_register_if_already_exists() -> IbcClientTestResult {
            let mut deps = mock_dependencies();
            mock_init(deps.as_mut())?;

            IBC_INFRA.save(
                deps.as_mut().storage,
                &ChainName::from_str(TEST_CHAIN)?,
                &IbcInfrastructure {
                    polytone_note: Addr::unchecked("note"),
                    remote_abstract_host: "test_remote_host".into(),
                    remote_proxy: None,
                },
            )?;

            let msg = ExecuteMsg::RegisterInfrastructure {
                chain: TEST_CHAIN.parse().unwrap(),
                note: String::from("note"),
                host: String::from("test_remote_host"),
            };

            let res = execute_as_admin(deps.as_mut(), msg);
            assert_that!(&res)
                .is_err()
                .matches(|e| matches!(e, IbcClientError::HostAddressExists {}));

            Ok(())
        }

        #[test]
        fn register_infrastructure() -> IbcClientTestResult {
            let mut deps = mock_dependencies();
            mock_init(deps.as_mut())?;

            let chain_name = ChainName::from_str(TEST_CHAIN)?;
            let note = String::from("note");
            let host = String::from("test_remote_host");

            let msg = ExecuteMsg::RegisterInfrastructure {
                chain: chain_name.clone(),
                note: note.clone(),
                host: host.clone(),
            };

            let note_proxy_msg = wasm_execute(
                note.clone(),
                &polytone_note::msg::ExecuteMsg::Execute {
                    msgs: vec![],
                    callback: Some(CallbackRequest {
                        receiver: mock_env().contract.address.to_string(),
                        msg: to_json_binary(&IbcClientCallback::WhoAmI {})?,
                    }),
                    timeout_seconds: PACKET_LIFETIME.into(),
                },
                vec![],
            )?;

            let res = execute_as_admin(deps.as_mut(), msg)?;

            assert_eq!(
                IbcClientResponse::action("allow_chain_port").add_message(note_proxy_msg),
                res
            );

            // Verify IBC_INFRA
            let ibc_infra = IBC_INFRA.load(deps.as_ref().storage, &chain_name)?;
            let expected_ibc_infra = IbcInfrastructure {
                polytone_note: Addr::unchecked(note.clone()),
                remote_abstract_host: host.clone(),
                remote_proxy: None,
            };

            assert_eq!(expected_ibc_infra, ibc_infra);

            // Verify REVERSE_POLYTONE_NOTE
            let reverse_note =
                REVERSE_POLYTONE_NOTE.load(deps.as_ref().storage, &Addr::unchecked(note))?;

            assert_eq!(chain_name, reverse_note);

            // Verify queries
            let host_response: HostResponse = from_json(query(
                deps.as_ref(),
                mock_env(),
                QueryMsg::Host {
                    chain_name: chain_name.clone(),
                },
            )?)?;
            assert_eq!(
                HostResponse {
                    remote_host: host.clone(),
                    remote_polytone_proxy: None
                },
                host_response
            );

            let remote_hosts_response: ListRemoteHostsResponse = from_json(query(
                deps.as_ref(),
                mock_env(),
                QueryMsg::ListRemoteHosts {},
            )?)?;
            let hosts = remote_hosts_response.hosts;
            assert_eq!(vec![(chain_name.clone(), host)], hosts);

            let remote_proxies_response: ListRemoteProxiesResponse = from_json(query(
                deps.as_ref(),
                mock_env(),
                QueryMsg::ListRemoteProxies {},
            )?)?;
            let hosts = remote_proxies_response.proxies;
            assert_eq!(vec![(chain_name.clone(), None)], hosts);

            let ibc_infratructures_response: ListIbcInfrastructureResponse = from_json(query(
                deps.as_ref(),
                mock_env(),
                QueryMsg::ListIbcInfrastructures {},
            )?)?;
            let hosts = ibc_infratructures_response.counterparts;
            assert_eq!(vec![(chain_name, expected_ibc_infra)], hosts);

            Ok(())
        }
    }

    mod remote_action {
        use super::*;
        use std::str::FromStr;

        use abstract_std::{
            ibc_host::{self, HostAction, InternalAction},
            manager,
            objects::{chain_name::ChainName, version_control::VersionControlError},
        };

        use cosmwasm_std::wasm_execute;

        use crate::commands::PACKET_LIFETIME;

        #[test]
        fn throw_when_sender_is_not_proxy() -> IbcClientTestResult {
            let mut deps = mock_dependencies();
            deps.querier = mocked_account_querier_builder().build();
            mock_init(deps.as_mut())?;

            let chain_name = ChainName::from_str(TEST_CHAIN)?;

            let msg = ExecuteMsg::RemoteAction {
                host_chain: chain_name,
                action: HostAction::Dispatch {
                    manager_msgs: vec![manager::ExecuteMsg::UpdateInfo {
                        name: None,
                        description: None,
                        link: None,
                    }],
                },
            };

            let res = execute_as(deps.as_mut(), TEST_MANAGER, msg);

            assert_that!(res).is_err().matches(|e| {
                matches!(
                    e,
                    IbcClientError::VersionControlError(VersionControlError::NotProxy(..))
                )
            });
            Ok(())
        }

        #[test]
        fn cannot_make_internal_call() -> IbcClientTestResult {
            let mut deps = mock_dependencies();
            deps.querier = mocked_account_querier_builder().build();
            mock_init(deps.as_mut())?;

            let chain_name = ChainName::from_str(TEST_CHAIN)?;

            let msg = ExecuteMsg::RemoteAction {
                host_chain: chain_name,
                action: HostAction::Internal(InternalAction::Register {
                    name: String::from("name"),
                    description: None,
                    link: None,
                    namespace: None,
                    install_modules: vec![],
                }),
            };

            let res = execute_as(deps.as_mut(), TEST_PROXY, msg);

            assert_that!(res)
                .is_err()
                .matches(|e| matches!(e, IbcClientError::ForbiddenInternalCall {}));
            Ok(())
        }

        #[test]
        fn send_packet_with_no_callback() -> IbcClientTestResult {
            let mut deps = mock_dependencies();
            deps.querier = mocked_account_querier_builder().build();
            mock_init(deps.as_mut())?;

            let chain_name = ChainName::from_str(TEST_CHAIN)?;
            let note_contract = Addr::unchecked("note");
            let remote_ibc_host = String::from("test_remote_host");

            IBC_INFRA.save(
                deps.as_mut().storage,
                &chain_name,
                &IbcInfrastructure {
                    polytone_note: note_contract.clone(),
                    remote_abstract_host: remote_ibc_host.clone(),
                    remote_proxy: None,
                },
            )?;

            let action = HostAction::Dispatch {
                manager_msgs: vec![manager::ExecuteMsg::UpdateInfo {
                    name: None,
                    description: None,
                    link: None,
                }],
            };

            let msg = ExecuteMsg::RemoteAction {
                host_chain: chain_name,
                action: action.clone(),
            };

            let res = execute_as(deps.as_mut(), TEST_PROXY, msg)?;

            let note_message = wasm_execute(
                note_contract.to_string(),
                &polytone_note::msg::ExecuteMsg::Execute {
                    msgs: vec![wasm_execute(
                        // The note's remote proxy will call the ibc host
                        remote_ibc_host,
                        &ibc_host::ExecuteMsg::Execute {
                            proxy_address: TEST_PROXY.to_owned(),
                            account_id: TEST_ACCOUNT_ID,
                            action,
                        },
                        vec![],
                    )?
                    .into()],
                    callback: None,
                    timeout_seconds: PACKET_LIFETIME.into(),
                },
                vec![],
            )?;

            assert_eq!(
                IbcClientResponse::action("handle_send_msgs").add_message(note_message),
                res
            );
            Ok(())
        }
    }

    mod send_funds {
        use super::*;

        use crate::commands::PACKET_LIFETIME;
        use abstract_std::{
            objects::{chain_name::ChainName, version_control::VersionControlError, ChannelEntry},
            ICS20,
        };
        use cosmwasm_std::{coins, Coin, CosmosMsg, IbcMsg};
        use std::str::FromStr;

        #[test]
        fn throw_when_sender_is_not_proxy() -> IbcClientTestResult {
            let mut deps = mock_dependencies();
            deps.querier = mocked_account_querier_builder().build();
            mock_init(deps.as_mut())?;

            let chain_name = ChainName::from_str(TEST_CHAIN)?;

            let msg = ExecuteMsg::SendFunds {
                host_chain: chain_name,
                funds: coins(1, "denom"),
            };

            let res = execute_as(deps.as_mut(), TEST_MANAGER, msg);

            assert_that!(res).is_err().matches(|e| {
                matches!(
                    e,
                    IbcClientError::VersionControlError(VersionControlError::NotProxy(..))
                )
            });
            Ok(())
        }

        #[test]
        fn works() -> IbcClientTestResult {
            let mut deps = mock_dependencies();
            let chain_name = ChainName::from_str(TEST_CHAIN)?;
            let channel_entry = ChannelEntry {
                connected_chain: chain_name.clone(),
                protocol: String::from(ICS20),
            };
            let channel_id = String::from("1");
            let channels: Vec<(&ChannelEntry, String)> = vec![(&channel_entry, channel_id.clone())];
            deps.querier = mocked_account_querier_builder().channels(channels).build();
            mock_init(deps.as_mut())?;

            let remote_addr = String::from("remote_addr");

            ACCOUNTS.save(
                deps.as_mut().storage,
                (TEST_ACCOUNT_ID.trace(), TEST_ACCOUNT_ID.seq(), &chain_name),
                &remote_addr,
            )?;

            let funds: Vec<Coin> = coins(1, "denom");

            let msg = ExecuteMsg::SendFunds {
                host_chain: chain_name,
                funds: funds.clone(),
            };

            let res = execute_as(deps.as_mut(), TEST_PROXY, msg)?;

            let transfer_msgs: Vec<CosmosMsg> = funds
                .into_iter()
                .map(|c| {
                    IbcMsg::Transfer {
                        channel_id: channel_id.clone(),
                        to_address: remote_addr.clone(),
                        amount: c,
                        timeout: mock_env().block.time.plus_seconds(PACKET_LIFETIME).into(),
                    }
                    .into()
                })
                .collect();

            assert_eq!(
                IbcClientResponse::action("handle_send_funds").add_messages(transfer_msgs),
                res
            );

            Ok(())
        }
    }

    mod register_account {
        use super::*;

        use crate::commands::PACKET_LIFETIME;
        use abstract_std::{
            ibc_host::{self, HostAction, InternalAction},
            manager,
            objects::{
                chain_name::ChainName, gov_type::GovernanceDetails,
                version_control::VersionControlError,
            },
        };
        use cosmwasm_std::wasm_execute;
        use polytone::callbacks::CallbackRequest;
        use std::str::FromStr;

        #[test]
        fn throw_when_sender_is_not_proxy() -> IbcClientTestResult {
            let mut deps = mock_dependencies();
            deps.querier = mocked_account_querier_builder().build();
            mock_init(deps.as_mut())?;

            let chain_name = ChainName::from_str(TEST_CHAIN)?;

            let msg = ExecuteMsg::Register {
<<<<<<< HEAD
                host_chain: chain_name.to_string(),
=======
                host_chain: chain_name,
                base_asset: None,
>>>>>>> 6ddb6d04
                namespace: None,
                install_modules: vec![],
            };

            let res = execute_as(deps.as_mut(), TEST_MANAGER, msg);

            assert_that!(res).is_err().matches(|e| {
                matches!(
                    e,
                    IbcClientError::VersionControlError(VersionControlError::NotProxy(..))
                )
            });
            Ok(())
        }

        #[test]
        fn works() -> IbcClientTestResult {
            let mut deps = mock_dependencies();
            deps.querier = mocked_account_querier_builder()
                .builder()
                .with_smart_handler(TEST_MANAGER, |msg| {
                    match from_json::<manager::QueryMsg>(msg).unwrap() {
                        manager::QueryMsg::Info {} => to_json_binary(&manager::InfoResponse {
                            info: manager::state::AccountInfo {
                                name: String::from("name"),
                                governance_details: GovernanceDetails::Monarchy {
                                    monarch: Addr::unchecked("monarch"),
                                },
                                chain_id: String::from("chain-id"),
                                description: None,
                                link: None,
                            },
                        })
                        .map_err(|e| e.to_string()),
                        _ => todo!(),
                    }
                })
                .build();
            mock_init(deps.as_mut())?;

            let chain_name = ChainName::from_str(TEST_CHAIN)?;
            let note_contract = Addr::unchecked("note");
            let remote_ibc_host = String::from("test_remote_host");

            IBC_INFRA.save(
                deps.as_mut().storage,
                &chain_name,
                &IbcInfrastructure {
                    polytone_note: note_contract.clone(),
                    remote_abstract_host: remote_ibc_host.clone(),
                    remote_proxy: None,
                },
            )?;

            let msg = ExecuteMsg::Register {
<<<<<<< HEAD
                host_chain: chain_name.to_string(),
=======
                host_chain: chain_name,
                base_asset: None,
>>>>>>> 6ddb6d04
                namespace: None,
                install_modules: vec![],
            };

            let res = execute_as(deps.as_mut(), TEST_PROXY, msg)?;

            let note_message = wasm_execute(
                note_contract.to_string(),
                &polytone_note::msg::ExecuteMsg::Execute {
                    msgs: vec![wasm_execute(
                        // The note's remote proxy will call the ibc host
                        remote_ibc_host,
                        &ibc_host::ExecuteMsg::Execute {
                            proxy_address: TEST_PROXY.to_string(),
                            account_id: TEST_ACCOUNT_ID,
                            action: HostAction::Internal(InternalAction::Register {
                                description: None,
                                link: None,
                                name: String::from("name"),
                                namespace: None,
                                install_modules: vec![],
                            }),
                        },
                        vec![],
                    )?
                    .into()],
                    callback: Some(CallbackRequest {
                        receiver: mock_env().contract.address.to_string(),
                        msg: to_json_binary(&IbcClientCallback::CreateAccount {
                            account_id: TEST_ACCOUNT_ID,
                        })?,
                    }),
                    timeout_seconds: PACKET_LIFETIME.into(),
                },
                vec![],
            )?;

            assert_eq!(
                IbcClientResponse::action("handle_register").add_message(note_message),
                res
            );

            Ok(())
        }
    }

    mod update_config {
        use std::str::FromStr;

        use abstract_std::objects::chain_name::ChainName;

        use super::*;

        #[test]
        fn only_admin() -> IbcClientTestResult {
            test_only_admin(ExecuteMsg::UpdateConfig {
                version_control: None,
                ans_host: None,
            })
        }

        #[test]
        fn update_ans_host() -> IbcClientTestResult {
            let mut deps = mock_dependencies();
            mock_init(deps.as_mut())?;
            let cfg = Config {
                version_control: VersionControlContract::new(Addr::unchecked(TEST_VERSION_CONTROL)),
                ans_host: AnsHost::new(Addr::unchecked(TEST_ANS_HOST)),
            };
            CONFIG.save(deps.as_mut().storage, &cfg)?;

            let new_ans_host = "new_ans_host".to_string();

            let msg = ExecuteMsg::UpdateConfig {
                ans_host: Some(new_ans_host.clone()),
                version_control: None,
            };

            let res = execute_as_admin(deps.as_mut(), msg)?;
            assert_that!(res.messages).is_empty();

            let actual = CONFIG.load(deps.as_ref().storage)?;
            assert_that!(actual.ans_host.address).is_equal_to(Addr::unchecked(new_ans_host));

            Ok(())
        }

        #[test]
        pub fn update_version_control() -> IbcClientTestResult {
            let mut deps = mock_dependencies();
            mock_init(deps.as_mut())?;

            let new_version_control = "new_version_control".to_string();

            let msg = ExecuteMsg::UpdateConfig {
                ans_host: None,
                version_control: Some(new_version_control.clone()),
            };

            let res = execute_as_admin(deps.as_mut(), msg)?;
            assert_that!(res.messages).is_empty();

            let cfg = CONFIG.load(deps.as_ref().storage)?;
            assert_that!(cfg.version_control.address)
                .is_equal_to(Addr::unchecked(new_version_control));

            Ok(())
        }

        #[test]
        fn update_version_control_should_clear_accounts() -> IbcClientTestResult {
            let mut deps = mock_dependencies();
            mock_init(deps.as_mut())?;

            ACCOUNTS.save(
                deps.as_mut().storage,
                (
                    TEST_ACCOUNT_ID.trace(),
                    TEST_ACCOUNT_ID.seq(),
                    &ChainName::from_str("channel")?,
                ),
                &"Some-remote-account".to_string(),
            )?;

            let new_version_control = "new_version_control".to_string();

            let msg = ExecuteMsg::UpdateConfig {
                ans_host: None,
                version_control: Some(new_version_control),
            };

            let res = execute_as_admin(deps.as_mut(), msg)?;
            assert_that!(res.messages).is_empty();

            assert_that!(ACCOUNTS.is_empty(&deps.storage)).is_true();

            Ok(())
        }
    }

    mod remove_host {
        use std::str::FromStr;

        use abstract_std::objects::chain_name::ChainName;

        use super::*;

        #[test]
        fn only_admin() -> IbcClientTestResult {
            test_only_admin(ExecuteMsg::RemoveHost {
                host_chain: "host-chain".parse().unwrap(),
            })
        }

        #[test]
        fn remove_existing_host() -> IbcClientTestResult {
            let mut deps = mock_dependencies();
            mock_init(deps.as_mut())?;

            IBC_INFRA.save(
                deps.as_mut().storage,
                &ChainName::from_str(TEST_CHAIN)?,
                &IbcInfrastructure {
                    polytone_note: Addr::unchecked("note"),
                    remote_abstract_host: "test_remote_host".into(),
                    remote_proxy: None,
                },
            )?;

            let msg = ExecuteMsg::RemoveHost {
                host_chain: TEST_CHAIN.parse().unwrap(),
            };

            let res = execute_as_admin(deps.as_mut(), msg)?;
            assert_that!(res.messages).is_empty();

            assert_that!(IBC_INFRA.is_empty(&deps.storage)).is_true();

            Ok(())
        }

        #[test]
        fn remove_host_nonexistent_should_not_throw() -> IbcClientTestResult {
            let mut deps = mock_dependencies();
            mock_init(deps.as_mut())?;

            let msg = ExecuteMsg::RemoveHost {
                host_chain: TEST_CHAIN.parse().unwrap(),
            };

            let res = execute_as_admin(deps.as_mut(), msg)?;
            assert_that!(res.messages).is_empty();

            Ok(())
        }
    }

    mod callback {
        use std::str::FromStr;

        use abstract_std::objects::{account::TEST_ACCOUNT_ID, chain_name::ChainName};
        use cosmwasm_std::{from_json, Binary, Event, SubMsgResponse};
        use polytone::callbacks::{Callback, CallbackMessage, ExecutionResponse};

        use super::*;

        #[test]
        fn invalid_initiator() -> IbcClientTestResult {
            let mut deps = mock_dependencies();
            mock_init(deps.as_mut())?;

            let note = Addr::unchecked("note");
            let chain_name = ChainName::from_str(TEST_CHAIN)?;
            REVERSE_POLYTONE_NOTE.save(deps.as_mut().storage, &note, &chain_name)?;

            let msg = ExecuteMsg::Callback(CallbackMessage {
                initiator: Addr::unchecked("invalid_initiator"),
                initiator_msg: Binary(vec![]),
                result: Callback::Execute(Ok(ExecutionResponse {
                    executed_by: String::from("addr"),
                    result: vec![],
                })),
            });

            let res = execute_as(deps.as_mut(), note.as_ref(), msg);

            assert_that!(&res)
                .is_err()
                .matches(|e| matches!(e, IbcClientError::Unauthorized { .. }));

            Ok(())
        }

        #[test]
        fn caller_not_note() -> IbcClientTestResult {
            let mut deps = mock_dependencies();
            mock_init(deps.as_mut())?;

            let note = Addr::unchecked("note");
            let chain_name = ChainName::from_str(TEST_CHAIN)?;
            REVERSE_POLYTONE_NOTE.save(deps.as_mut().storage, &note, &chain_name)?;

            let msg = ExecuteMsg::Callback(CallbackMessage {
                initiator: Addr::unchecked("invalid_initiator"),
                initiator_msg: Binary(vec![]),
                result: Callback::Execute(Ok(ExecutionResponse {
                    executed_by: String::from("addr"),
                    result: vec![],
                })),
            });

            let res = execute_as(deps.as_mut(), "not_note", msg);

            assert_that!(&res)
                .is_err()
                .matches(|e| matches!(e, IbcClientError::Unauthorized { .. }));

            Ok(())
        }

        #[test]
        fn who_am_i_unregistered_chain() -> IbcClientTestResult {
            let mut deps = mock_dependencies();
            mock_init(deps.as_mut())?;
            let env = mock_env();

            let note = Addr::unchecked("note");
            let chain_name = ChainName::from_str(TEST_CHAIN)?;
            REVERSE_POLYTONE_NOTE.save(deps.as_mut().storage, &note, &chain_name)?;

            let msg = ExecuteMsg::Callback(CallbackMessage {
                initiator: env.contract.address,
                initiator_msg: to_json_binary(&IbcClientCallback::WhoAmI {})?,
                result: Callback::Execute(Ok(ExecutionResponse {
                    executed_by: String::from("addr"),
                    result: vec![],
                })),
            });

            let res = execute_as(deps.as_mut(), note.as_ref(), msg);

            assert_that!(&res)
                .is_err()
                .matches(|e| matches!(e, IbcClientError::UnregisteredChain { .. }));

            Ok(())
        }

        #[test]
        fn who_am_i_fatal_error() -> IbcClientTestResult {
            let mut deps = mock_dependencies();
            mock_init(deps.as_mut())?;
            let env = mock_env();

            let chain_name = ChainName::from_str(TEST_CHAIN)?;
            let note = Addr::unchecked("note");
            let remote_ibc_host = String::from("test_remote_host");

            IBC_INFRA.save(
                deps.as_mut().storage,
                &chain_name,
                &IbcInfrastructure {
                    polytone_note: note.clone(),
                    remote_abstract_host: remote_ibc_host.clone(),
                    remote_proxy: None,
                },
            )?;
            REVERSE_POLYTONE_NOTE.save(deps.as_mut().storage, &note, &chain_name)?;
            let callback_msg = CallbackMessage {
                initiator: env.contract.address,
                initiator_msg: to_json_binary(&IbcClientCallback::WhoAmI {})?,
                result: Callback::FatalError(String::from("error")),
            };

            let msg = ExecuteMsg::Callback(callback_msg.clone());

            let res = execute_as(deps.as_mut(), note.as_ref(), msg);

            assert_that!(&res)
                .is_err()
                .matches(|e| matches!(e, IbcClientError::IbcFailed(_callback_msg)));

            Ok(())
        }

        #[test]
        fn who_am_i_success() -> IbcClientTestResult {
            let mut deps = mock_dependencies();
            mock_init(deps.as_mut())?;
            let env = mock_env();

            let chain_name = ChainName::from_str(TEST_CHAIN)?;
            let note = Addr::unchecked("note");
            let remote_ibc_host = String::from("test_remote_host");

            IBC_INFRA.save(
                deps.as_mut().storage,
                &chain_name,
                &IbcInfrastructure {
                    polytone_note: note.clone(),
                    remote_abstract_host: remote_ibc_host.clone(),
                    remote_proxy: None,
                },
            )?;
            REVERSE_POLYTONE_NOTE.save(deps.as_mut().storage, &note, &chain_name)?;

            let remote_proxy = String::from("remote_proxy");

            let msg = ExecuteMsg::Callback(CallbackMessage {
                initiator: env.contract.address,
                initiator_msg: to_json_binary(&IbcClientCallback::WhoAmI {})?,
                result: Callback::Execute(Ok(ExecutionResponse {
                    executed_by: remote_proxy.clone(),
                    result: vec![],
                })),
            });

            let res = execute_as(deps.as_mut(), note.as_ref(), msg)?;

            assert_eq!(
                IbcClientResponse::action("register_remote_proxy")
                    .add_attribute("chain", chain_name.to_string()),
                res
            );

            let updated_ibc_infra = IBC_INFRA.load(deps.as_ref().storage, &chain_name)?;

            assert_eq!(
                IbcInfrastructure {
                    polytone_note: note.clone(),
                    remote_abstract_host: remote_ibc_host.clone(),
                    remote_proxy: Some(remote_proxy),
                },
                updated_ibc_infra
            );

            Ok(())
        }

        #[test]
        fn create_account_fatal_error() -> IbcClientTestResult {
            let mut deps = mock_dependencies();
            mock_init(deps.as_mut())?;
            let env = mock_env();

            let chain_name = ChainName::from_str(TEST_CHAIN)?;
            let note = Addr::unchecked("note");

            REVERSE_POLYTONE_NOTE.save(deps.as_mut().storage, &note, &chain_name)?;
            let callback_msg = CallbackMessage {
                initiator: env.contract.address,
                initiator_msg: to_json_binary(&IbcClientCallback::CreateAccount {
                    account_id: TEST_ACCOUNT_ID,
                })?,
                result: Callback::FatalError(String::from("error")),
            };

            let msg = ExecuteMsg::Callback(callback_msg.clone());

            let res = execute_as(deps.as_mut(), note.as_ref(), msg);

            assert_that!(&res)
                .is_err()
                .matches(|e| matches!(e, IbcClientError::IbcFailed(_callback_msg)));

            Ok(())
        }

        #[test]
        fn create_account_missing_wasm_event() -> IbcClientTestResult {
            let mut deps = mock_dependencies();
            mock_init(deps.as_mut())?;
            let env = mock_env();

            let chain_name = ChainName::from_str(TEST_CHAIN)?;
            let note = Addr::unchecked("note");
            let remote_proxy = String::from("remote_proxy");

            REVERSE_POLYTONE_NOTE.save(deps.as_mut().storage, &note, &chain_name)?;
            let callback_msg = CallbackMessage {
                initiator: env.contract.address,
                initiator_msg: to_json_binary(&IbcClientCallback::CreateAccount {
                    account_id: TEST_ACCOUNT_ID,
                })?,
                result: Callback::Execute(Ok(ExecutionResponse {
                    executed_by: remote_proxy.clone(),
                    result: vec![SubMsgResponse {
                        events: vec![],
                        data: None,
                    }],
                })),
            };

            let msg = ExecuteMsg::Callback(callback_msg.clone());

            let res = execute_as(deps.as_mut(), note.as_ref(), msg);

            assert_that!(&res)
                .is_err()
                .matches(|e| matches!(e, IbcClientError::IbcFailed(_callback_msg)));

            Ok(())
        }

        #[test]
        fn create_account_missing_proxy_address_attribute() -> IbcClientTestResult {
            let mut deps = mock_dependencies();
            mock_init(deps.as_mut())?;
            let env = mock_env();

            let chain_name = ChainName::from_str(TEST_CHAIN)?;
            let note = Addr::unchecked("note");
            let remote_proxy = String::from("remote_proxy");

            REVERSE_POLYTONE_NOTE.save(deps.as_mut().storage, &note, &chain_name)?;
            let callback_msg = CallbackMessage {
                initiator: env.contract.address,
                initiator_msg: to_json_binary(&IbcClientCallback::CreateAccount {
                    account_id: TEST_ACCOUNT_ID,
                })?,
                result: Callback::Execute(Ok(ExecutionResponse {
                    executed_by: remote_proxy.clone(),
                    result: vec![SubMsgResponse {
                        events: vec![Event::new(String::from("wasm"))],
                        data: None,
                    }],
                })),
            };

            let msg = ExecuteMsg::Callback(callback_msg.clone());

            let res = execute_as(deps.as_mut(), note.as_ref(), msg);

            assert_that!(&res)
                .is_err()
                .matches(|e| matches!(e, IbcClientError::IbcFailed(_callback_msg)));

            Ok(())
        }

        #[test]
        fn create_account_success() -> IbcClientTestResult {
            let mut deps = mock_dependencies();
            mock_init(deps.as_mut())?;
            let env = mock_env();

            let chain_name = ChainName::from_str(TEST_CHAIN)?;
            let note = Addr::unchecked("note");
            let remote_proxy = String::from("remote_proxy");

            REVERSE_POLYTONE_NOTE.save(deps.as_mut().storage, &note, &chain_name)?;
            let callback_msg = CallbackMessage {
                initiator: env.contract.address,
                initiator_msg: to_json_binary(&IbcClientCallback::CreateAccount {
                    account_id: TEST_ACCOUNT_ID,
                })?,
                result: Callback::Execute(Ok(ExecutionResponse {
                    executed_by: remote_proxy.clone(),
                    result: vec![SubMsgResponse {
                        events: vec![Event::new(String::from("wasm-abstract"))
                            .add_attribute("action", "create_proxy")
                            .add_attribute("proxy_address", remote_proxy.clone())],
                        data: None,
                    }],
                })),
            };

            let msg = ExecuteMsg::Callback(callback_msg.clone());

            let res = execute_as(deps.as_mut(), note.as_ref(), msg)?;

            assert_eq!(
                IbcClientResponse::action("acknowledge_remote_account_registration")
                    .add_attribute("account_id", TEST_ACCOUNT_ID.to_string())
                    .add_attribute("chain", chain_name.to_string()),
                res
            );

            let saved_account = ACCOUNTS.load(
                deps.as_ref().storage,
                (TEST_ACCOUNT_ID.trace(), TEST_ACCOUNT_ID.seq(), &chain_name),
            )?;

            assert_eq!(remote_proxy, saved_account);

            // Verify queries
            let account_response: AccountResponse = from_json(query(
                deps.as_ref(),
                mock_env(),
                QueryMsg::Account {
                    chain_name: chain_name.clone(),
                    account_id: TEST_ACCOUNT_ID,
                },
            )?)?;

            assert_eq!(
                AccountResponse {
                    remote_proxy_addr: Some(remote_proxy.clone())
                },
                account_response
            );

            let accounts_response: ListAccountsResponse = from_json(query(
                deps.as_ref(),
                mock_env(),
                QueryMsg::ListAccounts {
                    start: None,
                    limit: None,
                },
            )?)?;

            assert_eq!(
                ListAccountsResponse {
                    accounts: vec![(TEST_ACCOUNT_ID, chain_name.clone(), remote_proxy.clone())]
                },
                accounts_response
            );

            let proxies_response: ListRemoteProxiesResponse = from_json(query(
                deps.as_ref(),
                mock_env(),
                QueryMsg::ListRemoteProxiesByAccountId {
                    account_id: TEST_ACCOUNT_ID,
                },
            )?)?;

            assert_eq!(
                ListRemoteProxiesResponse {
                    proxies: vec![(chain_name, Some(remote_proxy))]
                },
                proxies_response
            );

            Ok(())
        }
    }
    mod list_proxies_by_account_id {
        use super::*;

        use std::str::FromStr;

        use abstract_std::objects::{account::AccountTrace, chain_name::ChainName, AccountId};

        #[test]
        fn works_with_multiple_local_accounts() -> IbcClientTestResult {
            let mut deps = mock_dependencies();
            mock_init(deps.as_mut())?;

            let (trace, seq) = TEST_ACCOUNT_ID.decompose();

            let chain1 = ChainName::from_str("chain-a")?;
            let proxy1 = String::from("proxy1");

            let chain2 = ChainName::from_str("chain-b")?;
            let proxy2 = String::from("proxy2");

            ACCOUNTS.save(deps.as_mut().storage, (&trace, seq, &chain1), &proxy1)?;
            ACCOUNTS.save(deps.as_mut().storage, (&trace, seq, &chain2), &proxy2)?;

            let proxies_response: ListRemoteProxiesResponse = from_json(query(
                deps.as_ref(),
                mock_env(),
                QueryMsg::ListRemoteProxiesByAccountId {
                    account_id: TEST_ACCOUNT_ID,
                },
            )?)?;

            assert_eq!(
                ListRemoteProxiesResponse {
                    proxies: vec![(chain1, Some(proxy1)), (chain2, Some(proxy2))]
                },
                proxies_response
            );

            Ok(())
        }

        #[test]
        fn works_with_multiple_remote_accounts() -> IbcClientTestResult {
            let mut deps = mock_dependencies();
            mock_init(deps.as_mut())?;

            let account_id = AccountId::new(
                1,
                AccountTrace::Remote(vec![
                    ChainName::from_str("juno")?,
                    ChainName::from_str("osmosis")?,
                ]),
            )?;

            let (trace, seq) = account_id.clone().decompose();

            let terra_chain = ChainName::from_str("terra")?;
            let terra_proxy = String::from("terra-proxy");

            let archway_chain = ChainName::from_str("archway")?;
            let archway_proxy = String::from("archway-proxy");

            ACCOUNTS.save(
                deps.as_mut().storage,
                (&trace, seq, &terra_chain),
                &terra_proxy,
            )?;
            ACCOUNTS.save(
                deps.as_mut().storage,
                (&trace, seq, &archway_chain),
                &archway_proxy,
            )?;

            let proxies_response: ListRemoteProxiesResponse = from_json(query(
                deps.as_ref(),
                mock_env(),
                QueryMsg::ListRemoteProxiesByAccountId { account_id },
            )?)?;

            assert_eq!(
                ListRemoteProxiesResponse {
                    proxies: vec![
                        (archway_chain, Some(archway_proxy)),
                        (terra_chain, Some(terra_proxy)),
                    ]
                },
                proxies_response
            );

            Ok(())
        }
    }
}<|MERGE_RESOLUTION|>--- conflicted
+++ resolved
@@ -706,12 +706,8 @@
             let chain_name = ChainName::from_str(TEST_CHAIN)?;
 
             let msg = ExecuteMsg::Register {
-<<<<<<< HEAD
-                host_chain: chain_name.to_string(),
-=======
                 host_chain: chain_name,
                 base_asset: None,
->>>>>>> 6ddb6d04
                 namespace: None,
                 install_modules: vec![],
             };
@@ -767,12 +763,8 @@
             )?;
 
             let msg = ExecuteMsg::Register {
-<<<<<<< HEAD
-                host_chain: chain_name.to_string(),
-=======
                 host_chain: chain_name,
                 base_asset: None,
->>>>>>> 6ddb6d04
                 namespace: None,
                 install_modules: vec![],
             };
