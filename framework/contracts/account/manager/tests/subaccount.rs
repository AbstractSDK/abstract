--- conflicted
+++ resolved
@@ -171,11 +171,7 @@
     )?;
     let first_proxy_addr = account.proxy.address()?;
 
-<<<<<<< HEAD
-    let mock_app = chain.create_account("mock_app");
-=======
     let mock_app = chain.addr_make("mock_app");
->>>>>>> 6c1e6521
     account
         .proxy
         .call_as(&account.manager.address()?)
@@ -217,11 +213,7 @@
 fn sub_account_move_ownership() -> AResult {
     let chain = MockBech32::new("mock");
     let sender = chain.sender();
-<<<<<<< HEAD
-    let new_owner = chain.create_account("new_owner");
-=======
     let new_owner = chain.addr_make("new_owner");
->>>>>>> 6c1e6521
     let deployment = Abstract::deploy_on(chain.clone(), sender.to_string())?;
     let account = create_default_account(&deployment.account_factory)?;
     // Store manager address, it will be used for querying
@@ -345,11 +337,7 @@
     let new_account_sub_account_manager = new_account_sub_account.manager.address()?;
 
     let sub_account = AbstractAccount::new(&deployment, AccountId::local(2));
-<<<<<<< HEAD
-    let mock_module = chain.create_account("mock_module");
-=======
     let mock_module = chain.addr_make("mock_module");
->>>>>>> 6c1e6521
     sub_account
         .proxy
         .call_as(&sub_manager_addr)
