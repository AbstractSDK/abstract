--- conflicted
+++ resolved
@@ -22,13 +22,7 @@
 // use cw_multi_test::StakingInfo;
 use speculoos::{assert_that, result::ResultAssertions, string::StrAssertions};
 
-<<<<<<< HEAD
-use crate::common::mock_modules::{
-    adapter_1::BootMockAdapter1V1, adapter_1::BootMockAdapter1V2, V1, V2,
-};
-=======
 use crate::common::mock_modules::{adapter_1, BootMockAdapter1V1, BootMockAdapter1V2, V1, V2};
->>>>>>> 42b36c28
 
 #[test]
 fn installing_one_adapter_should_succeed() -> AResult {
@@ -392,11 +386,7 @@
     let adapter_addr = account.install_adapter(&adapter, None)?;
     let module_addr = account
         .manager
-<<<<<<< HEAD
-        .module_info(crate::common::mock_modules::adapter_1::MOCK_ADAPTER_ID)?
-=======
         .module_info(adapter_1::MOCK_ADAPTER_ID)?
->>>>>>> 42b36c28
         .unwrap()
         .address;
     assert_that!(adapter_addr).is_equal_to(module_addr);
