--- conflicted
+++ resolved
@@ -289,11 +289,7 @@
 fn unauthorized_exec() -> AResult {
     let chain = MockBech32::new("mock");
     let sender = chain.sender();
-<<<<<<< HEAD
-    let unauthorized = chain.create_account("unauthorized");
-=======
     let unauthorized = chain.addr_make("unauthorized");
->>>>>>> 6c1e6521
     let deployment = Abstract::deploy_on(chain.clone(), sender.to_string())?;
     let account = create_default_account(&deployment.account_factory)?;
     let staking_adapter = init_mock_adapter(chain.clone(), &deployment, None, account.id()?)?;
@@ -439,11 +435,7 @@
     )?;
 
     // Not admin or manager
-<<<<<<< HEAD
-    let who = chain.create_account("who");
-=======
     let who = chain.addr_make("who");
->>>>>>> 6c1e6521
     let err: MockError = adapter
         .call_as(&who)
         .execute(
@@ -471,11 +463,7 @@
         &mock::ExecuteMsg::Base(BaseExecuteMsg {
             proxy_address: Some(proxy_addr.to_string()),
             msg: AdapterBaseMsg::UpdateAuthorizedAddresses {
-<<<<<<< HEAD
-                to_add: vec![chain.create_account("123").to_string()],
-=======
                 to_add: vec![chain.addr_make("123").to_string()],
->>>>>>> 6c1e6521
                 to_remove: vec![],
             },
         }),
@@ -485,11 +473,7 @@
         &mock::ExecuteMsg::Base(BaseExecuteMsg {
             proxy_address: Some(proxy_addr.to_string()),
             msg: AdapterBaseMsg::UpdateAuthorizedAddresses {
-<<<<<<< HEAD
-                to_add: vec![chain.create_account("234").to_string()],
-=======
                 to_add: vec![chain.addr_make("234").to_string()],
->>>>>>> 6c1e6521
                 to_remove: vec![],
             },
         }),
@@ -503,11 +487,7 @@
             &mock::ExecuteMsg::Base(BaseExecuteMsg {
                 proxy_address: Some(proxy_addr.to_string()),
                 msg: AdapterBaseMsg::UpdateAuthorizedAddresses {
-<<<<<<< HEAD
-                    to_add: vec![chain.create_account("345").to_string()],
-=======
                     to_add: vec![chain.addr_make("345").to_string()],
->>>>>>> 6c1e6521
                     to_remove: vec![],
                 },
             }),
@@ -584,11 +564,7 @@
     )?;
 
     // Not admin or manager
-<<<<<<< HEAD
-    let who = chain.create_account("who");
-=======
     let who = chain.addr_make("who");
->>>>>>> 6c1e6521
     let err: MockError = adapter
         .call_as(&who)
         .execute(
@@ -616,11 +592,7 @@
         &mock::ExecuteMsg::Base(BaseExecuteMsg {
             proxy_address: Some(proxy_addr.to_string()),
             msg: AdapterBaseMsg::UpdateAuthorizedAddresses {
-<<<<<<< HEAD
-                to_add: vec![chain.create_account("123").to_string()],
-=======
                 to_add: vec![chain.addr_make("123").to_string()],
->>>>>>> 6c1e6521
                 to_remove: vec![],
             },
         }),
@@ -630,11 +602,7 @@
         &mock::ExecuteMsg::Base(BaseExecuteMsg {
             proxy_address: Some(proxy_addr.to_string()),
             msg: AdapterBaseMsg::UpdateAuthorizedAddresses {
-<<<<<<< HEAD
-                to_add: vec![chain.create_account("234").to_string()],
-=======
                 to_add: vec![chain.addr_make("234").to_string()],
->>>>>>> 6c1e6521
                 to_remove: vec![],
             },
         }),
@@ -648,11 +616,7 @@
             &mock::ExecuteMsg::Base(BaseExecuteMsg {
                 proxy_address: Some(proxy_addr.to_string()),
                 msg: AdapterBaseMsg::UpdateAuthorizedAddresses {
-<<<<<<< HEAD
-                    to_add: vec![chain.create_account("345").to_string()],
-=======
                     to_add: vec![chain.addr_make("345").to_string()],
->>>>>>> 6c1e6521
                     to_remove: vec![],
                 },
             }),
