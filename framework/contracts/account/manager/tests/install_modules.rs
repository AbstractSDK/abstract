--- conflicted
+++ resolved
@@ -91,13 +91,8 @@
 
 #[test]
 fn useful_error_module_not_found() -> AResult {
-<<<<<<< HEAD
-    let sender = Addr::unchecked(OWNER);
-    let chain = Mock::new(&sender);
-=======
     let chain = MockBech32::new("mock");
     let sender = chain.sender();
->>>>>>> d53c01f9
     let abstr = Abstract::deploy_on(chain.clone(), sender.to_string())?;
     let account = create_default_account(&abstr.account_factory)?;
 
