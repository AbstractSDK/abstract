--- conflicted
+++ resolved
@@ -2,12 +2,6 @@
 
 use abstract_core::objects::module::{ModuleInfo, ModuleVersion, Monetization};
 use abstract_core::objects::namespace::Namespace;
-
-<<<<<<< HEAD
-pub const OWNER: &str = TEST_OWNER;
-=======
-pub const TEST_COIN: &str = "ucoin";
->>>>>>> 42b36c28
 
 use abstract_adapter::mock::{BootMockAdapter, MockInitMsg};
 use abstract_core::version_control::AccountBase;
@@ -24,71 +18,8 @@
 use cw_orch::prelude::*;
 use semver::Version;
 
-<<<<<<< HEAD
 pub use abstract_integration_tests::{create_default_account, mock_modules, AResult};
 use abstract_testing::addresses::{TEST_ACCOUNT_ID, TEST_MODULE_ID};
-=======
-pub(crate) type AResult = anyhow::Result<()>; // alias for Result<(), anyhow::Error>
-
-pub(crate) fn create_default_account(
-    factory: &AccountFactory<Mock>,
-) -> anyhow::Result<AbstractAccount<Mock>> {
-    let account = factory.create_default_account(GovernanceDetails::Monarchy {
-        monarch: Addr::unchecked(OWNER).to_string(),
-    })?;
-    Ok(account)
-}
-
-pub(crate) fn init_mock_adapter(
-    chain: Mock,
-    deployment: &Abstract<Mock>,
-    version: Option<String>,
-) -> anyhow::Result<BootMockAdapter<Mock>> {
-    deployment
-        .version_control
-        .claim_namespace(TEST_ACCOUNT_ID, "tester".to_string());
-    let mut staking_adapter = BootMockAdapter::new(TEST_MODULE_ID, chain);
-    let version: Version = version
-        .unwrap_or_else(|| CONTRACT_VERSION.to_string())
-        .parse()?;
-    staking_adapter.deploy(version, MockInitMsg, DeployStrategy::Try)?;
-    Ok(staking_adapter)
-}
-
-pub(crate) fn add_mock_adapter_install_fee(
-    chain: Mock,
-    deployment: &Abstract<Mock>,
-    monetization: Monetization,
-    version: Option<String>,
-) -> anyhow::Result<()> {
-    let version = version.unwrap_or(CONTRACT_VERSION.to_string());
-    deployment.version_control.update_module_configuration(
-        TEST_MODULE_NAME.to_string(),
-        Namespace::new(TEST_NAMESPACE).unwrap(),
-        abstract_core::version_control::UpdateModule::Versioned {
-            version,
-            metadata: None,
-            monetization: Some(monetization),
-            instantiation_funds: None,
-        },
-    )?;
-    Ok(())
-}
-
-pub fn install_adapter(manager: &Manager<Mock>, adapter_id: &str) -> AResult {
-    manager.install_module::<Empty>(adapter_id, None, None)?;
-    Ok(())
-}
-
-pub fn install_adapter_with_funds(
-    manager: &Manager<Mock>,
-    adapter_id: &str,
-    funds: &[Coin],
-) -> AResult {
-    manager.install_module::<Empty>(adapter_id, None, Some(funds))?;
-    Ok(())
-}
->>>>>>> 42b36c28
 
 pub fn uninstall_module(manager: &Manager<Mock>, module_id: &str) -> AResult {
     manager
