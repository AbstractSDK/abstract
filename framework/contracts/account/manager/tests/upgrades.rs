--- conflicted
+++ resolved
@@ -32,24 +32,6 @@
 use cw_orch::prelude::*;
 use speculoos::prelude::*;
 
-<<<<<<< HEAD
-=======
-fn install_module_version(
-    manager: &Manager<Mock>,
-    module: &str,
-    version: &str,
-) -> anyhow::Result<String> {
-    manager.install_module_version(
-        module,
-        ModuleVersion::Version(version.to_string()),
-        Some(&MockInitMsg {}),
-        None,
-    )?;
-
-    Ok(manager.module_info(module)?.unwrap().address.to_string())
-}
-
->>>>>>> 19d4d775
 #[test]
 fn install_app_successful() -> AResult {
     let sender = Addr::unchecked(OWNER);
@@ -505,88 +487,8 @@
 fn create_sub_account_with_installed_module() -> AResult {
     let sender = Addr::unchecked(OWNER);
     let chain = Mock::new(&sender);
-<<<<<<< HEAD
     Abstract::deploy_on(chain.clone(), sender.to_string())?;
     abstract_integration_tests::manager::create_sub_account_with_modules_installed(chain)
-=======
-    let deployment = Abstract::deploy_on(chain.clone(), sender.to_string())?;
-
-    let factory = &deployment.account_factory;
-
-    let _deployer_acc = factory.create_new_account(
-        AccountDetails {
-            name: String::from("first_account"),
-            description: Some(String::from("account_description")),
-            link: Some(String::from("https://account_link_of_at_least_11_char")),
-            namespace: Some(String::from(TEST_NAMESPACE)),
-            base_asset: None,
-            install_modules: vec![],
-        },
-        GovernanceDetails::Monarchy {
-            monarch: sender.to_string(),
-        },
-        None,
-    )?;
-    deploy_modules(&chain);
-
-    _deployer_acc.manager.create_sub_account(
-        vec![
-            ModuleInstallConfig::new(
-                ModuleInfo::from_id(
-                    adapter_1::MOCK_ADAPTER_ID,
-                    ModuleVersion::Version(V1.to_owned()),
-                )?,
-                None,
-            ),
-            ModuleInstallConfig::new(
-                ModuleInfo::from_id(
-                    adapter_2::MOCK_ADAPTER_ID,
-                    ModuleVersion::Version(V1.to_owned()),
-                )?,
-                None,
-            ),
-            ModuleInstallConfig::new(
-                ModuleInfo::from_id(app_1::MOCK_APP_ID, ModuleVersion::Version(V1.to_owned()))?,
-                Some(to_json_binary(&MockInitMsg {})?),
-            ),
-        ],
-        String::from("sub_account"),
-        None,
-        Some(String::from("account_description")),
-        None,
-        None,
-        &[],
-    )?;
-
-    let account = AbstractAccount::new(&deployment, AccountId::local(2));
-
-    // Make sure all installed
-    let account_module_versions = account.manager.module_versions(vec![
-        String::from(adapter_1::MOCK_ADAPTER_ID),
-        String::from(adapter_2::MOCK_ADAPTER_ID),
-        String::from(app_1::MOCK_APP_ID),
-    ])?;
-    assert_eq!(
-        account_module_versions,
-        ModuleVersionsResponse {
-            versions: vec![
-                ContractVersion {
-                    contract: String::from(adapter_1::MOCK_ADAPTER_ID),
-                    version: String::from(V1)
-                },
-                ContractVersion {
-                    contract: String::from(adapter_2::MOCK_ADAPTER_ID),
-                    version: String::from(V1)
-                },
-                ContractVersion {
-                    contract: String::from(app_1::MOCK_APP_ID),
-                    version: String::from(V1)
-                }
-            ]
-        }
-    );
-    Ok(())
->>>>>>> 19d4d775
 }
 
 #[test]
@@ -995,151 +897,8 @@
 fn create_account_with_installed_module_monetization_and_init_funds() -> AResult {
     let sender = Addr::unchecked(OWNER);
     let chain = Mock::new(&sender);
-<<<<<<< HEAD
     Abstract::deploy_on(chain.clone(), sender.to_string())?;
     abstract_integration_tests::manager::create_account_with_installed_module_monetization_and_init_funds(chain, ("coin1", "coin2"))
-=======
-    // Adding coins to fill monetization
-    chain.add_balance(&sender, vec![coin(18, "coin1"), coin(20, "coin2")])?;
-    let deployment = Abstract::deploy_on(chain.clone(), sender.to_string())?;
-
-    let factory = &deployment.account_factory;
-
-    let _deployer_acc = factory.create_new_account(
-        AccountDetails {
-            name: String::from("first_account"),
-            description: Some(String::from("account_description")),
-            link: Some(String::from("https://account_link_of_at_least_11_char")),
-            namespace: Some(String::from(TEST_NAMESPACE)),
-            base_asset: None,
-            install_modules: vec![],
-        },
-        GovernanceDetails::Monarchy {
-            monarch: sender.to_string(),
-        },
-        None,
-    )?;
-    deploy_modules(&chain);
-
-    let standalone_contract = Box::new(ContractWrapper::new(
-        standalone_cw2::mock_execute,
-        standalone_cw2::mock_instantiate,
-        standalone_cw2::mock_query,
-    ));
-    let standalone_id = chain.app.borrow_mut().store_code(standalone_contract);
-
-    deployment.version_control.propose_modules(vec![(
-        ModuleInfo {
-            namespace: Namespace::new("tester")?,
-            name: "standalone".to_owned(),
-            version: ModuleVersion::Version(V1.to_owned()),
-        },
-        ModuleReference::Standalone(standalone_id),
-    )])?;
-
-    // Add init_funds
-    deployment.version_control.update_module_configuration(
-        "mock-app1".to_owned(),
-        Namespace::new("tester").unwrap(),
-        UpdateModule::Versioned {
-            version: V1.to_owned(),
-            metadata: None,
-            monetization: Some(Monetization::InstallFee(FixedFee::new(&coin(10, "coin2")))),
-            instantiation_funds: Some(vec![coin(3, "coin1"), coin(5, "coin2")]),
-        },
-    )?;
-    deployment.version_control.update_module_configuration(
-        "standalone".to_owned(),
-        Namespace::new("tester").unwrap(),
-        UpdateModule::Versioned {
-            version: V1.to_owned(),
-            metadata: None,
-            monetization: Some(Monetization::InstallFee(FixedFee::new(&coin(8, "coin1")))),
-            instantiation_funds: Some(vec![coin(6, "coin1")]),
-        },
-    )?;
-
-    // Check how much we need
-    let simulate_response = deployment.module_factory.simulate_install_modules(vec![
-        ModuleInfo::from_id(adapter_1::MOCK_ADAPTER_ID, V1.into()).unwrap(),
-        ModuleInfo::from_id(adapter_2::MOCK_ADAPTER_ID, V1.into()).unwrap(),
-        ModuleInfo::from_id(app_1::MOCK_APP_ID, V1.into()).unwrap(),
-        ModuleInfo {
-            namespace: Namespace::new("tester")?,
-            name: "standalone".to_owned(),
-            version: V1.into(),
-        },
-    ])?;
-    assert_eq!(
-        simulate_response,
-        SimulateInstallModulesResponse {
-            total_required_funds: vec![coin(17, "coin1"), coin(15, "coin2")],
-            monetization_funds: vec![
-                (app_1::MOCK_APP_ID.to_string(), coin(10, "coin2")),
-                ("tester:standalone".to_string(), coin(8, "coin1"))
-            ],
-            initialization_funds: vec![
-                (
-                    app_1::MOCK_APP_ID.to_string(),
-                    vec![coin(3, "coin1"), coin(5, "coin2")]
-                ),
-                ("tester:standalone".to_string(), vec![coin(6, "coin1")]),
-            ],
-        }
-    );
-
-    let account = factory
-        .create_new_account(
-            AccountDetails {
-                name: String::from("second_account"),
-                description: None,
-                link: None,
-                namespace: None,
-                base_asset: None,
-                install_modules: vec![
-                    ModuleInstallConfig::new(
-                        ModuleInfo::from_id(
-                            adapter_1::MOCK_ADAPTER_ID,
-                            ModuleVersion::Version(V1.to_owned()),
-                        )?,
-                        None,
-                    ),
-                    ModuleInstallConfig::new(
-                        ModuleInfo::from_id(
-                            adapter_2::MOCK_ADAPTER_ID,
-                            ModuleVersion::Version(V1.to_owned()),
-                        )?,
-                        None,
-                    ),
-                    ModuleInstallConfig::new(
-                        ModuleInfo::from_id(
-                            app_1::MOCK_APP_ID,
-                            ModuleVersion::Version(V1.to_owned()),
-                        )?,
-                        Some(to_json_binary(&MockInitMsg {})?),
-                    ),
-                    ModuleInstallConfig::new(
-                        ModuleInfo {
-                            namespace: Namespace::new("tester")?,
-                            name: "standalone".to_owned(),
-                            version: V1.into(),
-                        },
-                        Some(to_json_binary(&MockInitMsg {})?),
-                    ),
-                ],
-            },
-            GovernanceDetails::Monarchy {
-                monarch: sender.to_string(),
-            },
-            // we attach 1 extra coin1 and 5 extra coin2, rest should go to proxy
-            Some(&[coin(18, "coin1"), coin(20, "coin2")]),
-        )
-        .unwrap();
-    let balances = chain.query_all_balances(&account.proxy.address()?)?;
-    assert_eq!(balances, vec![coin(1, "coin1"), coin(5, "coin2")]);
-    // Make sure all installed
-    Ok(())
->>>>>>> 19d4d775
 }
 
 // See gen_app_mock for more details
