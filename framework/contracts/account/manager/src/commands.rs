use crate::{contract::ManagerResult, error::ManagerError, queries::query_module_cw2};
use crate::{validation, versioning};
use abstract_core::manager::state::{
    ACCOUNT_FACTORY, MODULE_QUEUE, PENDING_GOVERNANCE, SUB_ACCOUNTS,
};

use abstract_core::adapter::{
    AuthorizedAddressesResponse, BaseExecuteMsg, BaseQueryMsg, ExecuteMsg as AdapterExecMsg,
    QueryMsg as AdapterQuery,
};
use abstract_core::manager::{InternalConfigAction, UpdateSubAccountAction};
use abstract_core::objects::gov_type::GovernanceDetails;
<<<<<<< HEAD
use abstract_core::objects::{AssetEntry, AccountId};
=======
use abstract_core::objects::{AccountId, AssetEntry};
>>>>>>> bea13fb9

use abstract_core::proxy::state::ACCOUNT_ID;
use abstract_core::version_control::ModuleResponse;
use abstract_macros::abstract_response;
use abstract_sdk::cw_helpers::AbstractAttributes;

use abstract_sdk::{
    core::{
        manager::state::DEPENDENTS,
        manager::state::{
            AccountInfo, SuspensionStatus, ACCOUNT_MODULES, CONFIG, INFO, SUSPENSION_STATUS,
        },
        manager::{CallbackMsg, ExecuteMsg},
        module_factory::ExecuteMsg as ModuleFactoryMsg,
        objects::{
            dependency::Dependency,
            module::{Module, ModuleInfo, ModuleVersion},
            module_reference::ModuleReference,
            validation::{validate_description, validate_link, validate_name},
        },
        proxy::ExecuteMsg as ProxyMsg,
        IBC_CLIENT, MANAGER, PROXY,
    },
    cw_helpers::wasm_smart_query,
    feature_objects::VersionControlContract,
    ModuleRegistryInterface,
};
use cosmwasm_std::{
    ensure, from_binary, to_binary, wasm_execute, Addr, Attribute, Binary, Coin, CosmosMsg, Deps,
    DepsMut, Empty, Env, MessageInfo, Response, StdError, StdResult, Storage, WasmMsg,
};
use cw2::{get_contract_version, ContractVersion};
use cw_ownable::OwnershipError;
use cw_storage_plus::Item;
use semver::Version;

pub const MAX_ADMIN_RECURSION: usize = 2;

#[abstract_response(MANAGER)]
pub struct ManagerResponse;

pub(crate) const MIGRATE_CONTEXT: Item<Vec<(String, Vec<Dependency>)>> = Item::new("context");

/// Adds, updates or removes provided addresses.
/// Should only be called by contract that adds/removes modules.
/// Factory is admin on init
pub fn update_module_addresses(
    deps: DepsMut,
    to_add: Option<Vec<(String, String)>>,
    to_remove: Option<Vec<String>>,
) -> ManagerResult {
    if let Some(modules_to_add) = to_add {
        for (id, new_address) in modules_to_add.into_iter() {
            if id.is_empty() {
                return Err(ManagerError::InvalidModuleName {});
            };
            // validate addr
            ACCOUNT_MODULES.save(
                deps.storage,
                id.as_str(),
                &deps.api.addr_validate(&new_address)?,
            )?;
        }
    }

    if let Some(modules_to_remove) = to_remove {
        for id in modules_to_remove.into_iter() {
            validation::validate_not_proxy(&id)?;
            ACCOUNT_MODULES.remove(deps.storage, id.as_str());
        }
    }

    Ok(ManagerResponse::action("update_module_addresses"))
}

/// Attempts to install a new module through the Module Factory Contract
pub fn install_module(
    deps: DepsMut,
    msg_info: MessageInfo,
    _env: Env,
    module: ModuleInfo,
    init_msg: Option<Binary>,
) -> ManagerResult {
    // only owner can call this method
    assert_admin_right(deps.as_ref(), &msg_info.sender)?;

    let config = CONFIG.load(deps.storage)?;

    let response =
        ManagerResponse::new("install_module", vec![("module", module.id_with_version())])
            .add_message(install_module_internal(
                deps.storage,
                module,
                config.module_factory_address,
                init_msg,
                msg_info.funds, // We forward all the funds to the module_factory address for them to use in the install
            )?);

    Ok(response)
}

/// Generate message for installing module
pub(crate) fn install_module_internal(
    storage: &dyn Storage,
    module: ModuleInfo,
    module_factory_address: Addr,
    init_msg: Option<Binary>,
    funds: Vec<Coin>,
) -> ManagerResult<CosmosMsg> {
    // Check if module is already enabled.
    if ACCOUNT_MODULES.may_load(storage, &module.id())?.is_some() {
        return Err(ManagerError::ModuleAlreadyInstalled(module.id()));
    }

    let msg = wasm_execute(
        module_factory_address,
        &ModuleFactoryMsg::InstallModule { module, init_msg },
        funds,
    )?;
    Ok(msg.into())
}

// Sets the Treasury address on the module if applicable and adds it to the state
pub fn register_module(
    mut deps: DepsMut,
    msg_info: MessageInfo,
    _env: Env,
    module: Module,
    module_address: String,
) -> ManagerResult {
    let config = CONFIG.load(deps.storage)?;
    let proxy_addr = ACCOUNT_MODULES.load(deps.storage, PROXY)?;

    // check if sender is module factory
    if msg_info.sender != config.module_factory_address {
        return Err(ManagerError::CallerNotModuleFactory {});
    }

    let mut response = update_module_addresses(
        deps.branch(),
        Some(vec![(module.info.id(), module_address.clone())]),
        None,
    )?;

    match module {
        Module {
            reference: ModuleReference::App(_),
            info,
            ..
        } => {
            let id = info.id();
            // assert version requirements
            let dependencies = versioning::assert_install_requirements(deps.as_ref(), &id)?;
            versioning::set_as_dependent(deps.storage, id, dependencies)?;
            response = response.add_message(add_module_to_proxy(
                proxy_addr.into_string(),
                module_address,
            )?)
        }
        Module {
            reference: ModuleReference::Adapter(_),
            info,
            ..
        } => {
            let id = info.id();
            // assert version requirements
            let dependencies = versioning::assert_install_requirements(deps.as_ref(), &id)?;
            versioning::set_as_dependent(deps.storage, id, dependencies)?;
            response = response.add_message(add_module_to_proxy(
                proxy_addr.into_string(),
                module_address,
            )?)
        }
        _ => (),
    };

    Ok(response)
}

/// Execute the [`exec_msg`] on the provided [`module_id`],
pub fn exec_on_module(
    deps: DepsMut,
    msg_info: MessageInfo,
    module_id: String,
    exec_msg: Binary,
) -> ManagerResult {
    // only owner can forward messages to modules
    assert_admin_right(deps.as_ref(), &msg_info.sender)?;

    let module_addr = load_module_addr(deps.storage, &module_id)?;

    let response = ManagerResponse::new("exec_on_module", vec![("module", module_id)]).add_message(
        CosmosMsg::Wasm(WasmMsg::Execute {
            contract_addr: module_addr.into(),
            msg: exec_msg,
            funds: vec![],
        }),
    );

    Ok(response)
}

#[allow(clippy::too_many_arguments)]
/// Creates a sub-account for this account,
pub fn create_sub_account(
    deps: DepsMut,
    msg_info: MessageInfo,
    env: Env,
    name: String,
    description: Option<String>,
    link: Option<String>,
    base_asset: Option<AssetEntry>,
    namespace: Option<String>,
    install_modules: Vec<(ModuleInfo, Option<Binary>)>,
) -> ManagerResult {
    // only owner can create a subaccount
    assert_admin_right(deps.as_ref(), &msg_info.sender)?;

    let create_account_msg = &abstract_core::account_factory::ExecuteMsg::CreateAccount {
        /// proxy of this manager will be the account owner
        governance: GovernanceDetails::SubAccount {
            manager: env.contract.address.into_string(),
            proxy: ACCOUNT_MODULES.load(deps.storage, PROXY)?.into_string(),
        },
        name,
        description,
        link,
        base_asset,
        namespace,
        install_modules,
        account_id: None,
    };

    let account_factory_addr = query_module(
        deps.as_ref(),
        ModuleInfo::from_id_latest(abstract_core::ACCOUNT_FACTORY)?,
        None,
    )?
    .module
    .reference
    .unwrap_native()?;

    // Call factory and attach all funds that were provided.
    let account_creation_message =
        wasm_execute(account_factory_addr, create_account_msg, msg_info.funds)?;

    let response = ManagerResponse::new::<_, Attribute>("create_sub_account", vec![])
        .add_message(account_creation_message);

    Ok(response)
}

pub fn handle_sub_account_action(
    deps: DepsMut,
    info: MessageInfo,
    action: UpdateSubAccountAction,
) -> ManagerResult {
    match action {
        UpdateSubAccountAction::UnregisterSubAccount { id } => {
            unregister_sub_account(deps, info, id)
        }
        UpdateSubAccountAction::RegisterSubAccount { id } => register_sub_account(deps, info, id),
        _ => unimplemented!(),
    }
}

// Unregister sub-account from the state
fn unregister_sub_account(deps: DepsMut, info: MessageInfo, id: u32) -> ManagerResult {
    let config = CONFIG.load(deps.storage)?;

    let account = abstract_core::version_control::state::ACCOUNT_ADDRESSES.query(
        &deps.querier,
        config.version_control_address,
        &AccountId::local(id),
    )?;

    if account.is_some_and(|a| a.manager == info.sender) {
        SUB_ACCOUNTS.remove(deps.storage, id);

        Ok(ManagerResponse::new(
            "unregister_sub_account",
            vec![("sub_account_removed", id.to_string())],
        ))
    } else {
        Err(ManagerError::SubAccountRemovalFailed {})
    }
}

// Register sub-account to the state
fn register_sub_account(deps: DepsMut, info: MessageInfo, id: u32) -> ManagerResult {
    let config = CONFIG.load(deps.storage)?;

    let account = abstract_core::version_control::state::ACCOUNT_ADDRESSES.query(
        &deps.querier,
        config.version_control_address,
        &AccountId::local(id),
    )?;

    if account.is_some_and(|a| a.manager == info.sender) {
        SUB_ACCOUNTS.save(deps.storage, id, &Empty {})?;

        Ok(ManagerResponse::new(
            "register_sub_account",
            vec![("sub_account_added", id.to_string())],
        ))
    } else {
        Err(ManagerError::SubAccountRegisterFailed {})
    }
}

/// Checked load of a module address
fn load_module_addr(storage: &dyn Storage, module_id: &String) -> Result<Addr, ManagerError> {
    ACCOUNT_MODULES
        .may_load(storage, module_id)?
        .ok_or_else(|| ManagerError::ModuleNotFound(module_id.clone()))
}

/// Uninstall the module with the ID [`module_id`]
pub fn uninstall_module(deps: DepsMut, msg_info: MessageInfo, module_id: String) -> ManagerResult {
    // only owner can uninstall modules
    assert_admin_right(deps.as_ref(), &msg_info.sender)?;

    validation::validate_not_proxy(&module_id)?;

    // module can only be uninstalled if there are no dependencies on it
    let dependents = DEPENDENTS.may_load(deps.storage, &module_id)?;
    if let Some(dependents) = dependents {
        if !dependents.is_empty() {
            return Err(ManagerError::ModuleHasDependents(Vec::from_iter(
                dependents,
            )));
        }
        // Remove the module from the dependents list
        DEPENDENTS.remove(deps.storage, &module_id);
    }

    // Remove module as dependant from its dependencies.
    let module_dependencies = versioning::load_module_dependencies(deps.as_ref(), &module_id)?;
    versioning::remove_as_dependent(deps.storage, &module_id, module_dependencies)?;

    let proxy = ACCOUNT_MODULES.load(deps.storage, PROXY)?;
    let module_addr = load_module_addr(deps.storage, &module_id)?;
    let remove_from_proxy_msg =
        remove_module_from_proxy(proxy.into_string(), module_addr.into_string())?;
    ACCOUNT_MODULES.remove(deps.storage, &module_id);

    Ok(
        ManagerResponse::new("uninstall_module", vec![("module", module_id)])
            .add_message(remove_from_proxy_msg),
    )
}

pub fn set_owner(
    deps: DepsMut,
    env: Env,
    info: MessageInfo,
    new_owner: GovernanceDetails<String>,
) -> ManagerResult {
    assert_admin_right(deps.as_ref(), &info.sender)?;
    // In case it's a top level owner we need to pass current owner into update_ownership method
    let owner = cw_ownable::get_ownership(deps.storage)?
        .owner
        .ok_or(cw_ownable::OwnershipError::NoOwner)?;
    // verify the provided governance details
    let config = CONFIG.load(deps.storage)?;
    let verified_gov = new_owner.verify(deps.as_ref(), config.version_control_address)?;
    let new_owner_addr = verified_gov.owner_address();

    // Check that there are changes
    let acc_info = INFO.load(deps.storage)?;
    if acc_info.governance_details == verified_gov {
        return Err(ManagerError::NoUpdates {});
    }

    let mut response = ManagerResponse::new(
        "update_owner",
        vec![("governance_type", verified_gov.to_string())],
    );

    PENDING_GOVERNANCE.save(deps.storage, &verified_gov)?;
    // Update the Owner of the Account
    let ownership = cw_ownable::update_ownership(
        deps,
        &env.block,
        &owner,
        cw_ownable::Action::TransferOwnership {
            new_owner: new_owner_addr.into_string(),
            expiry: None,
        },
    )?;
    response = response.add_attributes(ownership.into_attributes());
    Ok(response)
}

/// Update governance of this account after claim
pub(crate) fn update_governance(storage: &mut dyn Storage) -> ManagerResult<Vec<CosmosMsg>> {
    let mut msgs = vec![];
    let mut acc_info = INFO.load(storage)?;
    let mut account_id = None;
    // Get pending governance and clear it
    let pending_governance = PENDING_GOVERNANCE
        .may_load(storage)?
        .ok_or(OwnershipError::TransferNotFound)?;
    PENDING_GOVERNANCE.remove(storage);

    // Clear state for previous manager if it was sub-account
    if let GovernanceDetails::SubAccount { manager, .. } = acc_info.governance_details {
        let id = ACCOUNT_ID.load(storage)?;
        // For optimizing the gas we save it, in case new owner is sub-account as well
        account_id = Some(id.clone());
        let unregister_message = wasm_execute(
            manager,
<<<<<<< HEAD
            &ExecuteMsg::UpdateSubAccount(UpdateSubAccountAction::UnregisterSubAccount { id: id.clone().seq() }),
=======
            &ExecuteMsg::UpdateSubAccount(UpdateSubAccountAction::UnregisterSubAccount {
                id: id.clone().seq(),
            }),
>>>>>>> bea13fb9
            vec![],
        )?;
        msgs.push(unregister_message.into());
    }

    // Update state for new manager if owner will be the sub-account
    if let GovernanceDetails::SubAccount { manager, .. } = &pending_governance {
        let id = if let Some(id) = account_id {
            id
        } else {
            ACCOUNT_ID.load(storage)?
        };
        let register_message = wasm_execute(
            manager,
<<<<<<< HEAD
            &ExecuteMsg::UpdateSubAccount(UpdateSubAccountAction::RegisterSubAccount { id: id.seq() }),
=======
            &ExecuteMsg::UpdateSubAccount(UpdateSubAccountAction::RegisterSubAccount {
                id: id.seq(),
            }),
>>>>>>> bea13fb9
            vec![],
        )?;
        msgs.push(register_message.into());
    }
    // Update governance of this account
    acc_info.governance_details = pending_governance;
    INFO.save(storage, &acc_info)?;
    Ok(msgs)
}

/// Migrate modules through address updates or contract migrations
/// The dependency store is updated during migration
/// A reply message is called after performing all the migrations which ensures version compatibility of the new state.
/// Migrations are performed in-order and should be done in a top-down approach.
pub fn upgrade_modules(
    mut deps: DepsMut,
    env: Env,
    info: MessageInfo,
    modules: Vec<(ModuleInfo, Option<Binary>)>,
) -> ManagerResult {
    assert_admin_right(deps.as_ref(), &info.sender)?;
    ensure!(!modules.is_empty(), ManagerError::NoUpdates {});

    let mut upgrade_msgs = vec![];

    let mut manager_migrate_info = None;

    let mut upgraded_module_ids = Vec::new();

    // Set the migrate messages for each module that's not the manager and update the dependency store
    for (module_info, migrate_msg) in modules {
        let module_id = module_info.id();

        // Check for duplicates
        if upgraded_module_ids.contains(&module_id) {
            return Err(ManagerError::DuplicateModuleMigration { module_id });
        } else {
            upgraded_module_ids.push(module_id.clone());
        }

        if module_id == MANAGER {
            manager_migrate_info = Some((module_info, migrate_msg));
        } else {
            set_migrate_msgs_and_context(
                deps.branch(),
                module_info,
                migrate_msg,
                &mut upgrade_msgs,
            )?;
        }
    }

    // Upgrade the manager last
    if let Some((manager_info, manager_migrate_msg)) = manager_migrate_info {
        upgrade_msgs.push(self_upgrade_msg(
            deps,
            &env.contract.address,
            manager_info,
            manager_migrate_msg.unwrap_or_default(),
        )?);
    }

    let callback_msg = wasm_execute(
        env.contract.address,
        &ExecuteMsg::Callback(CallbackMsg {}),
        vec![],
    )?;
    Ok(ManagerResponse::new(
        "upgrade_modules",
        vec![("upgraded_modules", upgraded_module_ids.join(","))],
    )
    .add_messages(upgrade_msgs)
    .add_message(callback_msg))
}

pub fn set_migrate_msgs_and_context(
    deps: DepsMut,
    module_info: ModuleInfo,
    migrate_msg: Option<Binary>,
    msgs: &mut Vec<CosmosMsg>,
) -> Result<(), ManagerError> {
    let old_module_addr = load_module_addr(deps.storage, &module_info.id())?;
    let old_module_cw2 = query_module_cw2(&deps.as_ref(), old_module_addr.clone())?;
    let requested_module = query_module(deps.as_ref(), module_info.clone(), Some(old_module_cw2))?;

    let migrate_msgs = match requested_module.module.reference {
        // upgrading an adapter is done by moving the authorized addresses to the new contract address and updating the permissions on the proxy.
        ModuleReference::Adapter(new_adapter_addr) => handle_adapter_migration(
            deps,
            requested_module.module.info,
            old_module_addr,
            new_adapter_addr,
        )?,
        ModuleReference::App(code_id) => handle_app_migration(
            deps,
            migrate_msg,
            old_module_addr,
            requested_module.module.info,
            code_id,
        )?,
        ModuleReference::AccountBase(code_id) | ModuleReference::Standalone(code_id) => {
            vec![build_module_migrate_msg(
                old_module_addr,
                code_id,
                migrate_msg.unwrap(),
            )]
        }

        _ => return Err(ManagerError::NotUpgradeable(module_info)),
    };
    msgs.extend(migrate_msgs);
    Ok(())
}

/// Handle Adapter module migration and return the migration messages
fn handle_adapter_migration(
    mut deps: DepsMut,
    module_info: ModuleInfo,
    old_adapter_addr: Addr,
    new_adapter_addr: Addr,
) -> ManagerResult<Vec<CosmosMsg>> {
    let module_id = module_info.id();
    versioning::assert_migrate_requirements(
        deps.as_ref(),
        &module_id,
        module_info.version.try_into()?,
    )?;
    let old_deps = versioning::load_module_dependencies(deps.as_ref(), &module_id)?;
    // Update the address of the adapter internally
    update_module_addresses(
        deps.branch(),
        Some(vec![(module_id.clone(), new_adapter_addr.to_string())]),
        None,
    )?;

    add_module_upgrade_to_context(deps.storage, &module_id, old_deps)?;

    replace_adapter(deps, new_adapter_addr, old_adapter_addr)
}

/// Handle app module migration and return the migration messages
fn handle_app_migration(
    deps: DepsMut,
    migrate_msg: Option<Binary>,
    old_module_addr: Addr,
    module_info: ModuleInfo,
    code_id: u64,
) -> ManagerResult<Vec<CosmosMsg>> {
    let module_id = module_info.id();
    versioning::assert_migrate_requirements(
        deps.as_ref(),
        &module_id,
        module_info.version.try_into()?,
    )?;
    let old_deps = versioning::load_module_dependencies(deps.as_ref(), &module_id)?;

    // Add module upgrade to reply context
    add_module_upgrade_to_context(deps.storage, &module_id, old_deps)?;

    Ok(vec![build_module_migrate_msg(
        old_module_addr,
        code_id,
        migrate_msg.unwrap_or_else(|| to_binary(&Empty {}).unwrap()),
    )])
}

/// Add the module upgrade to the migration context and check for duplicates
fn add_module_upgrade_to_context(
    storage: &mut dyn Storage,
    module_id: &str,
    module_deps: Vec<Dependency>,
) -> Result<(), ManagerError> {
    // Add module upgrade to reply context
    let update_context = |mut upgraded_modules: Vec<(String, Vec<Dependency>)>| -> StdResult<Vec<(String, Vec<Dependency>)>> {
        upgraded_modules.push((module_id.to_string(), module_deps));
        Ok(upgraded_modules)
    };
    MIGRATE_CONTEXT.update(storage, update_context)?;

    Ok(())
}

// migrates the module to a new version
fn build_module_migrate_msg(module_addr: Addr, new_code_id: u64, migrate_msg: Binary) -> CosmosMsg {
    let migration_msg: CosmosMsg<Empty> = CosmosMsg::Wasm(WasmMsg::Migrate {
        contract_addr: module_addr.into_string(),
        new_code_id,
        msg: migrate_msg,
    });
    migration_msg
}

/// Replaces the current adapter with a different version
/// Also moves all the authorized address permissions to the new contract and removes them from the old
pub fn replace_adapter(
    deps: DepsMut,
    new_adapter_addr: Addr,
    old_adapter_addr: Addr,
) -> Result<Vec<CosmosMsg>, ManagerError> {
    let mut msgs = vec![];
    // Makes sure we already have the adapter installed
    let proxy_addr = ACCOUNT_MODULES.load(deps.storage, PROXY)?;
    let AuthorizedAddressesResponse {
        addresses: authorized_addresses,
    } = deps.querier.query(&wasm_smart_query(
        old_adapter_addr.to_string(),
        &<AdapterQuery<Empty>>::Base(BaseQueryMsg::AuthorizedAddresses {
            proxy_address: proxy_addr.to_string(),
        }),
    )?)?;
    let authorized_to_migrate: Vec<String> = authorized_addresses
        .into_iter()
        .map(|addr| addr.into_string())
        .collect();
    // Remove authorized addresses from old
    msgs.push(configure_adapter(
        &old_adapter_addr,
        BaseExecuteMsg::UpdateAuthorizedAddresses {
            to_add: vec![],
            to_remove: authorized_to_migrate.clone(),
        },
    )?);
    // Remove adapter as authorized address on dependencies
    msgs.push(configure_adapter(
        &old_adapter_addr,
        BaseExecuteMsg::Remove {},
    )?);
    // Add authorized addresses to new
    msgs.push(configure_adapter(
        &new_adapter_addr,
        BaseExecuteMsg::UpdateAuthorizedAddresses {
            to_add: authorized_to_migrate,
            to_remove: vec![],
        },
    )?);
    // Remove adapter permissions from proxy
    msgs.push(remove_module_from_proxy(
        proxy_addr.to_string(),
        old_adapter_addr.into_string(),
    )?);
    // Add new adapter to proxy
    msgs.push(add_module_to_proxy(
        proxy_addr.into_string(),
        new_adapter_addr.into_string(),
    )?);

    Ok(msgs)
}

/// Update the Account information
pub fn update_info(
    deps: DepsMut,
    info: MessageInfo,
    name: Option<String>,
    description: Option<String>,
    link: Option<String>,
) -> ManagerResult {
    assert_admin_right(deps.as_ref(), &info.sender)?;
    let mut info: AccountInfo = INFO.load(deps.storage)?;
    if let Some(name) = name {
        validate_name(&name)?;
        info.name = name;
    }
    validate_description(&description)?;
    info.description = description;
    validate_link(&link)?;
    info.link = link;
    INFO.save(deps.storage, &info)?;

    Ok(ManagerResponse::action("update_info"))
}

pub fn update_suspension_status(
    deps: DepsMut,
    msg_info: MessageInfo,
    is_suspended: SuspensionStatus,
    response: Response,
) -> ManagerResult {
    // only owner can update suspension status
    assert_admin_right(deps.as_ref(), &msg_info.sender)?;

    SUSPENSION_STATUS.save(deps.storage, &is_suspended)?;

    Ok(response.add_abstract_attributes(vec![("is_suspended", is_suspended.to_string())]))
}

pub fn update_ibc_status(
    deps: DepsMut,
    msg_info: MessageInfo,
    ibc_enabled: bool,
    response: Response,
) -> ManagerResult {
    // only owner can update IBC status
    assert_admin_right(deps.as_ref(), &msg_info.sender)?;
    let proxy = ACCOUNT_MODULES.load(deps.storage, PROXY)?;

    let maybe_client = ACCOUNT_MODULES.may_load(deps.storage, IBC_CLIENT)?;

    let proxy_callback_msg = if ibc_enabled {
        // we have an IBC client so can't add more
        if maybe_client.is_some() {
            return Err(ManagerError::ModuleAlreadyInstalled(IBC_CLIENT.to_string()));
        }

        install_ibc_client(deps, proxy)?
    } else {
        match maybe_client {
            Some(ibc_client) => uninstall_ibc_client(deps, proxy, ibc_client)?,
            None => return Err(ManagerError::ModuleNotFound(IBC_CLIENT.to_string())),
        }
    };

    Ok(response
        .add_abstract_attributes(vec![("ibc_enabled", ibc_enabled.to_string())])
        .add_message(proxy_callback_msg))
}

fn install_ibc_client(deps: DepsMut, proxy: Addr) -> Result<CosmosMsg, ManagerError> {
    // retrieve the latest version
    let ibc_client_module =
        query_module(deps.as_ref(), ModuleInfo::from_id_latest(IBC_CLIENT)?, None)?;

    let ibc_client_addr = ibc_client_module.module.reference.unwrap_native()?;

    ACCOUNT_MODULES.save(deps.storage, IBC_CLIENT, &ibc_client_addr)?;

    Ok(add_module_to_proxy(
        proxy.into_string(),
        ibc_client_addr.to_string(),
    )?)
}

fn uninstall_ibc_client(deps: DepsMut, proxy: Addr, ibc_client: Addr) -> StdResult<CosmosMsg> {
    ACCOUNT_MODULES.remove(deps.storage, IBC_CLIENT);

    remove_module_from_proxy(proxy.into_string(), ibc_client.into_string())
}

/// Query Version Control for the [`Module`] given the provided [`ContractVersion`]
fn query_module(
    deps: Deps,
    module_info: ModuleInfo,
    old_contract_cw2: Option<ContractVersion>,
) -> Result<ModuleResponse, ManagerError> {
    let config = CONFIG.load(deps.storage)?;
    // Construct feature object to access registry functions
    let version_control = VersionControlContract::new(config.version_control_address);
    let version_registry = version_control.module_registry(deps);

    let module = match &module_info.version {
        ModuleVersion::Version(new_version) => {
            let old_contract = old_contract_cw2.unwrap();

            let new_version = new_version.parse::<Version>().unwrap();
            let old_version = old_contract.version.parse::<Version>().unwrap();

            if new_version < old_version {
                return Err(ManagerError::OlderVersion(
                    new_version.to_string(),
                    old_version.to_string(),
                ));
            }

            Module {
                info: module_info.clone(),
                reference: version_registry.query_module_reference_raw(&module_info)?,
            }
        }
        ModuleVersion::Latest => {
            // Query latest version of contract
            version_registry.query_module(module_info.clone())?
        }
    };

    Ok(ModuleResponse {
        module: Module {
            info: module.info,
            reference: module.reference,
        },
        config: version_control
            .module_registry(deps)
            .query_all_module_config(module_info)?
            .config,
    })
}

fn self_upgrade_msg(
    deps: DepsMut,
    self_addr: &Addr,
    module_info: ModuleInfo,
    migrate_msg: Binary,
) -> ManagerResult<CosmosMsg> {
    let contract = get_contract_version(deps.storage)?;
    let module = query_module(deps.as_ref(), module_info.clone(), Some(contract))?;
    if let ModuleReference::AccountBase(manager_code_id) = module.module.reference {
        let migration_msg: CosmosMsg<Empty> = CosmosMsg::Wasm(WasmMsg::Migrate {
            contract_addr: self_addr.to_string(),
            new_code_id: manager_code_id,
            msg: migrate_msg,
        });
        Ok(migration_msg)
    } else {
        Err(ManagerError::InvalidReference(module_info))
    }
}

fn add_module_to_proxy(
    proxy_address: String,
    module_address: String,
) -> StdResult<CosmosMsg<Empty>> {
    Ok(wasm_execute(
        proxy_address,
        &ProxyMsg::AddModule {
            module: module_address,
        },
        vec![],
    )?
    .into())
}

fn remove_module_from_proxy(
    proxy_address: String,
    dapp_address: String,
) -> StdResult<CosmosMsg<Empty>> {
    Ok(wasm_execute(
        proxy_address,
        &ProxyMsg::RemoveModule {
            module: dapp_address,
        },
        vec![],
    )?
    .into())
}

#[inline(always)]
fn configure_adapter(
    adapter_address: impl Into<String>,
    message: BaseExecuteMsg,
) -> StdResult<CosmosMsg> {
    let adapter_msg: AdapterExecMsg<Empty> = message.into();
    Ok(wasm_execute(adapter_address, &adapter_msg, vec![])?.into())
}

pub fn update_account_status(
    deps: DepsMut,
    info: MessageInfo,
    suspension_status: Option<bool>,
) -> Result<Response, ManagerError> {
    let mut response = ManagerResponse::action("update_status");

    if let Some(suspension_status) = suspension_status {
        response = update_suspension_status(deps, info, suspension_status, response)?;
    } else {
        return Err(ManagerError::NoUpdates {});
    }

    Ok(response)
}

/// Allows the owner to manually update the internal configuration of the account.
/// This can be used to unblock the account and its modules in case of a bug/lock on the account.
///
/// This method is also called once by the Account Factory after the account is created and triggers any queued module installations.
pub fn update_internal_config(
    mut deps: DepsMut,
    info: MessageInfo,
    config: Binary,
) -> ManagerResult {
    // deserialize the config action
    let action: InternalConfigAction =
        from_binary(&config).map_err(|error| ManagerError::InvalidConfigAction { error })?;

    let (add, remove) = match action {
        InternalConfigAction::UpdateModuleAddresses { to_add, to_remove } => (to_add, to_remove),
        _ => {
            return Err(ManagerError::InvalidConfigAction {
                error: StdError::generic_err("Unknown config action"),
            })
        }
    };

    // if the caller is the module factory, and the account is not already instantiated, then instantiate the account and register the modules.
    if ACCOUNT_FACTORY
        .is_admin(deps.as_ref(), &info.sender)
        .is_ok_and(|a| a)
        && !ACCOUNT_MODULES.has(deps.storage, PROXY)
    {
        // Add the proxy.
        update_module_addresses(deps.branch(), add, remove)?;
        // Perform module installation.
        let queued_modules = MODULE_QUEUE.load(deps.storage)?;

        let config = CONFIG.load(deps.storage)?;

        // TODO: Funds should be forwarded from account factory to this contract after init.
        let install_msgs: ManagerResult<Vec<CosmosMsg>> = queued_modules
            .into_iter()
            .map(|(module, init_msg)| {
                let module_factory_address = config.module_factory_address.clone();
                // TODO: query fee from VC
                let funds = vec![];
                install_module_internal(
                    deps.storage,
                    module,
                    module_factory_address,
                    init_msg,
                    funds,
                )
            })
            .collect::<ManagerResult<Vec<CosmosMsg>>>();

        let mut response =
            ManagerResponse::action("manager_after_init").add_messages(install_msgs?);

        let account_info = INFO.load(deps.storage)?;
        if let GovernanceDetails::SubAccount { manager, .. } = account_info.governance_details {
            response = response.add_message(wasm_execute(
                manager,
                &ExecuteMsg::UpdateSubAccount(UpdateSubAccountAction::RegisterSubAccount {
                    id: ACCOUNT_ID.load(deps.storage)?.seq(),
                }),
                vec![],
            )?);
        }

        // clear the queue
        MODULE_QUEUE.remove(deps.storage);
        // Remove account factory from storage
        ACCOUNT_FACTORY.set(deps, None)?;

        Ok(response)
    } else {
        assert_admin_right(deps.as_ref(), &info.sender)?;
        update_module_addresses(deps, add, remove)
    }
}

/// Function that guards all the admin rights.
/// This function should return `Ok` when called by:
/// - The owner of the contract (i.e. account).
/// - The top-level owner of the account that owns this account. I.e. the first account for which the `GovernanceDetails` is not `SubAccount`.
fn assert_admin_right(deps: Deps, sender: &Addr) -> ManagerResult<()> {
    let ownership_test = cw_ownable::assert_owner(deps.storage, sender);

    // If the sender is the owner, the admin test is passed
    let mut ownership_error: ManagerError = match ownership_test {
        Ok(()) => return Ok(()),
        Err(err) => err.into(),
    };

    // In case it fails we get the account info and check if the current(this) account is a sub-account.
    let mut current: AccountInfo = INFO.load(deps.storage)?;
    // Get sub-accounts until we get non-sub-account governance or reach recursion limit
    for _ in 0..MAX_ADMIN_RECURSION {
        match current.governance_details {
            // As long as the accounts are sub-accounts, we check the owner of the parent account
            GovernanceDetails::SubAccount { manager, .. } => {
                current = INFO
                    .query(&deps.querier, manager)
                    .map_err(|_| ManagerError::SubAccountAdminVerification)?;

                // Change error type if it was sub-account
                ownership_error = ManagerError::SubAccountAdminVerification;
            }
            _ => break,
        }
    }

    match current.governance_details {
        GovernanceDetails::Monarchy { monarch: owner }
        | GovernanceDetails::External {
            governance_address: owner,
            ..
        } => {
            // If the owner of the top-level account is the sender, the admin test is passed.
            // This gives the top-level owner the ability to manage all sub-accounts.
            if *sender == owner {
                Ok(())
            } else {
                Err(ownership_error)
            }
        }
        // MAX_ADMIN_RECURSION levels deep still sub account
        GovernanceDetails::SubAccount { .. } => {
            Err(ManagerError::Std(StdError::generic_err(format!(
                "Admin recursion error, too much recursion, maximum allowed sub-account admin recursion : {}",
                MAX_ADMIN_RECURSION
            ))))
        }
        _ => Err(ownership_error),
    }
}

#[cfg(test)]
mod tests {
    use abstract_testing::prelude::*;
    use cosmwasm_std::testing::{
        mock_dependencies, mock_env, mock_info, MockApi, MockQuerier, MockStorage,
    };
    use cosmwasm_std::{Order, OwnedDeps, StdError, Storage};

    use crate::contract;
    use speculoos::prelude::*;

    use super::*;
    use crate::test_common::mock_init;

    type ManagerTestResult = Result<(), ManagerError>;

    const TEST_PROXY_ADDR: &str = "proxy";

    fn mock_installed_proxy(deps: DepsMut) -> StdResult<()> {
        let _info = mock_info(TEST_OWNER, &[]);
        ACCOUNT_MODULES.save(deps.storage, PROXY, &Addr::unchecked(TEST_PROXY_ADDR))
    }

    fn execute_as(deps: DepsMut, sender: &str, msg: ExecuteMsg) -> ManagerResult {
        contract::execute(deps, mock_env(), mock_info(sender, &[]), msg)
    }

    fn _execute_as_admin(deps: DepsMut, msg: ExecuteMsg) -> ManagerResult {
        execute_as(deps, TEST_ACCOUNT_FACTORY, msg)
    }

    fn execute_as_owner(deps: DepsMut, msg: ExecuteMsg) -> ManagerResult {
        execute_as(deps, TEST_OWNER, msg)
    }

    fn init_with_proxy(deps: &mut MockDeps) {
        mock_init(deps.as_mut()).unwrap();
        mock_installed_proxy(deps.as_mut()).unwrap();
    }

    fn load_account_modules(storage: &dyn Storage) -> Result<Vec<(String, Addr)>, StdError> {
        ACCOUNT_MODULES
            .range(storage, None, None, Order::Ascending)
            .collect()
    }

    fn test_only_owner(msg: ExecuteMsg) -> ManagerTestResult {
        let mut deps = mock_dependencies();
        mock_init(deps.as_mut())?;

        let _info = mock_info("not_owner", &[]);

        let res = execute_as(deps.as_mut(), "not_owner", msg);
        assert_that!(&res)
            .is_err()
            .is_equal_to(ManagerError::Ownership(OwnershipError::NotOwner));

        Ok(())
    }

    use cw_ownable::OwnershipError;

    type MockDeps = OwnedDeps<MockStorage, MockApi, MockQuerier>;

    mod set_owner_and_gov_type {
        use super::*;

        #[test]
        fn only_owner() -> ManagerTestResult {
            let msg = ExecuteMsg::SetOwner {
                owner: GovernanceDetails::Monarchy {
                    monarch: "test_owner".to_string(),
                },
            };

            test_only_owner(msg)
        }

        #[test]
        fn validates_new_owner_address() -> ManagerTestResult {
            let mut deps = mock_dependencies();
            mock_init(deps.as_mut())?;

            let msg = ExecuteMsg::SetOwner {
                owner: GovernanceDetails::Monarchy {
                    monarch: "INVALID".to_string(),
                },
            };

            let res = execute_as_owner(deps.as_mut(), msg);
            assert_that!(res).is_err().matches(|err| {
                matches!(
                    err,
                    ManagerError::Abstract(abstract_core::AbstractError::Std(
                        StdError::GenericErr { .. }
                    ))
                )
            });
            Ok(())
        }

        #[test]
        fn updates_owner() -> ManagerTestResult {
            let mut deps = mock_dependencies();
            mock_init(deps.as_mut())?;

            let new_owner = "new_owner";
            let set_owner_msg = ExecuteMsg::SetOwner {
                owner: GovernanceDetails::Monarchy {
                    monarch: new_owner.to_string(),
                },
            };

            let res = execute_as_owner(deps.as_mut(), set_owner_msg);
            assert_that!(&res).is_ok();

            let accept_msg = ExecuteMsg::UpdateOwnership(cw_ownable::Action::AcceptOwnership);
            execute_as(deps.as_mut(), new_owner, accept_msg)?;

            let actual_owner = cw_ownable::get_ownership(&deps.storage)?.owner.unwrap();

            assert_that!(&actual_owner).is_equal_to(Addr::unchecked(new_owner));

            Ok(())
        }

        #[test]
        fn updates_governance_type() -> ManagerTestResult {
            let mut deps = mock_dependencies();
            mock_init(deps.as_mut())?;

            let new_gov = "new_gov".to_string();

            let msg = ExecuteMsg::SetOwner {
                owner: GovernanceDetails::Monarchy {
                    monarch: new_gov.clone(),
                },
            };

            execute_as_owner(deps.as_mut(), msg)?;

            let actual_info = INFO.load(deps.as_ref().storage)?;
            assert_that!(&actual_info.governance_details.owner_address().to_string())
                .is_equal_to("owner".to_string());

            let accept_msg = ExecuteMsg::UpdateOwnership(cw_ownable::Action::AcceptOwnership);
            execute_as(deps.as_mut(), &new_gov, accept_msg)?;

            let actual_info = INFO.load(deps.as_ref().storage)?;
            assert_that!(&actual_info.governance_details.owner_address().to_string())
                .is_equal_to("new_gov".to_string());

            Ok(())
        }
    }

    mod update_module_addresses {
        use super::*;
        use abstract_core::manager::InternalConfigAction;

        #[test]
        fn manual_adds_module_to_account_modules() -> ManagerTestResult {
            let mut deps = mock_dependencies();
            mock_init(deps.as_mut()).unwrap();

            let to_add: Vec<(String, String)> = vec![
                ("test:module1".to_string(), "module1_addr".to_string()),
                ("test:module2".to_string(), "module2_addr".to_string()),
            ];

            let res = update_module_addresses(deps.as_mut(), Some(to_add.clone()), Some(vec![]));
            assert_that!(&res).is_ok();

            let actual_modules = load_account_modules(&deps.storage)?;

            speculoos::prelude::VecAssertions::has_length(
                &mut assert_that!(&actual_modules),
                to_add.len(),
            );
            for (module_id, addr) in to_add {
                speculoos::iter::ContainingIntoIterAssertions::contains(
                    &mut assert_that!(&actual_modules),
                    &(module_id, Addr::unchecked(addr)),
                );
            }

            Ok(())
        }

        #[test]
        fn missing_id() -> ManagerTestResult {
            let mut deps = mock_dependencies();
            mock_init(deps.as_mut()).unwrap();

            let to_add: Vec<(String, String)> = vec![("".to_string(), "module1_addr".to_string())];

            let res = update_module_addresses(deps.as_mut(), Some(to_add), Some(vec![]));
            assert_that!(&res)
                .is_err()
                .is_equal_to(ManagerError::InvalidModuleName {});

            Ok(())
        }

        #[test]
        fn manual_removes_module_from_account_modules() -> ManagerTestResult {
            let mut deps = mock_dependencies();
            mock_init(deps.as_mut())?;

            // manually add module
            ACCOUNT_MODULES.save(
                &mut deps.storage,
                "test:module",
                &Addr::unchecked("test_module_addr"),
            )?;

            let to_remove: Vec<String> = vec!["test:module".to_string()];

            let res = update_module_addresses(deps.as_mut(), Some(vec![]), Some(to_remove));
            assert_that!(&res).is_ok();

            let actual_modules = load_account_modules(&deps.storage)?;

            speculoos::prelude::VecAssertions::is_empty(&mut assert_that!(&actual_modules));

            Ok(())
        }

        #[test]
        fn disallows_removing_proxy() -> ManagerTestResult {
            let mut deps = mock_dependencies();
            init_with_proxy(&mut deps);

            let to_remove: Vec<String> = vec![PROXY.to_string()];

            let res = update_module_addresses(deps.as_mut(), Some(vec![]), Some(to_remove));
            assert_that!(&res)
                .is_err()
                .is_equal_to(ManagerError::CannotRemoveProxy {});

            Ok(())
        }

        #[test]
        fn only_account_factory_or_owner() -> ManagerTestResult {
            let mut deps = mock_dependencies();
            mock_init(deps.as_mut())?;
            // mock add the proxy
            let action_add = InternalConfigAction::UpdateModuleAddresses {
                to_add: Some(vec![(PROXY.to_string(), "module_addr".to_string())]),
                to_remove: None,
            };
            let msg = ExecuteMsg::UpdateInternalConfig(to_binary(&action_add).unwrap());

            let res = execute_as(deps.as_mut(), TEST_ACCOUNT_FACTORY, msg.clone());
            assert_that!(&res).is_ok();

            // add some other thing
            let action_add = InternalConfigAction::UpdateModuleAddresses {
                to_add: Some(vec![(
                    "module:other".to_string(),
                    "module_addr".to_string(),
                )]),
                to_remove: None,
            };
            let msg = ExecuteMsg::UpdateInternalConfig(to_binary(&action_add).unwrap());

            // the factory can not call this
            let res = execute_as(deps.as_mut(), TEST_ACCOUNT_FACTORY, msg.clone());
            assert_that!(&res).is_err();

            // only the owner can
            let res = execute_as_owner(deps.as_mut(), msg.clone());
            assert_that!(&res).is_ok();

            let res = execute_as(deps.as_mut(), "not_account_factory", msg);
            assert_that!(&res)
                .is_err()
                .is_equal_to(ManagerError::Ownership(OwnershipError::NotOwner {}));

            Ok(())
        }
    }

    mod install_module {
        use super::*;

        #[test]
        fn only_account_owner() -> ManagerTestResult {
            let mut deps = mock_dependencies();
            mock_init(deps.as_mut())?;

            let msg = ExecuteMsg::InstallModule {
                module: ModuleInfo::from_id_latest("test:module")?,
                init_msg: None,
            };

            let res = execute_as(deps.as_mut(), "not_owner", msg);
            assert_that!(&res)
                .is_err()
                .is_equal_to(ManagerError::Ownership(OwnershipError::NotOwner));

            Ok(())
        }

        #[test]
        fn cannot_reinstall_module() -> ManagerTestResult {
            let mut deps = mock_dependencies();
            mock_init(deps.as_mut())?;

            let msg = ExecuteMsg::InstallModule {
                module: ModuleInfo::from_id_latest("test:module")?,
                init_msg: None,
            };

            // manual installation
            ACCOUNT_MODULES.save(
                &mut deps.storage,
                "test:module",
                &Addr::unchecked("test_module_addr"),
            )?;

            let res = execute_as_owner(deps.as_mut(), msg);
            assert_that!(&res).is_err().matches(|e| {
                let _module_id = String::from("test:module");
                matches!(e, ManagerError::ModuleAlreadyInstalled(_module_id))
            });

            Ok(())
        }

        #[test]
        fn adds_module_to_account_modules() -> ManagerTestResult {
            let mut deps = mock_dependencies();
            mock_init(deps.as_mut())?;

            let msg = ExecuteMsg::InstallModule {
                module: ModuleInfo::from_id_latest("test:module")?,
                init_msg: None,
            };

            let res = execute_as_owner(deps.as_mut(), msg);
            assert_that!(&res).is_ok();

            Ok(())
        }

        #[test]
        fn forwards_init_to_module_factory() -> ManagerTestResult {
            let mut deps = mock_dependencies();
            mock_init(deps.as_mut())?;

            let new_module = ModuleInfo::from_id_latest("test:module")?;
            let expected_init = Some(to_binary(&"some init msg")?);

            let msg = ExecuteMsg::InstallModule {
                module: new_module.clone(),
                init_msg: expected_init.clone(),
            };

            let res = execute_as_owner(deps.as_mut(), msg);
            assert_that!(&res).is_ok();

            let msgs = res.unwrap().messages;

            let msg = &msgs[0];

            let expected_msg: CosmosMsg = wasm_execute(
                TEST_MODULE_FACTORY,
                &ModuleFactoryMsg::InstallModule {
                    module: new_module,
                    init_msg: expected_init,
                },
                vec![],
            )?
            .into();
            assert_that!(&msgs).has_length(1);

            assert_that!(&msg.msg).is_equal_to(&expected_msg);

            Ok(())
        }
    }

    mod uninstall_module {
        use super::*;

        use std::collections::HashSet;

        #[test]
        fn only_owner() -> ManagerTestResult {
            let msg = ExecuteMsg::UninstallModule {
                module_id: "test:module".to_string(),
            };

            test_only_owner(msg)
        }

        #[test]
        fn errors_with_existing_dependents() -> ManagerTestResult {
            let mut deps = mock_dependencies();
            init_with_proxy(&mut deps);

            let test_module = "test:module";
            let msg = ExecuteMsg::UninstallModule {
                module_id: test_module.to_string(),
            };

            // manually add dependents
            let dependents = HashSet::from_iter(vec!["test:dependent".to_string()]);
            DEPENDENTS.save(&mut deps.storage, test_module, &dependents)?;

            let res = execute_as_owner(deps.as_mut(), msg);
            assert_that!(&res)
                .is_err()
                .is_equal_to(ManagerError::ModuleHasDependents(Vec::from_iter(
                    dependents,
                )));

            Ok(())
        }

        #[test]
        fn disallows_removing_proxy() -> ManagerTestResult {
            let mut deps = mock_dependencies();
            init_with_proxy(&mut deps);

            let msg = ExecuteMsg::UninstallModule {
                module_id: PROXY.to_string(),
            };

            let res = execute_as_owner(deps.as_mut(), msg);
            assert_that!(&res)
                .is_err()
                .is_equal_to(ManagerError::CannotRemoveProxy {});

            Ok(())
        }

        // rest should be in integration tests
    }

    mod register_module {

        use super::*;

        fn _execute_as_module_factory(deps: DepsMut, msg: ExecuteMsg) -> ManagerResult {
            execute_as(deps, TEST_MODULE_FACTORY, msg)
        }

        #[test]
        fn only_module_factory() -> ManagerTestResult {
            let mut deps = mock_dependencies();
            init_with_proxy(&mut deps);

            let _info = mock_info("not_module_factory", &[]);

            let msg = ExecuteMsg::RegisterModule {
                module_addr: "module_addr".to_string(),
                module: Module {
                    info: ModuleInfo::from_id_latest("test:module")?,
                    reference: ModuleReference::App(1),
                },
            };

            let res = execute_as(deps.as_mut(), "not_module_factory", msg);
            assert_that!(&res)
                .is_err()
                .is_equal_to(ManagerError::CallerNotModuleFactory {});

            Ok(())
        }
    }

    mod exec_on_module {
        use super::*;

        #[test]
        fn only_owner() -> ManagerTestResult {
            let msg = ExecuteMsg::ExecOnModule {
                module_id: "test:module".to_string(),
                exec_msg: to_binary(&"some msg")?,
            };

            test_only_owner(msg)
        }

        #[test]
        fn fails_with_nonexistent_module() -> ManagerTestResult {
            let mut deps = mock_dependencies();
            mock_init(deps.as_mut())?;

            let missing_module = "test:module".to_string();
            let msg = ExecuteMsg::ExecOnModule {
                module_id: missing_module.clone(),
                exec_msg: to_binary(&"some msg")?,
            };

            let res = execute_as_owner(deps.as_mut(), msg);
            assert_that!(&res)
                .is_err()
                .is_equal_to(ManagerError::ModuleNotFound(missing_module));

            Ok(())
        }

        #[test]
        fn forwards_exec_to_module() -> ManagerTestResult {
            let mut deps = mock_dependencies();
            init_with_proxy(&mut deps);

            let exec_msg = &"some msg";

            let msg = ExecuteMsg::ExecOnModule {
                module_id: PROXY.to_string(),
                exec_msg: to_binary(&exec_msg)?,
            };

            let res = execute_as_owner(deps.as_mut(), msg);
            assert_that!(&res).is_ok();

            let msgs = res.unwrap().messages;
            assert_that!(&msgs).has_length(1);

            let expected_msg: CosmosMsg = wasm_execute(TEST_PROXY_ADDR, &exec_msg, vec![])?.into();

            let actual_msg = &msgs[0];
            assert_that!(&actual_msg.msg).is_equal_to(&expected_msg);

            Ok(())
        }
    }

    mod update_info {
        use abstract_core::objects::validation::ValidationError;

        use super::*;

        #[test]
        fn only_owner() -> ManagerTestResult {
            let msg = ExecuteMsg::UpdateInfo {
                name: None,
                description: None,
                link: None,
            };

            test_only_owner(msg)
        }
        // integration tests

        #[test]
        fn updates() -> ManagerTestResult {
            let mut deps = mock_dependencies();
            init_with_proxy(&mut deps);

            let name = "new name";
            let description = "new description";
            let link = "http://a.be";

            let msg = ExecuteMsg::UpdateInfo {
                name: Some(name.to_string()),
                description: Some(description.to_string()),
                link: Some(link.to_string()),
            };

            let res = execute_as_owner(deps.as_mut(), msg);
            assert_that!(&res).is_ok();

            let info = INFO.load(deps.as_ref().storage)?;

            assert_that!(&info.name).is_equal_to(name.to_string());
            assert_that!(&info.description.unwrap()).is_equal_to(description.to_string());
            assert_that!(&info.link.unwrap()).is_equal_to(link.to_string());

            Ok(())
        }

        #[test]
        fn removals() -> ManagerTestResult {
            let mut deps = mock_dependencies();
            init_with_proxy(&mut deps);

            let prev_name = "name".to_string();
            INFO.save(
                deps.as_mut().storage,
                &AccountInfo {
                    name: prev_name.clone(),
                    governance_details: GovernanceDetails::Monarchy {
                        monarch: Addr::unchecked(""),
                    },
                    chain_id: "".to_string(),
                    description: Some("description".to_string()),
                    link: Some("link".to_string()),
                },
            )?;

            let msg = ExecuteMsg::UpdateInfo {
                name: None,
                description: None,
                link: None,
            };

            let res = execute_as_owner(deps.as_mut(), msg);
            assert_that!(&res).is_ok();

            let info = INFO.load(deps.as_ref().storage)?;

            assert_that!(&info.name).is_equal_to(&prev_name);
            assert_that!(&info.description).is_none();
            assert_that!(&info.link).is_none();

            Ok(())
        }

        #[test]
        fn validates_name() -> ManagerTestResult {
            let mut deps = mock_dependencies();
            init_with_proxy(&mut deps);

            let msg = ExecuteMsg::UpdateInfo {
                name: Some("".to_string()),
                description: None,
                link: None,
            };

            let res = execute_as_owner(deps.as_mut(), msg);
            assert_that!(&res).is_err().matches(|e| {
                matches!(
                    e,
                    ManagerError::Validation(ValidationError::TitleInvalidShort(_))
                )
            });

            let msg = ExecuteMsg::UpdateInfo {
                name: Some("a".repeat(65)),
                description: None,
                link: None,
            };

            let res = execute_as_owner(deps.as_mut(), msg);
            assert_that!(&res).is_err().matches(|e| {
                matches!(
                    e,
                    ManagerError::Validation(ValidationError::TitleInvalidLong(_))
                )
            });

            Ok(())
        }

        #[test]
        fn validates_link() -> ManagerTestResult {
            let mut deps = mock_dependencies();
            init_with_proxy(&mut deps);

            let msg = ExecuteMsg::UpdateInfo {
                name: None,
                description: None,
                link: Some("aoeu".to_string()),
            };

            let res = execute_as_owner(deps.as_mut(), msg);
            assert_that!(&res).is_err().matches(|e| {
                matches!(
                    e,
                    ManagerError::Validation(ValidationError::LinkInvalidShort(_))
                )
            });

            let msg = ExecuteMsg::UpdateInfo {
                name: None,
                description: None,
                link: Some("a".repeat(129)),
            };

            let res = execute_as_owner(deps.as_mut(), msg);
            assert_that!(&res).is_err().matches(|e| {
                matches!(
                    e,
                    ManagerError::Validation(ValidationError::LinkInvalidLong(_))
                )
            });

            Ok(())
        }
    }

    mod ibc_enabled {
        use super::*;

        const TEST_IBC_CLIENT_ADDR: &str = "ibc_client";

        fn mock_installed_ibc_client(
            deps: &mut OwnedDeps<MockStorage, MockApi, MockQuerier>,
        ) -> StdResult<()> {
            ACCOUNT_MODULES.save(
                &mut deps.storage,
                IBC_CLIENT,
                &Addr::unchecked(TEST_IBC_CLIENT_ADDR),
            )
        }

        #[test]
        fn only_owner() -> ManagerTestResult {
            let msg = ExecuteMsg::UpdateSettings {
                ibc_enabled: Some(true),
            };

            test_only_owner(msg)
        }

        #[test]
        fn throws_if_disabling_without_ibc_client_installed() -> ManagerTestResult {
            let mut deps = mock_dependencies();
            init_with_proxy(&mut deps);

            let msg = ExecuteMsg::UpdateSettings {
                ibc_enabled: Some(false),
            };

            let res = execute_as_owner(deps.as_mut(), msg);
            assert_that!(&res)
                .is_err()
                .is_equal_to(ManagerError::ModuleNotFound(IBC_CLIENT.to_string()));

            Ok(())
        }

        #[test]
        fn throws_if_enabling_when_already_enabled() -> ManagerTestResult {
            let mut deps = mock_dependencies();
            init_with_proxy(&mut deps);

            mock_installed_ibc_client(&mut deps)?;

            let msg = ExecuteMsg::UpdateSettings {
                ibc_enabled: Some(true),
            };

            let res = execute_as_owner(deps.as_mut(), msg);
            assert_that!(&res)
                .is_err()
                .matches(|e| matches!(e, ManagerError::ModuleAlreadyInstalled(_)));

            Ok(())
        }

        #[test]
        fn uninstall_callback_on_proxy() -> ManagerTestResult {
            let mut deps = mock_dependencies();
            init_with_proxy(&mut deps);

            mock_installed_ibc_client(&mut deps)?;

            let msg = ExecuteMsg::UpdateSettings {
                ibc_enabled: Some(false),
            };

            let res = execute_as_owner(deps.as_mut(), msg);
            assert_that!(&res).is_ok();

            let msgs = res.unwrap().messages;
            assert_that!(&msgs).has_length(1);

            let msg = &msgs[0];

            let expected_msg: CosmosMsg = wasm_execute(
                TEST_PROXY_ADDR.to_string(),
                &ProxyMsg::RemoveModule {
                    module: TEST_IBC_CLIENT_ADDR.to_string(),
                },
                vec![],
            )?
            .into();
            assert_that!(&msg.msg).is_equal_to(&expected_msg);

            Ok(())
        }

        // integration tests
    }

    mod handle_callback {
        use super::*;

        use cosmwasm_std::StdError;

        #[test]
        fn only_by_contract() -> ManagerTestResult {
            let mut deps = mock_dependencies();
            mock_init(deps.as_mut())?;
            let callback = CallbackMsg {};

            let msg = ExecuteMsg::Callback(callback);

            let res = contract::execute(
                deps.as_mut(),
                mock_env(),
                mock_info("not_contract", &[]),
                msg,
            );

            assert_that!(&res)
                .is_err()
                .matches(|err| matches!(err, ManagerError::Std(StdError::GenericErr { .. })));

            Ok(())
        }
    }

    mod update_suspension_status {
        use super::*;

        #[test]
        fn only_owner() -> ManagerTestResult {
            let mut deps = mock_dependencies();
            mock_init(deps.as_mut())?;

            let msg = ExecuteMsg::UpdateStatus {
                is_suspended: Some(true),
            };

            test_only_owner(msg)
        }

        #[test]
        fn exec_fails_when_suspended() -> ManagerTestResult {
            let mut deps = mock_dependencies();
            mock_init(deps.as_mut())?;

            let msg = ExecuteMsg::UpdateStatus {
                is_suspended: Some(true),
            };

            let res = execute_as_owner(deps.as_mut(), msg);
            assert_that!(res).is_ok();
            let actual_is_suspended = SUSPENSION_STATUS.load(&deps.storage).unwrap();
            assert_that!(&actual_is_suspended).is_true();

            let update_info_msg = ExecuteMsg::UpdateInfo {
                name: Some("asonetuh".to_string()),
                description: None,
                link: None,
            };

            let res = execute_as_owner(deps.as_mut(), update_info_msg);

            assert_that!(&res)
                .is_err()
                .is_equal_to(ManagerError::AccountSuspended {});

            Ok(())
        }

        #[test]
        fn suspend_account() -> ManagerTestResult {
            let mut deps = mock_dependencies();
            mock_init(deps.as_mut())?;

            let msg = ExecuteMsg::UpdateStatus {
                is_suspended: Some(true),
            };

            let res = execute_as_owner(deps.as_mut(), msg);

            assert_that!(&res).is_ok();
            let actual_is_suspended = SUSPENSION_STATUS.load(&deps.storage).unwrap();
            assert_that!(&actual_is_suspended).is_true();
            Ok(())
        }

        #[test]
        fn unsuspend_account() -> ManagerTestResult {
            let mut deps = mock_dependencies();
            mock_init(deps.as_mut())?;

            let msg = ExecuteMsg::UpdateStatus {
                is_suspended: Some(false),
            };

            let res = execute_as_owner(deps.as_mut(), msg);

            assert_that!(&res).is_ok();
            let actual_status = SUSPENSION_STATUS.load(&deps.storage).unwrap();
            assert_that!(&actual_status).is_false();
            Ok(())
        }
    }

    mod update_internal_config {
        use super::*;
        use abstract_core::manager::InternalConfigAction::UpdateModuleAddresses;
        use abstract_core::manager::QueryMsg;

        #[test]
        fn only_account_factory_or_owner() -> ManagerTestResult {
            let mut deps = mock_dependencies();
            mock_init(deps.as_mut())?;

            let msg = ExecuteMsg::UpdateInternalConfig(
                to_binary(&UpdateModuleAddresses {
                    to_add: None,
                    to_remove: None,
                })
                .unwrap(),
            );

            let bad_sender = "not_account_factory";
            let res = execute_as(deps.as_mut(), bad_sender, msg.clone());

            assert_that!(&res)
                .is_err()
                .is_equal_to(ManagerError::Ownership(OwnershipError::NotOwner {}));

            let owner_res = execute_as_owner(deps.as_mut(), msg.clone());
            assert_that!(&owner_res).is_ok();

            let factory_res = execute_as(deps.as_mut(), TEST_ACCOUNT_FACTORY, msg);
            assert_that!(&factory_res).is_ok();

            Ok(())
        }

        #[test]
        fn should_return_err_unrecognized_action() -> ManagerTestResult {
            let mut deps = mock_dependencies();
            mock_init(deps.as_mut())?;

            let msg = ExecuteMsg::UpdateInternalConfig(to_binary(&QueryMsg::Config {}).unwrap());

            let res = execute_as(deps.as_mut(), TEST_ACCOUNT_FACTORY, msg);

            assert_that!(&res)
                .is_err()
                .matches(|e| matches!(e, ManagerError::InvalidConfigAction { .. }));

            Ok(())
        }
    }

    mod add_module_upgrade_to_context {
        use super::*;
        use abstract_testing::prelude::TEST_MODULE_ID;
        use cosmwasm_std::testing::mock_dependencies;

        #[test]
        fn should_allow_migrate_msg() -> ManagerTestResult {
            let mut deps = mock_dependencies();
            mock_init(deps.as_mut())?;
            let storage = deps.as_mut().storage;

            let result = add_module_upgrade_to_context(storage, TEST_MODULE_ID, vec![]);
            assert_that!(result).is_ok();

            let upgraded_modules: Vec<(String, Vec<Dependency>)> =
                MIGRATE_CONTEXT.load(storage).unwrap();

            assert_that!(upgraded_modules).has_length(1);
            assert_eq!(upgraded_modules[0].0, TEST_MODULE_ID);

            Ok(())
        }
    }

    mod update_ownership {
        use super::*;

        #[test]
        fn allows_ownership_acceptance() -> ManagerTestResult {
            let mut deps = mock_dependencies();
            mock_init(deps.as_mut())?;

            let pending_owner = "not_owner";
            // mock pending owner
            Item::new("ownership").save(
                deps.as_mut().storage,
                &cw_ownable::Ownership {
                    owner: None,
                    pending_expiry: None,
                    pending_owner: Some(Addr::unchecked(pending_owner)),
                },
            )?;
            // mock pending governance
            Item::new("pgov").save(
                deps.as_mut().storage,
                &GovernanceDetails::Monarchy {
                    monarch: pending_owner.to_owned(),
                },
            )?;

            let msg = ExecuteMsg::UpdateOwnership(cw_ownable::Action::AcceptOwnership {});

            execute_as(deps.as_mut(), pending_owner, msg)?;

            Ok(())
        }

        #[test]
        fn allows_renouncing() -> ManagerTestResult {
            let mut deps = mock_dependencies();
            mock_init(deps.as_mut())?;

            let msg = ExecuteMsg::UpdateOwnership(cw_ownable::Action::RenounceOwnership {});

            execute_as_owner(deps.as_mut(), msg)?;

            Ok(())
        }

        #[test]
        fn disallows_ownership_transfer() -> ManagerTestResult {
            let mut deps = mock_dependencies();
            mock_init(deps.as_mut())?;

            let transfer_to = "not_owner";

            let msg = ExecuteMsg::UpdateOwnership(cw_ownable::Action::TransferOwnership {
                new_owner: transfer_to.to_string(),
                expiry: None,
            });

            let res = execute_as_owner(deps.as_mut(), msg);

            assert_that!(res)
                .is_err()
                .is_equal_to(ManagerError::MustUseSetOwner {});

            Ok(())
        }
    }

    // upgrade_modules tests are in the integration tests `upgrades`
}<|MERGE_RESOLUTION|>--- conflicted
+++ resolved
@@ -10,11 +10,7 @@
 };
 use abstract_core::manager::{InternalConfigAction, UpdateSubAccountAction};
 use abstract_core::objects::gov_type::GovernanceDetails;
-<<<<<<< HEAD
-use abstract_core::objects::{AssetEntry, AccountId};
-=======
 use abstract_core::objects::{AccountId, AssetEntry};
->>>>>>> bea13fb9
 
 use abstract_core::proxy::state::ACCOUNT_ID;
 use abstract_core::version_control::ModuleResponse;
@@ -427,13 +423,9 @@
         account_id = Some(id.clone());
         let unregister_message = wasm_execute(
             manager,
-<<<<<<< HEAD
-            &ExecuteMsg::UpdateSubAccount(UpdateSubAccountAction::UnregisterSubAccount { id: id.clone().seq() }),
-=======
             &ExecuteMsg::UpdateSubAccount(UpdateSubAccountAction::UnregisterSubAccount {
                 id: id.clone().seq(),
             }),
->>>>>>> bea13fb9
             vec![],
         )?;
         msgs.push(unregister_message.into());
@@ -448,13 +440,9 @@
         };
         let register_message = wasm_execute(
             manager,
-<<<<<<< HEAD
-            &ExecuteMsg::UpdateSubAccount(UpdateSubAccountAction::RegisterSubAccount { id: id.seq() }),
-=======
             &ExecuteMsg::UpdateSubAccount(UpdateSubAccountAction::RegisterSubAccount {
                 id: id.seq(),
             }),
->>>>>>> bea13fb9
             vec![],
         )?;
         msgs.push(register_message.into());
