use abstract_interface::*;
use abstract_std::{
    account,
    objects::{
        account::AccountTrace, gov_type::GovernanceDetails, namespace::Namespace, AccountId,
    },
    version_control::{self, Account, NamespaceInfo, NamespaceResponse},
    ABSTRACT_EVENT_TYPE, ACCOUNT,
};
use abstract_testing::prelude::*;
use cw_orch::prelude::*;
use speculoos::prelude::*;

type AResult = anyhow::Result<()>; // alias for Result<(), anyhow::Error>

#[test]
fn instantiate() -> AResult {
    let chain = MockBech32::new("mock");
    let deployment = Abstract::deploy_on_mock(chain.clone())?;

    let vc = deployment.version_control;
    let vc_config = vc.config()?;
    let expected = abstract_std::version_control::ConfigResponse {
        // Admin Account is ID 0
        local_account_sequence: 1,
        security_disabled: true,
        namespace_registration_fee: None,
    };

    assert_that!(&vc_config).is_equal_to(&expected);
    Ok(())
}

#[test]
fn create_one_account() -> AResult {
    let chain = MockBech32::new("mock");
    let sender = chain.sender_addr();
    let deployment = Abstract::deploy_on_mock(chain.clone())?;

    let version_control = &deployment.version_control;

    let account = AccountI::new(ACCOUNT, chain);

    let account_creation = account.instantiate(
        &account::InstantiateMsg {
            name: String::from("first_account"),
            description: Some(String::from("account_description")),
            link: Some(String::from("https://account_link_of_at_least_11_char")),
            namespace: None,
            install_modules: vec![],
            account_id: None,
            owner: GovernanceDetails::Monarchy {
                monarch: sender.to_string(),
            },
<<<<<<< HEAD
            module_factory_address: deployment.module_factory.addr_str()?,
            version_control_address: version_control.addr_str()?,
            authenticator: None,
=======
>>>>>>> 4f12269c
        },
        None,
        &[],
    )?;

    let account = account_creation.event_attr_value(ABSTRACT_EVENT_TYPE, "account_address")?;

    let version_control_config = version_control.config()?;
    let expected = version_control::ConfigResponse {
        local_account_sequence: 2,
        security_disabled: true,
        namespace_registration_fee: None,
    };

    assert_that!(&version_control_config).is_equal_to(&expected);

    let vc_config = version_control.config()?;
    let expected = abstract_std::version_control::ConfigResponse {
        local_account_sequence: 2,
        security_disabled: true,
        namespace_registration_fee: Default::default(),
    };

    assert_that!(&vc_config).is_equal_to(&expected);

    let account_list = version_control.account(TEST_ACCOUNT_ID)?;

    assert_that!(&account_list.account_base.into()).is_equal_to(Account::new(account));

    Ok(())
}

#[test]
fn create_two_accounts() -> AResult {
    let chain = MockBech32::new("mock");
    let sender = chain.sender_addr();
    let deployment = Abstract::deploy_on_mock(chain.clone())?;

    let version_control = &deployment.version_control;

    let account = AccountI::new(ACCOUNT, chain);
    // first account
    let account_1 = account.instantiate(
        &account::InstantiateMsg {
            name: String::from("first_account"),
            description: Some(String::from("account_description")),
            link: Some(String::from("https://account_link_of_at_least_11_char")),
            namespace: None,
            install_modules: vec![],
            account_id: None,
            owner: GovernanceDetails::Monarchy {
                monarch: sender.to_string(),
            },
<<<<<<< HEAD
            module_factory_address: deployment.module_factory.addr_str()?,
            version_control_address: version_control.addr_str()?,
            authenticator: None,
=======
>>>>>>> 4f12269c
        },
        None,
        &[],
    )?;

    // second account
    let account_2 = account.instantiate(
        &account::InstantiateMsg {
            name: String::from("second_account"),
            description: Some(String::from("account_description")),
            link: Some(String::from("https://account_link_of_at_least_11_char")),
            namespace: None,
            install_modules: vec![],
            account_id: None,
            owner: GovernanceDetails::Monarchy {
                monarch: sender.to_string(),
            },
<<<<<<< HEAD
            module_factory_address: deployment.module_factory.addr_str()?,
            version_control_address: version_control.addr_str()?,
            authenticator: None,
=======
>>>>>>> 4f12269c
        },
        None,
        &[],
    )?;

    let account1 = account_1.event_attr_value(ABSTRACT_EVENT_TYPE, "account_address")?;
    let account_1_id = TEST_ACCOUNT_ID;

    let account2 = account_2.event_attr_value(ABSTRACT_EVENT_TYPE, "account_address")?;
    let account_2_id = AccountId::new(TEST_ACCOUNT_ID.seq() + 1, AccountTrace::Local)?;

    let version_control_config = version_control.config()?;
    let expected = version_control::ConfigResponse {
        namespace_registration_fee: None,
        security_disabled: true,
        // we created two accounts
        local_account_sequence: account_2_id.seq() + 1,
    };

    assert_that!(&version_control_config).is_equal_to(&expected);

    let account_1 = version_control.account(account_1_id)?.account_base;
    assert_that!(account_1.into()).is_equal_to(Account::new(account1));

    let account_2 = version_control.account(account_2_id)?.account_base;
    assert_that!(account_2.into()).is_equal_to(Account::new(account2));

    Ok(())
}

#[test]
fn sender_is_not_admin_monarchy() -> AResult {
    let chain = MockBech32::new("mock");
    let sender = chain.sender_addr();
    let deployment = Abstract::deploy_on_mock(chain.clone())?;
    let account = AccountI::new(ACCOUNT, chain);

    let version_control = &deployment.version_control;
    let account_creation = account.instantiate(
        &account::InstantiateMsg {
            name: String::from("first_account"),
            description: Some(String::from("account_description")),
            link: Some(String::from("https://account_link_of_at_least_11_char")),
            namespace: None,
            install_modules: vec![],
            account_id: None,
            owner: GovernanceDetails::Monarchy {
                monarch: sender.to_string(),
            },
<<<<<<< HEAD
            module_factory_address: deployment.module_factory.addr_str()?,
            version_control_address: version_control.addr_str()?,
            authenticator: None,
=======
>>>>>>> 4f12269c
        },
        None,
        &[],
    )?;

    let account_addr = account_creation.event_attr_value(ABSTRACT_EVENT_TYPE, "account_address")?;
    account.set_address(&Addr::unchecked(&account_addr));

    let registered_account = version_control.account(TEST_ACCOUNT_ID)?.account_base;

    assert_that!(account_addr).is_equal_to(registered_account.addr().to_string());

    let account_config = account.config()?;

    assert_that!(account_config).is_equal_to(abstract_std::account::ConfigResponse {
        account_id: TEST_ACCOUNT_ID,
        version_control_address: version_control.address()?,
        module_factory_address: deployment.module_factory.address()?,
        is_suspended: false,
        whitelisted_addresses: vec![],
    });

    Ok(())
}

#[test]
fn sender_is_not_admin_external() -> AResult {
    let chain = MockBech32::new("mock");
    let sender = chain.sender_addr();
    let deployment = Abstract::deploy_on_mock(chain.clone())?;
    let account = AccountI::new(ACCOUNT, chain);
    let version_control = &deployment.version_control;

    let account_creation = account.instantiate(
        &account::InstantiateMsg {
            name: String::from("first_account"),
            description: Some(String::from("account_description")),
            link: Some(String::from("https://account_link_of_at_least_11_char")),
            namespace: None,
            install_modules: vec![],
            account_id: None,
            owner: GovernanceDetails::External {
                governance_address: sender.to_string(),
                governance_type: "some-gov-type".to_string(),
            },
<<<<<<< HEAD
            module_factory_address: deployment.module_factory.addr_str()?,
            version_control_address: version_control.addr_str()?,
            authenticator: None,
=======
>>>>>>> 4f12269c
        },
        None,
        &[],
    )?;

    let account_addr = account_creation.event_attr_value(ABSTRACT_EVENT_TYPE, "account_address")?;
    account.set_address(&Addr::unchecked(&account_addr));

    let account_config = account.config()?;

    assert_that!(account_config).is_equal_to(abstract_std::account::ConfigResponse {
        account_id: TEST_ACCOUNT_ID,
        is_suspended: false,
        version_control_address: version_control.address()?,
        module_factory_address: deployment.module_factory.address()?,
        whitelisted_addresses: vec![],
    });

    Ok(())
}

#[test]
fn create_one_account_with_namespace() -> AResult {
    let chain = MockBech32::new("mock");
    let sender = chain.sender_addr();
    let deployment = Abstract::deploy_on_mock(chain.clone())?;
    let account = AccountI::new(ACCOUNT, chain);

    let namespace_to_claim = "namespace-to-claim";
    let account_creation = account.instantiate(
        &account::InstantiateMsg {
            name: String::from("first_account"),
            description: Some(String::from("account_description")),
            link: Some(String::from("https://account_link_of_at_least_11_char")),
            namespace: Some(namespace_to_claim.to_string()),
            install_modules: vec![],
            account_id: None,
            owner: GovernanceDetails::External {
                governance_address: sender.to_string(),
                governance_type: "some-gov-type".to_string(),
            },
<<<<<<< HEAD
            module_factory_address: deployment.module_factory.addr_str()?,
            version_control_address: deployment.version_control.addr_str()?,
            authenticator: None,
=======
>>>>>>> 4f12269c
        },
        None,
        &[],
    )?;

    let account_addr = account_creation.event_attr_value(ABSTRACT_EVENT_TYPE, "account_address")?;
    account.set_address(&Addr::unchecked(&account_addr));

    let account_config = account.config()?;

    assert_that!(account_config).is_equal_to(abstract_std::account::ConfigResponse {
        account_id: TEST_ACCOUNT_ID,
        is_suspended: false,
        version_control_address: deployment.version_control.address()?,
        module_factory_address: deployment.module_factory.address()?,
        whitelisted_addresses: vec![],
    });
    // We need to check if the namespace is associated with this account
    let namespace = deployment
        .version_control
        .namespace(Namespace::new(namespace_to_claim)?)?;

    assert_that!(&namespace).is_equal_to(NamespaceResponse::Claimed(NamespaceInfo {
        account_id: TEST_ACCOUNT_ID,
        account_base: Account::new(Addr::unchecked(account_addr)),
    }));

    Ok(())
}

#[test]
fn create_one_account_with_namespace_fee() -> AResult {
    let mut chain = MockBech32::new("mock");
    Abstract::deploy_on_mock(chain.clone())?;
    chain.set_sender(Abstract::mock_admin(&chain));
    abstract_integration_tests::create::create_one_account_with_namespace_fee(chain)
}<|MERGE_RESOLUTION|>--- conflicted
+++ resolved
@@ -52,12 +52,7 @@
             owner: GovernanceDetails::Monarchy {
                 monarch: sender.to_string(),
             },
-<<<<<<< HEAD
-            module_factory_address: deployment.module_factory.addr_str()?,
-            version_control_address: version_control.addr_str()?,
-            authenticator: None,
-=======
->>>>>>> 4f12269c
+            authenticator: None,
         },
         None,
         &[],
@@ -111,12 +106,7 @@
             owner: GovernanceDetails::Monarchy {
                 monarch: sender.to_string(),
             },
-<<<<<<< HEAD
-            module_factory_address: deployment.module_factory.addr_str()?,
-            version_control_address: version_control.addr_str()?,
-            authenticator: None,
-=======
->>>>>>> 4f12269c
+            authenticator: None,
         },
         None,
         &[],
@@ -134,12 +124,7 @@
             owner: GovernanceDetails::Monarchy {
                 monarch: sender.to_string(),
             },
-<<<<<<< HEAD
-            module_factory_address: deployment.module_factory.addr_str()?,
-            version_control_address: version_control.addr_str()?,
-            authenticator: None,
-=======
->>>>>>> 4f12269c
+            authenticator: None,
         },
         None,
         &[],
@@ -189,12 +174,7 @@
             owner: GovernanceDetails::Monarchy {
                 monarch: sender.to_string(),
             },
-<<<<<<< HEAD
-            module_factory_address: deployment.module_factory.addr_str()?,
-            version_control_address: version_control.addr_str()?,
-            authenticator: None,
-=======
->>>>>>> 4f12269c
+            authenticator: None,
         },
         None,
         &[],
@@ -240,12 +220,7 @@
                 governance_address: sender.to_string(),
                 governance_type: "some-gov-type".to_string(),
             },
-<<<<<<< HEAD
-            module_factory_address: deployment.module_factory.addr_str()?,
-            version_control_address: version_control.addr_str()?,
-            authenticator: None,
-=======
->>>>>>> 4f12269c
+            authenticator: None,
         },
         None,
         &[],
@@ -287,12 +262,7 @@
                 governance_address: sender.to_string(),
                 governance_type: "some-gov-type".to_string(),
             },
-<<<<<<< HEAD
-            module_factory_address: deployment.module_factory.addr_str()?,
-            version_control_address: deployment.version_control.addr_str()?,
-            authenticator: None,
-=======
->>>>>>> 4f12269c
+            authenticator: None,
         },
         None,
         &[],
