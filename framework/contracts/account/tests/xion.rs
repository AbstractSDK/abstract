#![cfg(feature = "xion")]

use abstract_account::contract::instantiate;
use abstract_std::account::InstantiateMsg;
use abstract_std::registry::state::LOCAL_ACCOUNT_SEQUENCE;
use abstract_testing::abstract_mock_querier_builder;
use abstract_testing::prelude::AbstractMockAddrs;
use abstract_xion::testing::util;
use abstract_xion::testing::wrap_message;
use base64::{engine::general_purpose, Engine as _};
use cosmwasm_std::testing::{message_info, mock_dependencies, mock_env};
use cosmwasm_std::{Addr, Api, Binary};

#[test]
fn test_derive_addr() {
    let pub_key = "AxVQixKMvKkMWMgEBn5E+QjXxFLLiOUNs3EG3vvsgaGs";
    let pub_key_bytes = general_purpose::STANDARD.decode(pub_key).unwrap();

    let mut deps = mock_dependencies();
    deps.api = deps.api.with_prefix("osmo");
    let addr = util::derive_addr("osmo", pub_key_bytes.as_slice()).unwrap();

    let valid_addr = deps.api.addr_validate(addr.as_str()).unwrap();

    assert_eq!(
        "osmo1ee3y7m9kjn8xgqwryxmskv6ttnkj39z9w0fctn",
        valid_addr.as_str()
    );
}

#[test]
fn test_verify_sign_arb() {
    let pubkey = "AxVQixKMvKkMWMgEBn5E+QjXxFLLiOUNs3EG3vvsgaGs";
    let pubkey_bytes = general_purpose::STANDARD.decode(pubkey).unwrap();

    let mut deps = mock_dependencies();
    deps.api = deps.api.with_prefix("xion");
    let signer_s = util::derive_addr("xion", pubkey_bytes.as_slice()).unwrap();
    let signer = deps.api.addr_validate(signer_s.as_str()).unwrap();

    assert_eq!(
        "xion1ee3y7m9kjn8xgqwryxmskv6ttnkj39z9yaq2t2",
        signer.as_str()
    );

    let test_msg = "WooHoo";

    let test_msg_b64 = general_purpose::STANDARD.encode(test_msg);
    assert_eq!("V29vSG9v", test_msg_b64);

    let env_hash = wrap_message(test_msg.as_bytes(), signer);

    let expected_signature =
        "E5AKzlomNEYUjtYbdC8Boqlg2UIcHUL3tOq1e9CEcmlBMnONpPaAFQIZzJLIT6Jx87ViSTW58LJwGdFQqh0otA==";
    let expected_sig_bytes = general_purpose::STANDARD
        .decode(expected_signature)
        .unwrap();
    let verification = deps
        .api
        .secp256k1_verify(
            env_hash.as_slice(),
            expected_sig_bytes.as_slice(),
            pubkey_bytes.as_slice(),
        )
        .unwrap();
    assert!(verification)
}

#[test]
fn test_init_sign_arb() {
    let mut deps = mock_dependencies();
    deps.api = deps.api.with_prefix("xion");
    let abstr = AbstractMockAddrs::new(deps.api);
    deps.querier = abstract_mock_querier_builder(deps.api)
        .with_contract_item(&abstr.registry, LOCAL_ACCOUNT_SEQUENCE, &0)
        .build();
    let mut env = mock_env();
    // This is the local faucet address to simplify reuse
    env.contract.address = Addr::unchecked(
        "xion1cyyld62ly828e2xnp0c0ckpyz68wwfs26tjpscmqlaum2jcj8zdstlxvya".to_string(),
    );

    let pubkey = "Ayrlj6q3WWs91p45LVKwI8JyfMYNmWMrcDinLNEdWYE4";
    let pubkey_bytes = general_purpose::STANDARD.decode(pubkey).unwrap();

    let signer_s = util::derive_addr("xion", pubkey_bytes.as_slice()).unwrap();
    let signer = deps.api.addr_validate(signer_s.as_str()).unwrap();

    let info = message_info(&signer, &[]);

    assert_eq!(
        "xion1e2fuwe3uhq8zd9nkkk876nawrwdulgv460vzg7",
        signer.as_str()
    );

    let signature =
        "AKgG8slCFM78fE9tZzmf+L6yQskPQI0acUg3PBv/kNIO0i19i/RNaJtfFJ8A8MyHmg7Ate5imbwuzsP6mfbEaA==";
    let signature_bytes = general_purpose::STANDARD.decode(signature).unwrap();

    let instantiate_msg = InstantiateMsg {
<<<<<<< HEAD
        code_id: 1,
        authenticator: Some(abstract_xion::auth::AddAuthenticator::Secp256K1 {
=======
        authenticator: Some(abstract_xion::AddAuthenticator::Secp256K1 {
>>>>>>> 58fdfbfa
            id: 0,
            pubkey: Binary::from(pubkey_bytes),
            signature: Binary::from(signature_bytes),
        }),
        owner: abstract_std::objects::gov_type::GovernanceDetails::AbstractAccount {
            address: env.contract.address.clone(),
        },
        name: Some("account".to_owned()),
        install_modules: vec![],
        account_id: None,
        namespace: None,
        description: None,
        link: None,
    };

    instantiate(
        deps.as_mut().into_empty(),
        env.clone(),
        info,
        instantiate_msg,
    )
    .unwrap();
}<|MERGE_RESOLUTION|>--- conflicted
+++ resolved
@@ -98,12 +98,8 @@
     let signature_bytes = general_purpose::STANDARD.decode(signature).unwrap();
 
     let instantiate_msg = InstantiateMsg {
-<<<<<<< HEAD
         code_id: 1,
-        authenticator: Some(abstract_xion::auth::AddAuthenticator::Secp256K1 {
-=======
         authenticator: Some(abstract_xion::AddAuthenticator::Secp256K1 {
->>>>>>> 58fdfbfa
             id: 0,
             pubkey: Binary::from(pubkey_bytes),
             signature: Binary::from(signature_bytes),
