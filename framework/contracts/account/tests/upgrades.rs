--- conflicted
+++ resolved
@@ -273,70 +273,6 @@
     )
 }
 
-<<<<<<< HEAD
-=======
-/*#[test]
-fn upgrade_account_last() -> AResult {
-    let sender = Addr::unchecked(OWNER);
-    let chain = Mock::new(&sender);
-    let abstr = Abstract::deploy_on(chain.clone(), mock_bech32_sender(&chain))?;
-    let account = create_default_account(&sender,&abstr)?;
-    let AccountI { account, account: _ } = &account;
-
-    abstr
-        .registry
-        .claim_namespace(TEST_ACCOUNT_ID, vec![TEST_NAMESPACE.to_string()])?;
-    deploy_modules(&chain);
-
-    // install adapter 1
-    let adapter1 = install_module_version(&account, &abstr, adapter_1::MOCK_ADAPTER_ID, V1)?;
-
-    // install adapter 2
-    let adapter2 = install_module_version(&account, &abstr, adapter_2::MOCK_ADAPTER_ID, V1)?;
-
-    // successfully install app 1
-    let app1 = install_module_version(&account, &abstr, app_1::MOCK_APP_ID, V1)?;
-    account.expect_modules(vec![adapter1, adapter2, app1])?;
-
-    // Upgrade all modules, including the account module, but ensure the account is upgraded last
-    let res = account.upgrade(vec![
-        (
-            ModuleInfo::from_id_latest(app_1::MOCK_APP_ID)?,
-            Some(to_json_binary(&app::MigrateMsg {
-                base: app::BaseMigrateMsg {},
-                module: MockMigrateMsg,
-            })?),
-        ),
-        (
-            ModuleInfo::from_id_latest("abstract:account")?,
-            Some(to_json_binary(&account::MigrateMsg {})?),
-        ),
-        (ModuleInfo::from_id_latest(adapter_1::MOCK_ADAPTER_ID)?, None),
-        (ModuleInfo::from_id_latest(adapter_2::MOCK_ADAPTER_ID)?, None),
-    ])?;
-
-    // get the events
-    let mut events: Vec<Event> = res.events;
-    events.pop();
-    let migrate_event = events.pop().unwrap();
-
-    // the 2nd last event will be the account execution
-    assert_that!(migrate_event.attributes).has_length(3);
-    let mut attributes = migrate_event.attributes;
-    // check that the action was migrate
-    assert_that!(attributes.pop())
-        .is_some()
-        .is_equal_to(Attribute::from(("action", "migrate")));
-
-    // and that it was the account
-    assert_that!(attributes.pop())
-        .is_some()
-        .is_equal_to(Attribute::from(("contract", "abstract:account")));
-
-    Ok(())
-}*/
-
->>>>>>> ace19623
 #[test]
 fn no_duplicate_migrations() -> AResult {
     let chain = MockBech32::new("mock");
