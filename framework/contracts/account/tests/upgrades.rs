--- conflicted
+++ resolved
@@ -836,9 +836,6 @@
         .unwrap();
     assert_eq!(err, AccountError::NotUpgradeable(latest_ibc_client));
     Ok(())
-<<<<<<< HEAD
-}
-=======
 }
 
 mod upgrade_account {
@@ -953,10 +950,4 @@
 
         Ok(())
     }
-}
-
-// TODO:
-// - adapter-adapter dependencies
-// - app-adapter dependencies
-// - app-app dependencies
->>>>>>> b8601e9a
+}