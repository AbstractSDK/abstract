--- conflicted
+++ resolved
@@ -35,11 +35,8 @@
 serde = { workspace = true }
 thiserror = { workspace = true }
 abstract-macros = { workspace = true }
-<<<<<<< HEAD
 abstract-ica = { workspace = true }
-=======
 workspace-hack = { version = "0.1", path = "../../../workspace-hack" }
->>>>>>> 7a837bab
 
 [dev-dependencies]
 cw20 = { workspace = true }
