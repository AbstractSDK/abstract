--- conflicted
+++ resolved
@@ -112,30 +112,20 @@
     #[error("The caller ({caller}) is not the owner account's account ({account}). Only account can create sub-accounts for itself.", )]
     SubAccountCreatorNotAccount { caller: String, account: String },
 
-<<<<<<< HEAD
-    #[error("Abstract Account Address ({abstract_account}) doesn't match to the Contract address ({contract})   ")]
-    AbstractAccountInvalidAddress {
-=======
     #[error("You can't chain admin calls")]
     CantChainAdminCalls {},
 
-    #[error("Abstract Account Address don't match to the Contract address")]
-    AbsAccInvalidAddr {
->>>>>>> 0bb51dc8
+    #[error("Abstract Account Address ({abstract_account}) doesn't match to the Contract address ({contract})   ")]
+    AbstractAccountInvalidAddress {
         abstract_account: String,
         contract: String,
     },
 
-<<<<<<< HEAD
-    #[error("Abstract Account doesn't have Authentication")]
-    AbstractAccountNoAuth {},
-=======
     #[error("No auth methods capabilities on this account (xion feature disabled)")]
     NoAuthMethods {},
 
     #[error("Abstract Account don't have Authentication")]
-    AbsAccNoAuth {},
->>>>>>> 0bb51dc8
+    AbstractAccountNoAuth {},
 
     #[cfg(feature = "xion")]
     #[error(transparent)]
