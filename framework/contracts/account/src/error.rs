use abstract_sdk::{std::objects::module::ModuleInfo, AbstractSdkError};
use abstract_std::{
    objects::{registry::RegistryError, validation::ValidationError},
    AbstractError,
};
use cosmwasm_std::{Instantiate2AddressError, StdError};
use thiserror::Error;

#[derive(Error, Debug, PartialEq)]
pub enum AccountError {
    #[error("{0}")]
    Std(#[from] StdError),

    #[error("{0}")]
    Abstract(#[from] AbstractError),

    #[error("{0}")]
    AbstractSdk(#[from] AbstractSdkError),

    #[error("{0}")]
    Validation(#[from] ValidationError),

    #[error("{0}")]
    Ownership(#[from] abstract_std::objects::ownership::GovOwnershipError),

    #[error("{0}")]
    Instantiate2AddressError(#[from] Instantiate2AddressError),

    #[error("{0}")]
    RegistryError(#[from] RegistryError),

    #[error("Your account is currently suspended")]
    AccountSuspended {},

    // ** Modules Error ** //
    #[error("Failed to query modules to install: {error}")]
    QueryModulesFailed { error: RegistryError },

    #[error("Module with id: {0} is already installed")]
    ModuleAlreadyInstalled(String),

    #[error("Reinstalls of same version of app or standalone are not allowed")]
    ProhibitedReinstall {},

    #[error("The provided module {0} can't be installed on an Abstract account")]
    ModuleNotInstallable(String),

    #[error("The name of the proposed module can not have length 0.")]
    InvalidModuleName {},

    #[error("The provided module {0} was not found")]
    ModuleNotFound(String),

    #[error("Cannot migrate {} twice", module_id)]
    DuplicateModuleMigration { module_id: String },

    #[error("{0} not upgradable")]
    NotUpgradeable(ModuleInfo),

    #[error("Cannot remove module because {0:?} depend(s) on it.")]
    ModuleHasDependents(Vec<String>),

    #[error("Module {module_id} with version {version} does not fit requirement {comp}, post_migration: {post_migration}")]
    VersionRequirementNotMet {
        module_id: String,
        version: String,
        comp: String,
        post_migration: bool,
    },

    #[error("module {0} is a dependency of {1} and is not installed.")]
    DependencyNotMet(String, String),

    #[error("Max amount of modules registered")]
    ModuleLimitReached {},

    #[error("Module with address {0} is already whitelisted")]
    AlreadyWhitelisted(String),

    #[error("can't remove module that is not whitelisted")]
    NotWhitelisted {},

    // ** Sub Account ** //
    #[error("Removing sub account failed")]
    SubAccountRemovalFailed {},

    #[error("Register of sub account failed")]
    SubAccountRegisterFailed {},

    #[error("Can't renounce account, with active sub account")]
    RenounceWithSubAccount {},

    // ** Other Errors ** //
    #[error("No updates were included")]
    NoUpdates {},

    #[error("invalid configuration action, {}", error)]
    InvalidConfigAction { error: StdError },

    #[error("The provided contract version {0} is lower than the current version {1}")]
    OlderVersion(String, String),

    #[error("Sender is not whitelisted and is not a valid owner")]
    SenderNotWhitelistedOrOwner {},

    #[error("Contract got an unexpected Reply")]
    UnexpectedReply(),

    #[error("The caller ({caller}) is not the owner account's account ({account}). Only account can create sub-accounts for itself.", )]
    SubAccountCreatorNotAccount { caller: String, account: String },

    #[error("Abstract Account Address don't match to the Contract address")]
    AbsAccInvalidAddr {
        abstract_account: String,
        contract: String,
    },

    #[error("Abstract Account don't have Authentication")]
    AbsAccNoAuth {},

    #[cfg(feature = "xion")]
    #[error(transparent)]
<<<<<<< HEAD
    EncodeError(#[from] cosmos_sdk_proto::prost::EncodeError),

    #[cfg(feature = "xion")]
    #[error(transparent)]
    DecodeError(#[from] cosmos_sdk_proto::prost::DecodeError),

    #[cfg(feature = "xion")]
    #[error(transparent)]
    Verification(#[from] cosmwasm_std::VerificationError),

    #[cfg(feature = "xion")]
    #[error(transparent)]
    FromHex(#[from] hex::FromHexError),

    #[cfg(feature = "xion")]
    #[error(transparent)]
    Bech32(#[from] bech32::Error),

    #[cfg(feature = "xion")]
    #[error(transparent)]
    Base64Decode(#[from] base64::DecodeError),

    #[cfg(feature = "xion")]
    #[error(transparent)]
    Rsa(#[from] rsa::Error),

    #[cfg(feature = "xion")]
    #[error(transparent)]
    P256EllipticCurve(#[from] p256::elliptic_curve::Error),

    #[cfg(feature = "xion")]
    #[error(transparent)]
    RecoverPubkey(#[from] cosmwasm_std::RecoverPubkeyError),

    #[cfg(feature = "xion")]
    #[error("The pubkey recovered from the signature does not match")]
    RecoveredPubkeyMismatch {},

    #[cfg(feature = "xion")]
    #[error("Signature is empty")]
    EmptySignature {},

    #[cfg(feature = "xion")]
    #[error("Short signature")]
    ShortSignature {},

    #[cfg(feature = "xion")]
    #[error("Signature is invalid")]
    InvalidSignature {},

    #[cfg(feature = "xion")]
    #[error("Signature is invalid. expected: {expected}, received {received}")]
    InvalidSignatureDetail { expected: String, received: String },

    #[cfg(feature = "xion")]
    #[error("Recovery id can only be one of 0, 1, 27, 28")]
    InvalidRecoveryId {},

    #[cfg(feature = "xion")]
    #[error("Invalid token")]
    InvalidToken {},

    #[cfg(feature = "xion")]
    #[error("url parse error: {url}")]
    URLParse { url: String },

    #[cfg(feature = "xion")]
    #[error("cannot override existing authenticator at index {index}")]
    OverridingIndex { index: u8 },

    #[cfg(feature = "xion")]
    #[error("cannot delete the last authenticator")]
    MinimumAuthenticatorCount {},

    #[cfg(feature = "xion")]
    #[error("Authenticator id should be in range from 0 to 127")]
    TooBigAuthId {},

    #[cfg(feature = "xion")]
    #[error(transparent)]
    FromUTF8(#[from] std::string::FromUtf8Error),
=======
    AbstractXion(#[from] abstract_xion::error::AbstractXionError),
>>>>>>> b8601e9a
}<|MERGE_RESOLUTION|>--- conflicted
+++ resolved
@@ -120,89 +120,5 @@
 
     #[cfg(feature = "xion")]
     #[error(transparent)]
-<<<<<<< HEAD
-    EncodeError(#[from] cosmos_sdk_proto::prost::EncodeError),
-
-    #[cfg(feature = "xion")]
-    #[error(transparent)]
-    DecodeError(#[from] cosmos_sdk_proto::prost::DecodeError),
-
-    #[cfg(feature = "xion")]
-    #[error(transparent)]
-    Verification(#[from] cosmwasm_std::VerificationError),
-
-    #[cfg(feature = "xion")]
-    #[error(transparent)]
-    FromHex(#[from] hex::FromHexError),
-
-    #[cfg(feature = "xion")]
-    #[error(transparent)]
-    Bech32(#[from] bech32::Error),
-
-    #[cfg(feature = "xion")]
-    #[error(transparent)]
-    Base64Decode(#[from] base64::DecodeError),
-
-    #[cfg(feature = "xion")]
-    #[error(transparent)]
-    Rsa(#[from] rsa::Error),
-
-    #[cfg(feature = "xion")]
-    #[error(transparent)]
-    P256EllipticCurve(#[from] p256::elliptic_curve::Error),
-
-    #[cfg(feature = "xion")]
-    #[error(transparent)]
-    RecoverPubkey(#[from] cosmwasm_std::RecoverPubkeyError),
-
-    #[cfg(feature = "xion")]
-    #[error("The pubkey recovered from the signature does not match")]
-    RecoveredPubkeyMismatch {},
-
-    #[cfg(feature = "xion")]
-    #[error("Signature is empty")]
-    EmptySignature {},
-
-    #[cfg(feature = "xion")]
-    #[error("Short signature")]
-    ShortSignature {},
-
-    #[cfg(feature = "xion")]
-    #[error("Signature is invalid")]
-    InvalidSignature {},
-
-    #[cfg(feature = "xion")]
-    #[error("Signature is invalid. expected: {expected}, received {received}")]
-    InvalidSignatureDetail { expected: String, received: String },
-
-    #[cfg(feature = "xion")]
-    #[error("Recovery id can only be one of 0, 1, 27, 28")]
-    InvalidRecoveryId {},
-
-    #[cfg(feature = "xion")]
-    #[error("Invalid token")]
-    InvalidToken {},
-
-    #[cfg(feature = "xion")]
-    #[error("url parse error: {url}")]
-    URLParse { url: String },
-
-    #[cfg(feature = "xion")]
-    #[error("cannot override existing authenticator at index {index}")]
-    OverridingIndex { index: u8 },
-
-    #[cfg(feature = "xion")]
-    #[error("cannot delete the last authenticator")]
-    MinimumAuthenticatorCount {},
-
-    #[cfg(feature = "xion")]
-    #[error("Authenticator id should be in range from 0 to 127")]
-    TooBigAuthId {},
-
-    #[cfg(feature = "xion")]
-    #[error(transparent)]
-    FromUTF8(#[from] std::string::FromUtf8Error),
-=======
     AbstractXion(#[from] abstract_xion::error::AbstractXionError),
->>>>>>> b8601e9a
 }