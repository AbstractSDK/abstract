--- conflicted
+++ resolved
@@ -1,17 +1,14 @@
 use abstract_sdk::std::{
     account::state::WHITELISTED_MODULES, ibc_client::ExecuteMsg as IbcClientMsg, IBC_CLIENT,
 };
-<<<<<<< HEAD
-use abstract_std::{account::state::ADMIN_CALL_TO_CONTEXT, objects::ownership, ICA_CLIENT};
+use abstract_std::{
+    account::state::{ACCOUNT_MODULES, ADMIN_CALL_TO_CONTEXT},
+    objects::ownership,
+    ICA_CLIENT,
+};
 use cosmwasm_std::{
     wasm_execute, Addr, Binary, CosmosMsg, Deps, DepsMut, Empty, MessageInfo, StdError, SubMsg,
     WasmMsg, WasmQuery,
-=======
-use abstract_std::{account::state::ACCOUNT_MODULES, objects::ownership, ICA_CLIENT};
-use cosmwasm_std::{
-    wasm_execute, Addr, Binary, CosmosMsg, Deps, DepsMut, Empty, MessageInfo, StdError, SubMsg,
-    WasmQuery,
->>>>>>> fab33e7c
 };
 
 use crate::{
@@ -22,22 +19,6 @@
     modules::load_module_addr,
 };
 
-<<<<<<< HEAD
-/// Internal function used to ensure the call originate either from the owner or from a whitelisted module
-fn account_action_access_control(deps: Deps, sender: &Addr) -> AccountResult<()> {
-    // If owner or higher level owner, it's ok
-    if ownership::assert_nested_owner(deps.storage, &deps.querier, sender).is_ok() {
-        return Ok(());
-    }
-
-    // If whitelisted address, ok
-    let whitelisted_modules = WHITELISTED_MODULES.load(deps.storage)?;
-    if whitelisted_modules.0.contains(sender) {
-        return Ok(());
-    }
-
-    Err(AccountError::SenderNotAuthorized {})
-}
 /// Execute the [`exec_msg`] on the provided [`module_id`],
 /// This is a simple wrapper around `LocalAction`
 pub fn exec_on_module(
@@ -57,7 +38,7 @@
             funds: info.funds,
         })],
     )
-=======
+}
 /// Check that sender either whitelisted or governance
 pub(crate) fn assert_whitelisted(deps: Deps, sender: &Addr) -> AccountResult<()> {
     let whitelisted_modules = WHITELISTED_MODULES.load(deps.storage)?;
@@ -68,7 +49,6 @@
     } else {
         Err(AccountError::SenderNotWhitelisted {})
     }
->>>>>>> fab33e7c
 }
 
 /// Executes `Vec<CosmosMsg>` on the proxy.
@@ -78,11 +58,7 @@
     msg_sender: &Addr,
     msgs: Vec<CosmosMsg<Empty>>,
 ) -> AccountResult {
-<<<<<<< HEAD
-    account_action_access_control(deps.as_ref(), msg_sender)?;
-=======
-    assert_whitelisted(deps.as_ref(), &msg_info.sender)?;
->>>>>>> fab33e7c
+    assert_whitelisted(deps.as_ref(), msg_sender)?;
 
     Ok(AccountResponse::action("execute_module_action").add_messages(msgs))
 }
@@ -94,11 +70,7 @@
     msg_sender: &Addr,
     msg: CosmosMsg<Empty>,
 ) -> AccountResult {
-<<<<<<< HEAD
-    account_action_access_control(deps.as_ref(), msg_sender)?;
-=======
-    assert_whitelisted(deps.as_ref(), &msg_info.sender)?;
->>>>>>> fab33e7c
+    assert_whitelisted(deps.as_ref(), msg_sender)?;
 
     let submsg = SubMsg::reply_on_success(msg, FORWARD_RESPONSE_REPLY_ID);
 
