--- conflicted
+++ resolved
@@ -59,12 +59,7 @@
         name,
         description,
         link,
-<<<<<<< HEAD
-        module_factory_address: config.module_factory_address.to_string(),
-        version_control_address: config.version_control_address.to_string(),
         authenticator: None::<Empty>,
-=======
->>>>>>> 4f12269c
     };
 
     let account_canon_addr =
