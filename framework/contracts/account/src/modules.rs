--- conflicted
+++ resolved
@@ -17,13 +17,8 @@
     registry::ModuleResponse,
 };
 use cosmwasm_std::{
-<<<<<<< HEAD
     ensure, wasm_execute, Addr, Attribute, Binary, Coin, CosmosMsg, Deps, DepsMut, Env,
-    MessageInfo, StdError, StdResult, Storage, SubMsg, WasmMsg,
-=======
-    ensure, wasm_execute, Addr, Attribute, Binary, CanonicalAddr, Coin, CosmosMsg, Deps, DepsMut,
     MessageInfo, StdError, StdResult, Storage, SubMsg,
->>>>>>> 7f11b2fa
 };
 use cw2::ContractVersion;
 use cw_storage_plus::Item;
@@ -75,12 +70,8 @@
     let mut installed_modules = Vec::with_capacity(modules.len());
     let mut manager_modules = Vec::with_capacity(modules.len());
     let account_id = ACCOUNT_ID.load(deps.storage)?;
-<<<<<<< HEAD
-=======
-    let registry = RegistryContract::new(deps.api)?;
->>>>>>> 7f11b2fa
-
-    let version_control = VersionControlContract::new(deps.api, env)?;
+
+    let registry = RegistryContract::new(deps.api, env)?;
     let module_factory = ModuleFactoryContract::new(deps.api, env)?;
 
     let canonical_module_factory = deps
@@ -223,11 +214,7 @@
     crate::versioning::remove_as_dependent(deps.storage, &module_id, module_dependencies)?;
 
     // Remove for proxy if needed
-<<<<<<< HEAD
-    let vc = VersionControlContract::new(deps.api, env)?;
-=======
-    let vc = RegistryContract::new(deps.api)?;
->>>>>>> 7f11b2fa
+    let vc = RegistryContract::new(deps.api, env)?;
 
     let module = vc.query_module(
         ModuleInfo::from_id(&module_data.module, module_data.version.into())?,
@@ -262,11 +249,7 @@
     old_contract_version: Option<ContractVersion>,
 ) -> Result<ModuleResponse, AccountError> {
     // Construct feature object to access registry functions
-<<<<<<< HEAD
-    let version_control = VersionControlContract::new(deps.api, env)?;
-=======
-    let registry = RegistryContract::new(deps.api)?;
->>>>>>> 7f11b2fa
+    let registry = RegistryContract::new(deps.api, env)?;
 
     let module = match &module_info.version {
         ModuleVersion::Version(new_version) => {
@@ -499,11 +482,7 @@
             let msg = ExecuteMsg::UpdateInternalConfig(action_add);
 
             // the version control can not call this
-<<<<<<< HEAD
-            let res = execute_as(&mut deps, &abstr.version_control, msg.clone());
-=======
-            let res = execute_as(deps.as_mut(), &abstr.registry, msg.clone());
->>>>>>> 7f11b2fa
+            let res = execute_as(&mut deps, &abstr.registry, msg.clone());
             assert_that!(&res).is_err();
 
             // only the owner can
@@ -609,7 +588,7 @@
                 &Addr::unchecked("not-important"),
             )?;
 
-            let res = execute_as(deps.as_mut(), &not_owner, msg);
+            let res = execute_as(&mut deps, &not_owner, msg);
             assert_that!(&res)
                 .is_err()
                 .is_equal_to(AccountError::SenderNotWhitelistedOrOwner {});
