--- conflicted
+++ resolved
@@ -485,34 +485,6 @@
         }
     }
 
-<<<<<<< HEAD
-    mod install_module {
-        use super::*;
-
-        #[test]
-        fn only_account_owner() -> anyhow::Result<()> {
-            let mut deps = mock_dependencies();
-            let not_owner = deps.api.addr_make("not_owner");
-            mock_init(&mut deps)?;
-
-            let msg = ExecuteMsg::InstallModules {
-                modules: vec![ModuleInstallConfig::new(
-                    ModuleInfo::from_id_latest("test:module")?,
-                    None,
-                )],
-            };
-
-            let res = execute_as(&mut deps, &not_owner, msg);
-            assert_that!(&res)
-                .is_err()
-                .is_equal_to(AccountError::Ownership(GovOwnershipError::NotOwner));
-
-            Ok(())
-        }
-    }
-
-=======
->>>>>>> b8601e9a
     mod uninstall_module {
         use std::collections::HashSet;
 
@@ -644,141 +616,4 @@
             Ok(())
         }
     }
-<<<<<<< HEAD
-
-    // mod add_module {
-    //     use super::*;
-
-    //     use cw_controllers::AdminError;
-
-    // #[test]
-    // fn only_admin_can_add_module() {
-    //     let mut deps = mock_dependencies();
-    //     mock_init(&mut deps);
-
-    //     let test_module_addr = deps.api.addr_make(TEST_MODULE);
-    //     let msg = ExecuteMsg::AddModules {
-    //         modules: vec![test_module_addr.to_string()],
-    //     };
-    //     let info = message_info(&deps.api.addr_make("not_admin"), &[]);
-
-    //     let res = execute(deps.as_mut(), mock_env_validated(deps.api), info, msg);
-    //     assert_that(&res)
-    //         .is_err()
-    //         .is_equal_to(AccountError::Admin(AdminError::NotAdmin {}))
-    // }
-    // #[test]
-    // fn fails_adding_previously_added_module() {
-    //     let mut deps = mock_dependencies();
-    //     mock_init(&mut deps);
-
-    //     let test_module_addr = deps.api.addr_make(TEST_MODULE);
-    //     let msg = ExecuteMsg::AddModules {
-    //         modules: vec![test_module_addr.to_string()],
-    //     };
-
-    //     let res = execute_as_admin(&mut deps, msg.clone());
-    //     assert_that(&res).is_ok();
-
-    //     let res = execute_as_admin(&mut deps, msg);
-    //     assert_that(&res)
-    //         .is_err()
-    //         .is_equal_to(AccountError::AlreadyWhitelisted(
-    //             test_module_addr.to_string(),
-    //         ));
-    // }
-
-    // #[test]
-    // fn fails_adding_module_when_list_is_full() {
-    //     let mut deps = mock_dependencies();
-    //     mock_init(&mut deps);
-
-    //     let test_module_addr = deps.api.addr_make(TEST_MODULE);
-    //     let mut msg = ExecuteMsg::AddModules {
-    //         modules: vec![test_module_addr.to_string()],
-    //     };
-
-    //     // -1 because account counts as module as well
-    //     for i in 0..LIST_SIZE_LIMIT - 1 {
-    //         let test_module = format!("module_{i}");
-    //         let test_module_addr = deps.api.addr_make(&test_module);
-    //         msg = ExecuteMsg::AddModules {
-    //             modules: vec![test_module_addr.to_string()],
-    //         };
-    //         let res = execute_as_admin(&mut deps, msg.clone());
-    //         assert_that(&res).is_ok();
-    //     }
-
-    //     let res = execute_as_admin(&mut deps, msg);
-    //     assert_that(&res)
-    //         .is_err()
-    //         .is_equal_to(AccountError::ModuleLimitReached {});
-    // }
-    // }
-
-    // mod remove_module {
-    //     use abstract_std::account::state::State;
-    //     use cw_controllers::AdminError;
-
-    //     use super::*;
-
-    //     #[test]
-    //     fn only_admin() {
-    //         let mut deps = mock_dependencies();
-    //         mock_init(&mut deps);
-
-    //         let msg = ExecuteMsg::RemoveModule {
-    //             module: TEST_MODULE.to_string(),
-    //         };
-    //         let info = message_info(&deps.api.addr_make("not_admin"), &[]);
-
-    //         let res = execute(deps.as_mut(), mock_env_validated(deps.api), info, msg);
-    //         assert_that(&res)
-    //             .is_err()
-    //             .is_equal_to(AccountError::Admin(AdminError::NotAdmin {}))
-    //     }
-
-    //     #[test]
-    //     fn remove_module() -> AccountTestResult {
-    //         let mut deps = mock_dependencies();
-    //         mock_init(&mut deps);
-
-    //         let test_module_addr = deps.api.addr_make(TEST_MODULE);
-    //         STATE.save(
-    //             &mut deps.storage,
-    //             &State {
-    //                 modules: vec![test_module_addr.clone()],
-    //             },
-    //         )?;
-
-    //         let msg = ExecuteMsg::RemoveModule {
-    //             module: test_module_addr.to_string(),
-    //         };
-    //         let res = execute_as_admin(&mut deps, msg);
-    //         assert_that(&res).is_ok();
-
-    //         let actual_modules = load_modules(&deps.storage);
-    //         assert_that(&actual_modules).is_empty();
-
-    //         Ok(())
-    //     }
-
-    //     #[test]
-    //     fn fails_removing_non_existing_module() {
-    //         let mut deps = mock_dependencies();
-    //         mock_init(&mut deps);
-
-    //         let test_module_addr = deps.api.addr_make(TEST_MODULE);
-    //         let msg = ExecuteMsg::RemoveModule {
-    //             module: test_module_addr.to_string(),
-    //         };
-
-    //         let res = execute_as_admin(&mut deps, msg);
-    //         assert_that(&res)
-    //             .is_err()
-    //             .is_equal_to(AccountError::NotWhitelisted(test_module_addr.to_string()));
-    //     }
-    // }
-=======
->>>>>>> b8601e9a
 }