--- conflicted
+++ resolved
@@ -17,11 +17,7 @@
 };
 use cosmwasm_std::{
     ensure, wasm_execute, Addr, Attribute, Binary, Coin, CosmosMsg, Deps, DepsMut, MessageInfo,
-<<<<<<< HEAD
-    StdResult, Storage, SubMsg,
-=======
-    StdError, StdResult, Storage, SubMsg, WasmMsg,
->>>>>>> 18f4b7dc
+    StdError, StdResult, Storage, SubMsg,
 };
 use cw2::ContractVersion;
 use cw_storage_plus::Item;
@@ -574,12 +570,26 @@
 
         #[test]
         fn only_owner() -> anyhow::Result<()> {
-            let msg = ExecuteMsg::ExecOnModule {
-                module_id: "test:module".to_string(),
+            let msg = ExecuteMsg::ExecuteOnModule {
+                module_id: TEST_MODULE_ID.to_string(),
                 exec_msg: to_json_binary(&"some msg")?,
             };
 
-            test_only_owner(msg)
+            let mut deps = mock_dependencies();
+            let not_owner = deps.api.addr_make("not_owner");
+            mock_init(&mut deps)?;
+
+            ACCOUNT_MODULES.save(
+                deps.as_mut().storage,
+                TEST_MODULE_ID,
+                &Addr::unchecked("not-important"),
+            )?;
+
+            let res = execute_as(deps.as_mut(), &not_owner, msg);
+            assert_that!(&res)
+                .is_err()
+                .is_equal_to(AccountError::SenderNotWhitelistedOrOwner {});
+            Ok(())
         }
 
         #[test]
@@ -591,7 +601,7 @@
             mock_init(&mut deps)?;
 
             let missing_module = "test:module".to_string();
-            let msg = ExecuteMsg::ExecOnModule {
+            let msg = ExecuteMsg::ExecuteOnModule {
                 module_id: missing_module.clone(),
                 exec_msg: to_json_binary(&"some msg")?,
             };
@@ -620,7 +630,7 @@
 
             let exec_msg = "some msg";
 
-            let msg = ExecuteMsg::ExecOnModule {
+            let msg = ExecuteMsg::ExecuteOnModule {
                 module_id: "test_mod".to_string(),
                 exec_msg: to_json_binary(&exec_msg)?,
             };
