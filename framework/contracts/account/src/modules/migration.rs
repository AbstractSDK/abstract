use abstract_std::{
    account::{
        state::{CALLING_TO_AS_ADMIN, CALLING_TO_AS_ADMIN_WILD_CARD},
        CallbackMsg, ExecuteMsg,
    },
    adapter::{
        AdapterBaseMsg, AuthorizedAddressesResponse, BaseQueryMsg, QueryMsg as AdapterQuery,
    },
    objects::{
        dependency::Dependency,
        module::ModuleInfo,
        module_reference::ModuleReference,
        ownership::{self},
        registry::{RegistryContract, RegistryError},
        storage_namespaces,
    },
    ACCOUNT,
};
use cosmwasm_std::{
    ensure, ensure_eq, to_json_binary, wasm_execute, Addr, Binary, CosmosMsg, DepsMut, Empty, Env,
    MessageInfo, Response, StdError, StdResult, Storage, WasmMsg,
};
use cw2::get_contract_version;
use cw_storage_plus::Item;

use super::{
    _remove_whitelist_modules, _whitelist_modules, configure_adapter, load_module_addr,
    query_module, update_module_addresses,
};
use crate::{
    contract::{AccountResponse, AccountResult},
    error::AccountError,
    queries::query_module_version,
};

pub const MIGRATE_CONTEXT: Item<Vec<(String, Vec<Dependency>)>> =
    Item::new(storage_namespaces::account::MIGRATE_CONTEXT);

/// Migrate modules through address updates or contract migrations
/// The dependency store is updated during migration
/// A reply message is called after performing all the migrations which ensures version compatibility of the new state.
/// Migrations are performed in-order and should be done in a top-down approach.
pub fn upgrade_modules(
    mut deps: DepsMut,
    env: Env,
    info: MessageInfo,
    modules: Vec<(ModuleInfo, Option<Binary>)>,
) -> AccountResult {
    ownership::assert_nested_owner(deps.storage, &deps.querier, &info.sender)?;
    ensure!(!modules.is_empty(), AccountError::NoUpdates {});

    let mut upgrade_msgs = vec![];

    let mut account_migrate_info = None;

    let mut upgraded_module_ids = Vec::new();

    CALLING_TO_AS_ADMIN.save(
        deps.storage,
        &Addr::unchecked(CALLING_TO_AS_ADMIN_WILD_CARD),
    )?;

    // Set the migrate messages for each module that's not the manager and update the dependency store
    for (module_info, migrate_msg) in modules {
        let module_id = module_info.id();

        // Check for duplicates
        if upgraded_module_ids.contains(&module_id) {
            return Err(AccountError::DuplicateModuleMigration { module_id });
        } else {
            upgraded_module_ids.push(module_id.clone());
        }

        if module_id == ACCOUNT {
            account_migrate_info = Some((module_info, migrate_msg));
        } else {
            set_migrate_msgs_and_context(
                deps.branch(),
                &env,
                module_info,
                migrate_msg,
                &mut upgrade_msgs,
            )?;
        }
    }

    // Upgrade the account last
    if let Some((account_info, account_migrate_msg)) = account_migrate_info {
        upgrade_msgs.push(self_upgrade_msg(
            deps.branch(),
            &env,
            account_info,
            account_migrate_msg.unwrap_or_default(),
        )?);
    }

    let callback_msg = wasm_execute(
        env.contract.address,
        &ExecuteMsg::Callback::<cosmwasm_std::Empty>(CallbackMsg {}),
        vec![],
    )?;

    Ok(AccountResponse::new(
        "upgrade_modules",
        vec![("upgraded_modules", upgraded_module_ids.join(","))],
    )
    .add_messages(upgrade_msgs)
    .add_message(callback_msg))
}

pub fn set_migrate_msgs_and_context(
    deps: DepsMut,
    env: &Env,
    module_info: ModuleInfo,
    migrate_msg: Option<Binary>,
    msgs: &mut Vec<CosmosMsg>,
) -> Result<(), AccountError> {
<<<<<<< HEAD
    let version_control = VersionControlContract::new(deps.api, env)?;

    let old_module_addr = load_module_addr(deps.storage, &module_info.id())?;
    let old_module_cw2 =
        query_module_version(deps.as_ref(), old_module_addr.clone(), &version_control)?;
    let requested_module = query_module(
        deps.as_ref(),
        env,
        module_info.clone(),
        Some(old_module_cw2),
    )?;
=======
    let registry = RegistryContract::new(deps.api)?;

    let old_module_addr = load_module_addr(deps.storage, &module_info.id())?;
    let old_module_cw2 = query_module_version(deps.as_ref(), old_module_addr.clone(), &registry)?;
    let requested_module = query_module(deps.as_ref(), module_info.clone(), Some(old_module_cw2))?;
>>>>>>> 7f11b2fa

    let migrate_msgs = match requested_module.module.reference {
        // upgrading an adapter is done by moving the authorized addresses to the new contract address and updating the permissions on the proxy.
        ModuleReference::Adapter(new_adapter_addr) => handle_adapter_migration(
            deps,
            env,
            requested_module.module.info,
            old_module_addr,
            new_adapter_addr,
        )?,
        ModuleReference::App(code_id) => handle_app_migration(
            deps,
            migrate_msg,
            old_module_addr,
            requested_module.module.info,
            code_id,
        )?,
        ModuleReference::Account(code_id) | ModuleReference::Standalone(code_id) => {
            vec![build_module_migrate_msg(
                old_module_addr,
                code_id,
                migrate_msg.unwrap(),
            )]
        }

        _ => return Err(AccountError::NotUpgradeable(module_info)),
    };
    msgs.extend(migrate_msgs);
    Ok(())
}

/// Handle Adapter module migration and return the migration messages
pub fn handle_adapter_migration(
    mut deps: DepsMut,
    env: &Env,
    module_info: ModuleInfo,
    old_adapter_addr: Addr,
    new_adapter_addr: Addr,
) -> AccountResult<Vec<CosmosMsg>> {
    let module_id = module_info.id();
    crate::versioning::assert_migrate_requirements(
        deps.as_ref(),
        &module_id,
        module_info.version.try_into()?,
    )?;
    let old_deps = crate::versioning::load_module_dependencies(deps.as_ref(), &module_id)?;
    // Update the address of the adapter internally
    update_module_addresses(
        deps.branch(),
        vec![(module_id.clone(), new_adapter_addr.clone())],
        Vec::default(),
    )?;

    add_module_upgrade_to_context(deps.storage, &module_id, old_deps)?;

    replace_adapter(deps, env, new_adapter_addr, old_adapter_addr)
}

/// Handle app module migration and return the migration messages
pub fn handle_app_migration(
    deps: DepsMut,
    migrate_msg: Option<Binary>,
    old_module_addr: Addr,
    module_info: ModuleInfo,
    code_id: u64,
) -> AccountResult<Vec<CosmosMsg>> {
    let module_id = module_info.id();
    crate::versioning::assert_migrate_requirements(
        deps.as_ref(),
        &module_id,
        module_info.version.try_into()?,
    )?;
    let old_deps = crate::versioning::load_module_dependencies(deps.as_ref(), &module_id)?;

    // Add module upgrade to reply context
    add_module_upgrade_to_context(deps.storage, &module_id, old_deps)?;

    Ok(vec![build_module_migrate_msg(
        old_module_addr,
        code_id,
        migrate_msg.unwrap_or_else(|| to_json_binary(&Empty {}).unwrap()),
    )])
}

/// Add the module upgrade to the migration context and check for duplicates
pub(crate) fn add_module_upgrade_to_context(
    storage: &mut dyn Storage,
    module_id: &str,
    module_deps: Vec<Dependency>,
) -> Result<(), AccountError> {
    // Add module upgrade to reply context
    let update_context = |mut upgraded_modules: Vec<(String, Vec<Dependency>)>| -> StdResult<Vec<(String, Vec<Dependency>)>> {
        upgraded_modules.push((module_id.to_string(), module_deps));
        Ok(upgraded_modules)
    };
    MIGRATE_CONTEXT.update(storage, update_context)?;

    Ok(())
}

// migrates the module to a new version
pub(crate) fn build_module_migrate_msg(
    module_addr: Addr,
    new_code_id: u64,
    migrate_msg: Binary,
) -> CosmosMsg {
    let migration_msg: CosmosMsg<Empty> = CosmosMsg::Wasm(WasmMsg::Migrate {
        contract_addr: module_addr.into_string(),
        new_code_id,
        msg: migrate_msg,
    });
    migration_msg
}

/// Replaces the current adapter with a different version
/// Also moves all the authorized address permissions to the new contract and removes them from the old
pub fn replace_adapter(
    mut deps: DepsMut,
    env: &Env,
    new_adapter_addr: Addr,
    old_adapter_addr: Addr,
) -> Result<Vec<CosmosMsg>, AccountError> {
    let mut msgs = vec![];
    // Makes sure we already have the adapter installed
    let AuthorizedAddressesResponse {
        addresses: authorized_addresses,
    } = deps.querier.query_wasm_smart(
        old_adapter_addr.to_string(),
        &<AdapterQuery<Empty>>::Base(BaseQueryMsg::AuthorizedAddresses {
            proxy_address: env.contract.address.to_string(),
        }),
    )?;
    let authorized_to_migrate: Vec<String> = authorized_addresses
        .into_iter()
        .map(|addr| addr.into_string())
        .collect();
    // Remove authorized addresses
    msgs.push(configure_adapter(
        &old_adapter_addr,
        AdapterBaseMsg::UpdateAuthorizedAddresses {
            to_add: vec![],
            to_remove: authorized_to_migrate.clone(),
        },
    )?);
    // Add authorized addresses to new
    msgs.push(configure_adapter(
        &new_adapter_addr,
        AdapterBaseMsg::UpdateAuthorizedAddresses {
            to_add: authorized_to_migrate,
            to_remove: vec![],
        },
    )?);
    // Remove adapter permissions from proxy
    _remove_whitelist_modules(deps.branch(), vec![old_adapter_addr])?;
    // Add new adapter to proxy
    _whitelist_modules(deps.branch(), vec![new_adapter_addr])?;

    Ok(msgs)
}

/// Generate message for upgrading account
///
/// Safety: Account cannot be upgraded to contract that is not confirmed by version control
pub(crate) fn self_upgrade_msg(
    deps: DepsMut,
    env: &Env,
    module_info: ModuleInfo,
    migrate_msg: Binary,
) -> AccountResult<CosmosMsg> {
    let contract = get_contract_version(deps.storage)?;
    let module = query_module(deps.as_ref(), env, module_info.clone(), Some(contract))?;
    if let ModuleReference::Account(manager_code_id) = module.module.reference {
        let migration_msg: CosmosMsg<Empty> = CosmosMsg::Wasm(WasmMsg::Migrate {
            contract_addr: env.contract.address.to_string(),
            new_code_id: manager_code_id,
            msg: migrate_msg,
        });
        Ok(migration_msg)
    } else {
        Err(AccountError::RegistryError(
            RegistryError::InvalidReference(module_info),
        ))
    }
}

pub fn handle_callback(mut deps: DepsMut, env: Env, info: MessageInfo) -> AccountResult {
    ensure_eq!(
        info.sender,
        env.contract.address,
        StdError::generic_err("Callback must be called by contract")
    );
    let migrated_modules = MIGRATE_CONTEXT.load(deps.storage)?;

    for (migrated_module_id, old_deps) in migrated_modules {
        crate::versioning::maybe_remove_old_deps(deps.branch(), &migrated_module_id, &old_deps)?;
        let new_deps =
            crate::versioning::maybe_add_new_deps(deps.branch(), &migrated_module_id, &old_deps)?;
        crate::versioning::assert_dependency_requirements(
            deps.as_ref(),
            &new_deps,
            &migrated_module_id,
        )?;
    }

    CALLING_TO_AS_ADMIN.remove(deps.storage);
    MIGRATE_CONTEXT.save(deps.storage, &vec![])?;
    Ok(Response::new())
}<|MERGE_RESOLUTION|>--- conflicted
+++ resolved
@@ -115,25 +115,16 @@
     migrate_msg: Option<Binary>,
     msgs: &mut Vec<CosmosMsg>,
 ) -> Result<(), AccountError> {
-<<<<<<< HEAD
-    let version_control = VersionControlContract::new(deps.api, env)?;
+    let registry = RegistryContract::new(deps.api, env)?;
 
     let old_module_addr = load_module_addr(deps.storage, &module_info.id())?;
-    let old_module_cw2 =
-        query_module_version(deps.as_ref(), old_module_addr.clone(), &version_control)?;
+    let old_module_cw2 = query_module_version(deps.as_ref(), old_module_addr.clone(), &registry)?;
     let requested_module = query_module(
         deps.as_ref(),
         env,
         module_info.clone(),
         Some(old_module_cw2),
     )?;
-=======
-    let registry = RegistryContract::new(deps.api)?;
-
-    let old_module_addr = load_module_addr(deps.storage, &module_info.id())?;
-    let old_module_cw2 = query_module_version(deps.as_ref(), old_module_addr.clone(), &registry)?;
-    let requested_module = query_module(deps.as_ref(), module_info.clone(), Some(old_module_cw2))?;
->>>>>>> 7f11b2fa
 
     let migrate_msgs = match requested_module.module.reference {
         // upgrading an adapter is done by moving the authorized addresses to the new contract address and updating the permissions on the proxy.
