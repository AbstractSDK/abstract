use abstract_macros::abstract_response;
use abstract_sdk::{
    feature_objects::VersionControlContract,
    std::{
        account::state::ACCOUNT_ID,
        objects::validation::{validate_description, validate_link, validate_name},
        ACCOUNT,
    },
};
use abstract_std::{
    account::{
        state::{
            AccountInfo, Config, WhitelistedModules, CONFIG, INFO, SUSPENSION_STATUS,
            WHITELISTED_MODULES,
        },
        ExecuteMsg, InstantiateMsg, QueryMsg, UpdateSubAccountAction,
    },
    module_factory::SimulateInstallModulesResponse,
    objects::{
        gov_type::GovernanceDetails,
        ownership::{self, GovOwnershipError},
        AccountId,
    },
    version_control::state::LOCAL_ACCOUNT_SEQUENCE,
};
use cosmwasm_std::{
    ensure_eq, wasm_execute, Addr, Binary, Coins, Deps, DepsMut, Env, MessageInfo, Reply, Response,
    StdResult, SubMsgResult,
};

pub use crate::migrate::migrate;
use crate::{
    config::{update_account_status, update_info, update_internal_config},
    error::AccountError,
    execution::{
        execute_ibc_action, execute_module_action, execute_module_action_response, ica_action,
    },
    modules::{
        _install_modules, exec_on_module, install_modules,
        migration::{handle_callback, upgrade_modules},
        uninstall_module, MIGRATE_CONTEXT,
    },
    queries::{
        handle_account_info_query, handle_config_query, handle_module_address_query,
        handle_module_info_query, handle_module_versions_query, handle_sub_accounts_query,
        handle_top_level_owner_query,
    },
    reply::{forward_response_data, register_dependencies},
    sub_account::{
        create_sub_account, handle_sub_account_action, maybe_update_sub_account_governance,
        remove_account_from_contracts,
    },
};

#[abstract_response(ACCOUNT)]
pub struct AccountResponse;

pub type AccountResult<R = Response> = Result<R, AccountError>;

pub const CONTRACT_VERSION: &str = env!("CARGO_PKG_VERSION");

pub const RESPONSE_REPLY_ID: u64 = 1;
pub const REGISTER_MODULES_DEPENDENCIES_REPLY_ID: u64 = 2;

#[cfg_attr(feature = "export", cosmwasm_std::entry_point)]
pub fn instantiate(
    mut deps: DepsMut,
    _env: Env,
    info: MessageInfo,
    InstantiateMsg {
        account_id,
        owner,
        install_modules,
        name,
        description,
        link,
        module_factory_address,
        version_control_address,
        namespace,
    }: InstantiateMsg,
) -> AccountResult {
    // Use CW2 to set the contract version, this is needed for migrations
    cw2::set_contract_version(deps.storage, ACCOUNT, CONTRACT_VERSION)?;

    let module_factory_address = deps.api.addr_validate(&module_factory_address)?;
    let version_control_address = deps.api.addr_validate(&version_control_address)?;

    let account_id = match account_id {
        Some(account_id) => account_id,
        None => AccountId::local(
            LOCAL_ACCOUNT_SEQUENCE.query(&deps.querier, version_control_address.clone())?,
        ),
    };

    ACCOUNT_ID.save(deps.storage, &account_id)?;
    WHITELISTED_MODULES.save(deps.storage, &WhitelistedModules(vec![]))?;

    // Save config
    let config = Config {
        version_control_address: version_control_address.clone(),
        module_factory_address: module_factory_address.clone(),
    };
    abstract_std::account::state::CONFIG.save(deps.storage, &config)?;

    // Verify info
    validate_description(description.as_deref())?;
    validate_link(link.as_deref())?;
    validate_name(&name)?;

    let account_info = AccountInfo {
        name,
        description,
        link,
    };

    INFO.save(deps.storage, &account_info)?;
    MIGRATE_CONTEXT.save(deps.storage, &vec![])?;

    let governance = owner
        .clone()
        .verify(deps.as_ref(), version_control_address.clone())?;
    // Check if the caller is the manager the proposed owner account when creating a sub-account.
    // This prevents other users from creating sub-accounts for accounts they don't own.
    if let GovernanceDetails::SubAccount { account } = &governance {
        ensure_eq!(
            info.sender,
            account,
            AccountError::SubAccountCreatorNotAccount {
                caller: info.sender.into(),
                account: account.into(),
            }
        )
    }
    if let GovernanceDetails::NFT {
        collection_addr,
        token_id,
    } = governance
    {
        verify_nft_ownership(
            deps.as_ref(),
            info.sender.clone(),
            collection_addr,
            token_id,
        )?
    }

    // Set owner
    let cw_gov_owner = ownership::initialize_owner(
        deps.branch(),
        // TODO: support no owner here (ownership handled in SUDO)
        // Or do we want to add a `Sudo` governance type?
        owner.clone(),
        config.version_control_address.clone(),
    )?;

    SUSPENSION_STATUS.save(deps.storage, &false)?;

    let mut response = AccountResponse::new(
        "instantiate",
        vec![
            ("account_id".to_owned(), account_id.to_string()),
            ("owner".to_owned(), cw_gov_owner.owner.to_string()),
        ],
    );

    let version_control = VersionControlContract::new(config.version_control_address.clone());

    let funds_for_namespace_fee = if namespace.is_some() {
        version_control
            .namespace_registration_fee(&deps.querier)?
            .into_iter()
            .collect()
    } else {
        vec![]
    };

    let mut total_fee = Coins::try_from(funds_for_namespace_fee.clone()).unwrap();

    response = response.add_message(wasm_execute(
        version_control_address,
        &abstract_std::version_control::ExecuteMsg::AddAccount {
            namespace,
            creator: info.sender.to_string(),
        },
        funds_for_namespace_fee,
    )?);

    // Register on account if it's sub-account
    if let GovernanceDetails::SubAccount { account } = cw_gov_owner.owner {
        response = response.add_message(wasm_execute(
            account,
            &ExecuteMsg::UpdateSubAccount(UpdateSubAccountAction::RegisterSubAccount {
                id: ACCOUNT_ID.load(deps.storage)?.seq(),
            }),
            vec![],
        )?);
    }

    if !install_modules.is_empty() {
        let simulate_resp: SimulateInstallModulesResponse = deps.querier.query_wasm_smart(
            config.module_factory_address.to_string(),
            &abstract_std::module_factory::QueryMsg::SimulateInstallModules {
                modules: install_modules.iter().map(|m| m.module.clone()).collect(),
            },
        )?;

        simulate_resp.total_required_funds.iter().for_each(|funds| {
            total_fee.add(funds.clone()).unwrap();
        });

        // Install modules
<<<<<<< HEAD
        let (install_msgs, install_attribute) = _install_modules(
            deps.branch(),
            install_modules,
            config.module_factory_address,
            config.version_control_address.clone(),
            simulate_resp.total_required_funds,
        )?;
=======
        let (install_msgs, install_attribute) =
            _install_modules(deps.branch(), install_modules, info.funds)?;
>>>>>>> b789dde2
        response = response
            .add_submessages(install_msgs)
            .add_attribute(install_attribute.key, install_attribute.value);
    }

    let mut total_received = Coins::try_from(info.funds.clone()).unwrap();

    for fee in total_fee.clone() {
        total_received.sub(fee).map_err(|_| {
            abstract_std::AbstractError::Fee(format!(
                "Invalid fee payment sent. Expected {}, sent {:?}",
                total_fee, info.funds
            ))
        })?;
    }

    Ok(response)
}

#[cfg_attr(feature = "export", cosmwasm_std::entry_point)]
pub fn execute(mut deps: DepsMut, env: Env, info: MessageInfo, msg: ExecuteMsg) -> AccountResult {
    match msg {
        ExecuteMsg::UpdateStatus {
            is_suspended: suspension_status,
        } => update_account_status(deps, info, suspension_status).map_err(AccountError::from),
        msg => {
            // Block actions if user is not subscribed
            let is_suspended = SUSPENSION_STATUS.load(deps.storage)?;
            if is_suspended {
                return Err(AccountError::AccountSuspended {});
            }

            match msg {
                ExecuteMsg::UpdateInternalConfig(config) => {
                    update_internal_config(deps, info, config).map_err(AccountError::from)
                }
                ExecuteMsg::InstallModules { modules } => {
                    install_modules(deps, info, modules).map_err(AccountError::from)
                }
                ExecuteMsg::UninstallModule { module_id } => {
                    uninstall_module(deps, info, module_id).map_err(AccountError::from)
                }
                ExecuteMsg::ExecOnModule {
                    module_id,
                    exec_msg,
                } => exec_on_module(deps, info, module_id, exec_msg).map_err(AccountError::from),
                ExecuteMsg::CreateSubAccount {
                    name,
                    description,
                    link,
                    namespace,
                    install_modules,
                    account_id,
                } => create_sub_account(
                    deps,
                    info,
                    env,
                    name,
                    description,
                    link,
                    namespace,
                    install_modules,
                    account_id,
                )
                .map_err(AccountError::from),
                ExecuteMsg::Upgrade { modules } => {
                    upgrade_modules(deps, env, info, modules).map_err(AccountError::from)
                }
                ExecuteMsg::UpdateInfo {
                    name,
                    description,
                    link,
                } => update_info(deps, info, name, description, link).map_err(AccountError::from),
                ExecuteMsg::UpdateSubAccount(action) => {
                    handle_sub_account_action(deps, info, action).map_err(AccountError::from)
                }
                // TODO: Update module migrate logic to not use callback!
                // ExecuteMsg::Callback(CallbackMsg {}) => handle_callback(deps, env, info),
                // Used to claim or renounce an ownership change.
                ExecuteMsg::UpdateOwnership(action) => {
                    // If sub-account related it may require some messages to be constructed beforehand
                    let msgs = match &action {
                        ownership::GovAction::TransferOwnership { .. } => vec![],
                        ownership::GovAction::AcceptOwnership => {
                            maybe_update_sub_account_governance(deps.branch())?
                        }
                        ownership::GovAction::RenounceOwnership => {
                            remove_account_from_contracts(deps.branch())?
                        }
                    };

                    let config = CONFIG.load(deps.storage)?;
                    let new_owner_attributes = ownership::update_ownership(
                        deps,
                        &env.block,
                        &info.sender,
                        config.version_control_address,
                        action,
                    )?
                    .into_attributes();
                    Ok(
                        AccountResponse::new("update_ownership", new_owner_attributes)
                            .add_messages(msgs),
                    )
                }
                ExecuteMsg::ModuleAction { msgs } => {
                    execute_module_action(deps, info, msgs).map_err(AccountError::from)
                }
                ExecuteMsg::ModuleActionWithData { msg } => {
                    execute_module_action_response(deps, info, msg).map_err(AccountError::from)
                }
                ExecuteMsg::IbcAction { msg } => {
                    execute_ibc_action(deps, info, msg).map_err(AccountError::from)
                }
                ExecuteMsg::IcaAction { action_query_msg } => {
                    ica_action(deps, info, action_query_msg).map_err(AccountError::from)
                }
                ExecuteMsg::UpdateStatus { is_suspended: _ } => {
                    unreachable!("Update status case is reached above")
                }
                ExecuteMsg::Callback(_) => handle_callback(deps, env, info),
            }
        }
    }
}

#[cfg_attr(feature = "export", cosmwasm_std::entry_point)]
pub fn reply(deps: DepsMut, _env: Env, msg: Reply) -> AccountResult {
    match msg {
        Reply {
            id: RESPONSE_REPLY_ID,
            result: SubMsgResult::Ok(_),
            ..
        } => forward_response_data(msg),
        Reply {
            id: REGISTER_MODULES_DEPENDENCIES_REPLY_ID,
            result: SubMsgResult::Ok(_),
            ..
        } => register_dependencies(deps),
        _ => Err(AccountError::UnexpectedReply {}),
    }
}

#[cfg_attr(feature = "export", cosmwasm_std::entry_point)]
pub fn query(deps: Deps, env: Env, msg: QueryMsg) -> StdResult<Binary> {
    match msg {
        QueryMsg::Config {} => handle_config_query(deps),
        QueryMsg::ModuleVersions { ids } => handle_module_versions_query(deps, ids),
        QueryMsg::ModuleAddresses { ids } => handle_module_address_query(deps, ids),
        QueryMsg::ModuleInfos { start_after, limit } => {
            handle_module_info_query(deps, start_after, limit)
        }
        QueryMsg::Info {} => handle_account_info_query(deps),
        QueryMsg::SubAccountIds { start_after, limit } => {
            handle_sub_accounts_query(deps, start_after, limit)
        }
        QueryMsg::TopLevelOwner {} => handle_top_level_owner_query(deps, env),

        QueryMsg::Ownership {} => {
            cosmwasm_std::to_json_binary(&ownership::get_ownership(deps.storage)?)
        }
    }
}

/// Verifies that *sender* is the owner of *nft_id* of contract *nft_addr*
fn verify_nft_ownership(
    deps: Deps,
    sender: Addr,
    nft_addr: Addr,
    nft_id: String,
) -> Result<(), AccountError> {
    // get owner of token_id from collection
    let owner: ownership::cw721::OwnerOfResponse = deps.querier.query_wasm_smart(
        nft_addr,
        &ownership::cw721::Cw721QueryMsg::OwnerOf {
            token_id: nft_id,
            include_expired: None,
        },
    )?;
    let owner = deps.api.addr_validate(&owner.owner)?;
    // verify owner
    ensure_eq!(
        sender,
        owner,
        AccountError::Ownership(GovOwnershipError::NotOwner)
    );

    Ok(())
}

#[cfg(test)]
mod tests {
    use abstract_std::{
        account,
        objects::{account::AccountTrace, gov_type::GovernanceDetails, AccountId},
    };
    use abstract_testing::prelude::AbstractMockAddrs;
    use cosmwasm_std::{
        testing::{message_info, mock_dependencies, mock_env},
        wasm_execute, CosmosMsg, SubMsg,
    };

    #[test]
    fn successful_instantiate() {
        let mut deps = mock_dependencies();

        let abstr = AbstractMockAddrs::new(deps.api);
        let info = message_info(&abstr.owner, &[]);

        let resp = super::instantiate(
            deps.as_mut(),
            mock_env(),
            info,
            account::InstantiateMsg {
                account_id: AccountId::new(1, AccountTrace::Local).ok(),
                owner: GovernanceDetails::Monarchy {
                    monarch: abstr.owner.to_string(),
                },
                version_control_address: abstr.version_control.to_string(),
                module_factory_address: abstr.module_factory.to_string(),
                namespace: None,
                name: "test".to_string(),
                description: None,
                link: None,
                install_modules: vec![],
            },
        );

        assert!(resp.is_ok());

        let expected_msg: CosmosMsg = wasm_execute(
            abstr.version_control,
            &abstract_std::version_control::ExecuteMsg::AddAccount {
                creator: abstr.owner.to_string(),
                namespace: None,
            },
            vec![],
        )
        .unwrap()
        .into();

        assert_eq!(resp.unwrap().messages, vec![SubMsg::new(expected_msg)]);
    }
}<|MERGE_RESOLUTION|>--- conflicted
+++ resolved
@@ -209,18 +209,8 @@
         });
 
         // Install modules
-<<<<<<< HEAD
-        let (install_msgs, install_attribute) = _install_modules(
-            deps.branch(),
-            install_modules,
-            config.module_factory_address,
-            config.version_control_address.clone(),
-            simulate_resp.total_required_funds,
-        )?;
-=======
         let (install_msgs, install_attribute) =
             _install_modules(deps.branch(), install_modules, info.funds)?;
->>>>>>> b789dde2
         response = response
             .add_submessages(install_msgs)
             .add_attribute(install_attribute.key, install_attribute.value);
