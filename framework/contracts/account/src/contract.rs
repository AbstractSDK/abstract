use abstract_macros::abstract_response;
use abstract_sdk::{
    feature_objects::VersionControlContract,
    std::{
        account::state::ACCOUNT_ID,
        objects::validation::{validate_description, validate_link, validate_name},
        ACCOUNT,
    },
};
use abstract_std::{
    account::{
        state::{
            AccountInfo, Config, WhitelistedModules, CONFIG, INFO, SUSPENSION_STATUS,
            WHITELISTED_MODULES,
        },
        ExecuteMsg, InstantiateMsg, QueryMsg, UpdateSubAccountAction,
    },
    module_factory::SimulateInstallModulesResponse,
    objects::{
        gov_type::GovernanceDetails,
        ownership::{self, GovOwnershipError},
        AccountId,
    },
    version_control::state::LOCAL_ACCOUNT_SEQUENCE,
};
use cosmwasm_std::{
<<<<<<< HEAD
    ensure_eq, wasm_execute, Addr, Binary, Deps, DepsMut, Env, MessageInfo, Reply, Response,
    StdResult,
=======
    ensure_eq, wasm_execute, Addr, Binary, Coins, Deps, DepsMut, Env, MessageInfo, Reply, Response,
    StdResult, SubMsgResult,
>>>>>>> 18f4b7dc
};

pub use crate::migrate::migrate;
use crate::{
<<<<<<< HEAD
    actions::{
        admin_account_action, exec_admin_on_module, exec_on_module, execute_account_action,
        execute_account_action_response, execute_ibc_action, ica_action,
=======
    config::{update_account_status, update_info, update_internal_config},
    error::AccountError,
    execution::{
        execute_ibc_action, execute_module_action, execute_module_action_response, ica_action,
>>>>>>> 18f4b7dc
    },
    modules::{
        _install_modules, install_modules,
        migration::{handle_callback, upgrade_modules},
        uninstall_module, MIGRATE_CONTEXT,
    },
    queries::{
        handle_account_info_query, handle_config_query, handle_module_address_query,
        handle_module_info_query, handle_module_versions_query, handle_sub_accounts_query,
        handle_top_level_owner_query,
    },
    reply::{admin_action_reply, forward_response_reply, register_dependencies},
    sub_account::{
        create_sub_account, handle_sub_account_action, maybe_update_sub_account_governance,
        remove_account_from_contracts,
    },
};

#[abstract_response(ACCOUNT)]
pub struct AccountResponse;

pub type AccountResult<R = Response> = Result<R, AccountError>;

pub const CONTRACT_VERSION: &str = env!("CARGO_PKG_VERSION");

pub const FORWARD_RESPONSE_REPLY_ID: u64 = 1;
pub const ADMIN_ACTION_REPLY_ID: u64 = 2;
pub const REGISTER_MODULES_DEPENDENCIES_REPLY_ID: u64 = 3;

#[cfg_attr(feature = "export", cosmwasm_std::entry_point)]
pub fn instantiate(
    mut deps: DepsMut,
    _env: Env,
    info: MessageInfo,
    InstantiateMsg {
        account_id,
        owner,
        install_modules,
        name,
        description,
        link,
        module_factory_address,
        version_control_address,
        namespace,
    }: InstantiateMsg,
) -> AccountResult {
    // Use CW2 to set the contract version, this is needed for migrations
    cw2::set_contract_version(deps.storage, ACCOUNT, CONTRACT_VERSION)?;

    let module_factory_address = deps.api.addr_validate(&module_factory_address)?;
    let version_control_address = deps.api.addr_validate(&version_control_address)?;

    let account_id = match account_id {
        Some(account_id) => account_id,
        None => AccountId::local(
            LOCAL_ACCOUNT_SEQUENCE.query(&deps.querier, version_control_address.clone())?,
        ),
    };

    ACCOUNT_ID.save(deps.storage, &account_id)?;
    WHITELISTED_MODULES.save(deps.storage, &WhitelistedModules(vec![]))?;

    // Save config
    let config = Config {
        version_control_address: version_control_address.clone(),
        module_factory_address: module_factory_address.clone(),
    };
    abstract_std::account::state::CONFIG.save(deps.storage, &config)?;

    // Verify info
    validate_description(description.as_deref())?;
    validate_link(link.as_deref())?;
    validate_name(&name)?;

    let account_info = AccountInfo {
        name,
        description,
        link,
    };

    INFO.save(deps.storage, &account_info)?;
    MIGRATE_CONTEXT.save(deps.storage, &vec![])?;

    let governance = owner
        .clone()
        .verify(deps.as_ref(), version_control_address.clone())?;
    // Check if the caller is the manager the proposed owner account when creating a sub-account.
    // This prevents other users from creating sub-accounts for accounts they don't own.
    if let GovernanceDetails::SubAccount { account } = &governance {
        ensure_eq!(
            info.sender,
            account,
            AccountError::SubAccountCreatorNotAccount {
                caller: info.sender.into(),
                account: account.into(),
            }
        )
    }
    if let GovernanceDetails::NFT {
        collection_addr,
        token_id,
    } = governance
    {
        verify_nft_ownership(
            deps.as_ref(),
            info.sender.clone(),
            collection_addr,
            token_id,
        )?
    }

    // Set owner
    let cw_gov_owner = ownership::initialize_owner(
        deps.branch(),
        // TODO: support no owner here (ownership handled in SUDO)
        // Or do we want to add a `Sudo` governance type?
        owner.clone(),
        config.version_control_address.clone(),
    )?;

    SUSPENSION_STATUS.save(deps.storage, &false)?;

    let mut response = AccountResponse::new(
        "instantiate",
        vec![
            ("account_id".to_owned(), account_id.to_string()),
            ("owner".to_owned(), cw_gov_owner.owner.to_string()),
        ],
    );

    let version_control = VersionControlContract::new(config.version_control_address.clone());

    let funds_for_namespace_fee = if namespace.is_some() {
        version_control
            .namespace_registration_fee(&deps.querier)?
            .into_iter()
            .collect()
    } else {
        vec![]
    };

    let mut total_fee = Coins::try_from(funds_for_namespace_fee.clone()).unwrap();

    response = response.add_message(wasm_execute(
        version_control_address,
        &abstract_std::version_control::ExecuteMsg::AddAccount {
            namespace,
            creator: info.sender.to_string(),
        },
        funds_for_namespace_fee,
    )?);

    // Register on account if it's sub-account
    if let GovernanceDetails::SubAccount { account } = cw_gov_owner.owner {
        response = response.add_message(wasm_execute(
            account,
            &ExecuteMsg::UpdateSubAccount(UpdateSubAccountAction::RegisterSubAccount {
                id: ACCOUNT_ID.load(deps.storage)?.seq(),
            }),
            vec![],
        )?);
    }

    if !install_modules.is_empty() {
        let simulate_resp: SimulateInstallModulesResponse = deps.querier.query_wasm_smart(
            config.module_factory_address.to_string(),
            &abstract_std::module_factory::QueryMsg::SimulateInstallModules {
                modules: install_modules.iter().map(|m| m.module.clone()).collect(),
            },
        )?;

        simulate_resp.total_required_funds.iter().for_each(|funds| {
            total_fee.add(funds.clone()).unwrap();
        });

        // Install modules
        let (install_msgs, install_attribute) = _install_modules(
            deps.branch(),
            install_modules,
            config.module_factory_address,
            config.version_control_address.clone(),
            simulate_resp.total_required_funds,
        )?;
        response = response
            .add_submessages(install_msgs)
            .add_attribute(install_attribute.key, install_attribute.value);
    }

    let mut total_received = Coins::try_from(info.funds.clone()).unwrap();

    for fee in total_fee.clone() {
        total_received.sub(fee).map_err(|_| {
            abstract_std::AbstractError::Fee(format!(
                "Invalid fee payment sent. Expected {}, sent {:?}",
                total_fee, info.funds
            ))
        })?;
    }

    Ok(response)
}

#[cfg_attr(feature = "export", cosmwasm_std::entry_point)]
pub fn execute(mut deps: DepsMut, env: Env, info: MessageInfo, msg: ExecuteMsg) -> AccountResult {
    match msg {
        ExecuteMsg::UpdateStatus {
            is_suspended: suspension_status,
        } => update_account_status(deps, info, suspension_status).map_err(AccountError::from),
        msg => {
            // Block actions if user is not subscribed
            let is_suspended = SUSPENSION_STATUS.load(deps.storage)?;
            if is_suspended {
                return Err(AccountError::AccountSuspended {});
            }

            match msg {
                ExecuteMsg::UpdateInternalConfig(config) => {
                    update_internal_config(deps, info, config).map_err(AccountError::from)
                }
                ExecuteMsg::InstallModules { modules } => {
                    install_modules(deps, info, modules).map_err(AccountError::from)
                }
                ExecuteMsg::UninstallModule { module_id } => {
                    uninstall_module(deps, info, module_id).map_err(AccountError::from)
                }
                ExecuteMsg::CreateSubAccount {
                    name,
                    description,
                    link,
                    namespace,
                    install_modules,
                    account_id,
                } => create_sub_account(
                    deps,
                    info,
                    env,
                    name,
                    description,
                    link,
                    namespace,
                    install_modules,
                    account_id,
                )
                .map_err(AccountError::from),
                ExecuteMsg::Upgrade { modules } => {
                    upgrade_modules(deps, env, info, modules).map_err(AccountError::from)
                }
                ExecuteMsg::UpdateInfo {
                    name,
                    description,
                    link,
                } => update_info(deps, info, name, description, link).map_err(AccountError::from),
                ExecuteMsg::UpdateSubAccount(action) => {
                    handle_sub_account_action(deps, info, action).map_err(AccountError::from)
                }
                // TODO: Update module migrate logic to not use callback!
                // ExecuteMsg::Callback(CallbackMsg {}) => handle_callback(deps, env, info),
                // Used to claim or renounce an ownership change.
                ExecuteMsg::UpdateOwnership(action) => {
                    // If sub-account related it may require some messages to be constructed beforehand
                    let msgs = match &action {
                        ownership::GovAction::TransferOwnership { .. } => vec![],
                        ownership::GovAction::AcceptOwnership => {
                            maybe_update_sub_account_governance(deps.branch())?
                        }
                        ownership::GovAction::RenounceOwnership => {
                            remove_account_from_contracts(deps.branch())?
                        }
                    };

                    let config = CONFIG.load(deps.storage)?;
                    let new_owner_attributes = ownership::update_ownership(
                        deps,
                        &env.block,
                        &info.sender,
                        config.version_control_address,
                        action,
                    )?
                    .into_attributes();
                    Ok(
                        AccountResponse::new("update_ownership", new_owner_attributes)
                            .add_messages(msgs),
                    )
                }
                ExecuteMsg::AccountActions { msgs } => {
                    execute_account_action(deps, &info.sender, msgs).map_err(AccountError::from)
                }
                ExecuteMsg::AccountActionWithData { msg } => {
                    execute_account_action_response(deps, &info.sender, msg)
                        .map_err(AccountError::from)
                }

                ExecuteMsg::ExecOnModule {
                    module_id,
                    exec_msg,
                } => exec_on_module(deps, info, module_id, exec_msg).map_err(AccountError::from),
                ExecuteMsg::IbcAction { msg } => {
                    execute_ibc_action(deps, info, msg).map_err(AccountError::from)
                }
                ExecuteMsg::IcaAction { action_query_msg } => {
                    ica_action(deps, info, action_query_msg).map_err(AccountError::from)
                }
                ExecuteMsg::UpdateStatus { is_suspended: _ } => {
                    unreachable!("Update status case is reached above")
                }
                ExecuteMsg::Callback(_) => handle_callback(deps, env, info),
                ExecuteMsg::AdminExecOnModule { module_id, msg } => {
                    exec_admin_on_module(deps, info, module_id, msg)
                }
                ExecuteMsg::AdminAccountAction { addr, msg } => {
                    let addr = deps.api.addr_validate(&addr)?;
                    admin_account_action(deps, info, addr, msg)
                }
            }
        }
    }
}

#[cfg_attr(feature = "export", cosmwasm_std::entry_point)]
pub fn reply(deps: DepsMut, _env: Env, msg: Reply) -> AccountResult {
    match msg.id {
        FORWARD_RESPONSE_REPLY_ID => forward_response_reply(msg),
        ADMIN_ACTION_REPLY_ID => admin_action_reply(deps),
        REGISTER_MODULES_DEPENDENCIES_REPLY_ID => register_dependencies(deps),

        _ => Err(AccountError::UnexpectedReply {}),
    }
}

#[cfg_attr(feature = "export", cosmwasm_std::entry_point)]
pub fn query(deps: Deps, env: Env, msg: QueryMsg) -> StdResult<Binary> {
    match msg {
        QueryMsg::Config {} => handle_config_query(deps),
        QueryMsg::ModuleVersions { ids } => handle_module_versions_query(deps, ids),
        QueryMsg::ModuleAddresses { ids } => handle_module_address_query(deps, ids),
        QueryMsg::ModuleInfos { start_after, limit } => {
            handle_module_info_query(deps, start_after, limit)
        }
        QueryMsg::Info {} => handle_account_info_query(deps),
        QueryMsg::SubAccountIds { start_after, limit } => {
            handle_sub_accounts_query(deps, start_after, limit)
        }
        QueryMsg::TopLevelOwner {} => handle_top_level_owner_query(deps, env),

        QueryMsg::Ownership {} => {
            cosmwasm_std::to_json_binary(&ownership::get_ownership(deps.storage)?)
        }
    }
}

/// Verifies that *sender* is the owner of *nft_id* of contract *nft_addr*
fn verify_nft_ownership(
    deps: Deps,
    sender: Addr,
    nft_addr: Addr,
    nft_id: String,
) -> Result<(), AccountError> {
    // get owner of token_id from collection
    let owner: ownership::cw721::OwnerOfResponse = deps.querier.query_wasm_smart(
        nft_addr,
        &ownership::cw721::Cw721QueryMsg::OwnerOf {
            token_id: nft_id,
            include_expired: None,
        },
    )?;
    let owner = deps.api.addr_validate(&owner.owner)?;
    // verify owner
    ensure_eq!(
        sender,
        owner,
        AccountError::Ownership(GovOwnershipError::NotOwner)
    );

    Ok(())
}

#[cfg(test)]
mod tests {
    use abstract_std::{
        account,
        objects::{account::AccountTrace, gov_type::GovernanceDetails, AccountId},
    };
    use abstract_testing::prelude::AbstractMockAddrs;
    use cosmwasm_std::{
        testing::{message_info, mock_dependencies, mock_env},
        wasm_execute, CosmosMsg, SubMsg,
    };

    #[test]
    fn successful_instantiate() {
        let mut deps = mock_dependencies();

        let abstr = AbstractMockAddrs::new(deps.api);
        let info = message_info(&abstr.owner, &[]);

        let resp = super::instantiate(
            deps.as_mut(),
            mock_env(),
            info,
            account::InstantiateMsg {
                account_id: AccountId::new(1, AccountTrace::Local).ok(),
                owner: GovernanceDetails::Monarchy {
                    monarch: abstr.owner.to_string(),
                },
                version_control_address: abstr.version_control.to_string(),
                module_factory_address: abstr.module_factory.to_string(),
                namespace: None,
                name: "test".to_string(),
                description: None,
                link: None,
                install_modules: vec![],
            },
        );

        assert!(resp.is_ok());

        let expected_msg: CosmosMsg = wasm_execute(
            abstr.version_control,
            &abstract_std::version_control::ExecuteMsg::AddAccount {
                creator: abstr.owner.to_string(),
                namespace: None,
            },
            vec![],
        )
        .unwrap()
        .into();

        assert_eq!(resp.unwrap().messages, vec![SubMsg::new(expected_msg)]);
    }
}<|MERGE_RESOLUTION|>--- conflicted
+++ resolved
@@ -24,27 +24,17 @@
     version_control::state::LOCAL_ACCOUNT_SEQUENCE,
 };
 use cosmwasm_std::{
-<<<<<<< HEAD
-    ensure_eq, wasm_execute, Addr, Binary, Deps, DepsMut, Env, MessageInfo, Reply, Response,
+    ensure_eq, wasm_execute, Addr, Binary, Coins, Deps, DepsMut, Env, MessageInfo, Reply, Response,
     StdResult,
-=======
-    ensure_eq, wasm_execute, Addr, Binary, Coins, Deps, DepsMut, Env, MessageInfo, Reply, Response,
-    StdResult, SubMsgResult,
->>>>>>> 18f4b7dc
 };
 
 pub use crate::migrate::migrate;
 use crate::{
-<<<<<<< HEAD
-    actions::{
-        admin_account_action, exec_admin_on_module, exec_on_module, execute_account_action,
-        execute_account_action_response, execute_ibc_action, ica_action,
-=======
     config::{update_account_status, update_info, update_internal_config},
     error::AccountError,
     execution::{
-        execute_ibc_action, execute_module_action, execute_module_action_response, ica_action,
->>>>>>> 18f4b7dc
+        admin_execute, admin_execute_on_module, execute_ibc_action, execute_msgs,
+        execute_msgs_with_data, execute_on_module, ica_action,
     },
     modules::{
         _install_modules, install_modules,
@@ -329,18 +319,17 @@
                             .add_messages(msgs),
                     )
                 }
-                ExecuteMsg::AccountActions { msgs } => {
-                    execute_account_action(deps, &info.sender, msgs).map_err(AccountError::from)
-                }
-                ExecuteMsg::AccountActionWithData { msg } => {
-                    execute_account_action_response(deps, &info.sender, msg)
-                        .map_err(AccountError::from)
-                }
-
-                ExecuteMsg::ExecOnModule {
+                ExecuteMsg::Execute { msgs } => {
+                    execute_msgs(deps, &info.sender, msgs).map_err(AccountError::from)
+                }
+                ExecuteMsg::ExecuteWithData { msg } => {
+                    execute_msgs_with_data(deps, &info.sender, msg).map_err(AccountError::from)
+                }
+
+                ExecuteMsg::ExecuteOnModule {
                     module_id,
                     exec_msg,
-                } => exec_on_module(deps, info, module_id, exec_msg).map_err(AccountError::from),
+                } => execute_on_module(deps, info, module_id, exec_msg).map_err(AccountError::from),
                 ExecuteMsg::IbcAction { msg } => {
                     execute_ibc_action(deps, info, msg).map_err(AccountError::from)
                 }
@@ -351,12 +340,12 @@
                     unreachable!("Update status case is reached above")
                 }
                 ExecuteMsg::Callback(_) => handle_callback(deps, env, info),
-                ExecuteMsg::AdminExecOnModule { module_id, msg } => {
-                    exec_admin_on_module(deps, info, module_id, msg)
-                }
-                ExecuteMsg::AdminAccountAction { addr, msg } => {
+                ExecuteMsg::AdminExecuteOnModule { module_id, msg } => {
+                    admin_execute_on_module(deps, info, module_id, msg)
+                }
+                ExecuteMsg::AdminExecute { addr, msg } => {
                     let addr = deps.api.addr_validate(&addr)?;
-                    admin_account_action(deps, info, addr, msg)
+                    admin_execute(deps, info, addr, msg)
                 }
             }
         }
