--- conflicted
+++ resolved
@@ -24,11 +24,7 @@
     version_control::state::LOCAL_ACCOUNT_SEQUENCE,
 };
 use cosmwasm_std::{
-<<<<<<< HEAD
-    ensure_eq, wasm_execute, Addr, Binary, Deps, DepsMut, Env, MessageInfo, Reply, Response,
-=======
     ensure_eq, wasm_execute, Addr, Binary, Coins, Deps, DepsMut, Env, MessageInfo, Reply, Response,
->>>>>>> 07a72755
     StdResult, SubMsgResult,
 };
 
