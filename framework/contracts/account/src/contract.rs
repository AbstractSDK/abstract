use abstract_macros::abstract_response;
use abstract_sdk::{
    feature_objects::RegistryContract,
    std::{
        account::state::ACCOUNT_ID,
        objects::validation::{validate_description, validate_link, validate_name},
        ACCOUNT,
    },
};
use abstract_std::{
    account::{
        state::{AccountInfo, WhitelistedModules, INFO, SUSPENSION_STATUS, WHITELISTED_MODULES},
        UpdateSubAccountAction,
    },
    module_factory::SimulateInstallModulesResponse,
    objects::{
        gov_type::GovernanceDetails,
        module_factory::ModuleFactoryContract,
        ownership::{self, GovOwnershipError},
        AccountId,
    },
    registry::state::LOCAL_ACCOUNT_SEQUENCE,
};
use cosmwasm_std::{
    ensure_eq, wasm_execute, Addr, Binary, Coins, Deps, DepsMut, Env, MessageInfo, Reply, Response,
    StdResult,
};

pub use crate::migrate::migrate;
use crate::{
    config::{update_account_status, update_info, update_internal_config},
    error::AccountError,
    execution::{
        add_auth_method, admin_execute, admin_execute_on_module, execute_ibc_action, execute_msgs,
        execute_msgs_with_data, execute_on_module, ica_action, remove_auth_method,
    },
    modules::{
        _install_modules, install_modules,
        migration::{handle_callback, upgrade_modules},
        uninstall_module, MIGRATE_CONTEXT,
    },
    msg::{ExecuteMsg, InstantiateMsg, QueryMsg},
    queries::{
        handle_account_info_query, handle_config_query, handle_module_address_query,
        handle_module_info_query, handle_module_versions_query, handle_sub_accounts_query,
        handle_top_level_owner_query,
    },
    reply::{admin_action_reply, forward_response_reply, register_dependencies},
    sub_account::{
        create_sub_account, handle_sub_account_action, maybe_update_sub_account_governance,
        remove_account_from_contracts,
    },
};

#[abstract_response(ACCOUNT)]
pub struct AccountResponse;

pub type AccountResult<R = Response> = Result<R, AccountError>;

pub const CONTRACT_VERSION: &str = env!("CARGO_PKG_VERSION");

pub const FORWARD_RESPONSE_REPLY_ID: u64 = 1;
pub const ADMIN_ACTION_REPLY_ID: u64 = 2;
pub const REGISTER_MODULES_DEPENDENCIES_REPLY_ID: u64 = 3;

#[cfg_attr(feature = "export", cosmwasm_std::entry_point)]
pub fn instantiate(
    mut deps: DepsMut,
    env: Env,
    info: MessageInfo,
    InstantiateMsg {
        account_id,
        owner,
        install_modules,
        name,
        description,
        link,
        namespace,

        authenticator,
    }: InstantiateMsg,
) -> AccountResult {
    // Use CW2 to set the contract version, this is needed for migrations
    cw2::set_contract_version(deps.storage, ACCOUNT, CONTRACT_VERSION)?;

<<<<<<< HEAD
    let version_control = VersionControlContract::new(deps.api, &env)?;
    let module_factory = ModuleFactoryContract::new(deps.api, &env)?;
=======
    let registry = RegistryContract::new(deps.api)?;
    let module_factory = ModuleFactoryContract::new(deps.api)?;
>>>>>>> 7f11b2fa

    let account_id = match account_id {
        Some(account_id) => account_id,
        None => {
            AccountId::local(LOCAL_ACCOUNT_SEQUENCE.query(&deps.querier, registry.address.clone())?)
        }
    };

    let mut response = AccountResponse::new(
        "instantiate",
        vec![("account_id".to_owned(), account_id.to_string())],
    );

    ACCOUNT_ID.save(deps.storage, &account_id)?;
    WHITELISTED_MODULES.save(deps.storage, &WhitelistedModules(vec![]))?;

    // Verify info
    validate_description(description.as_deref())?;
    validate_link(link.as_deref())?;
    if let Some(name) = name.as_deref() {
        validate_name(name)?;
    }

    let account_info = AccountInfo {
        name,
        description,
        link,
    };

    if account_info.has_info() {
        INFO.save(deps.storage, &account_info)?;
    }
    MIGRATE_CONTEXT.save(deps.storage, &vec![])?;

    let governance = owner
        .clone()
        .verify(deps.as_ref(), registry.address.clone())?;
    match governance {
        // Check if the caller is the manager the proposed owner account when creating a sub-account.
        // This prevents other users from creating sub-accounts for accounts they don't own.
        GovernanceDetails::SubAccount { account } => {
            ensure_eq!(
                info.sender,
                account,
                AccountError::SubAccountCreatorNotAccount {
                    caller: info.sender.into(),
                    account: account.into(),
                }
            )
        }
        GovernanceDetails::NFT {
            collection_addr,
            token_id,
        } => verify_nft_ownership(
            deps.as_ref(),
            info.sender.clone(),
            collection_addr,
            token_id,
        )?,
        GovernanceDetails::AbstractAccount { address } => {
            ensure_eq!(
                address,
                env.contract.address,
                AccountError::AbsAccInvalidAddr {
                    abstract_account: address.to_string(),
                    contract: env.contract.address.to_string()
                }
            );
            #[cfg(feature = "xion")]
            {
                let Some(mut add_auth) = authenticator else {
                    return Err(AccountError::AbsAccNoAuth {});
                };
                crate::absacc::auth::execute::add_auth_method(deps.branch(), &env, &mut add_auth)?;

                response = response.add_event(
                    cosmwasm_std::Event::new("create_abstract_account").add_attributes(vec![
                        ("contract_address", env.contract.address.to_string()),
                        ("authenticator", cosmwasm_std::to_json_string(&add_auth)?),
                        ("authenticator_id", add_auth.get_id().to_string()),
                    ]),
                );
            }
            // No Auth possible - error
            #[cfg(not(feature = "xion"))]
            return Err(AccountError::AbsAccNoAuth {});
        }
        _ => (),
    };

    // Set owner
    let cw_gov_owner = ownership::initialize_owner(
        deps.branch(),
        // TODO: support no owner here (ownership handled in SUDO)
        // Or do we want to add a `Sudo` governance type?
        owner.clone(),
        registry.address.clone(),
    )?;

    SUSPENSION_STATUS.save(deps.storage, &false)?;

    response = response.add_attribute("owner".to_owned(), cw_gov_owner.owner.to_string());

    let funds_for_namespace_fee = if namespace.is_some() {
        registry
            .namespace_registration_fee(&deps.querier)?
            .into_iter()
            .collect()
    } else {
        vec![]
    };

    let mut total_fee = Coins::try_from(funds_for_namespace_fee.clone()).unwrap();

    response = response.add_message(wasm_execute(
        registry.address,
        &abstract_std::registry::ExecuteMsg::AddAccount {
            namespace,
            creator: info.sender.to_string(),
        },
        funds_for_namespace_fee,
    )?);

    // Register on account if it's sub-account
    if let GovernanceDetails::SubAccount { account } = cw_gov_owner.owner {
        response = response.add_message(wasm_execute(
            account,
            &ExecuteMsg::UpdateSubAccount(UpdateSubAccountAction::RegisterSubAccount {
                id: ACCOUNT_ID.load(deps.storage)?.seq(),
            }),
            vec![],
        )?);
    }

    if !install_modules.is_empty() {
        let simulate_resp: SimulateInstallModulesResponse = deps.querier.query_wasm_smart(
            module_factory.address,
            &abstract_std::module_factory::QueryMsg::SimulateInstallModules {
                modules: install_modules.iter().map(|m| m.module.clone()).collect(),
            },
        )?;

        simulate_resp.total_required_funds.iter().for_each(|funds| {
            total_fee.add(funds.clone()).unwrap();
        });

        // Install modules
        let (install_msgs, install_attribute) = _install_modules(
            deps.branch(),
            &env,
            install_modules,
            simulate_resp.total_required_funds,
        )?;
        response = response
            .add_submessages(install_msgs)
            .add_attribute(install_attribute.key, install_attribute.value);
    }

    let mut total_received = Coins::try_from(info.funds.clone()).unwrap();

    for fee in total_fee.clone() {
        total_received.sub(fee).map_err(|_| {
            abstract_std::AbstractError::Fee(format!(
                "Invalid fee payment sent. Expected {}, sent {:?}",
                total_fee, info.funds
            ))
        })?;
    }

    Ok(response)
}

#[cfg_attr(feature = "export", cosmwasm_std::entry_point)]
pub fn execute(mut deps: DepsMut, env: Env, info: MessageInfo, msg: ExecuteMsg) -> AccountResult {
    match msg {
        ExecuteMsg::UpdateStatus {
            is_suspended: suspension_status,
        } => update_account_status(deps, info, suspension_status).map_err(AccountError::from),
        msg => {
            // Block actions if account is suspended
            let is_suspended = SUSPENSION_STATUS.load(deps.storage)?;
            if is_suspended {
                return Err(AccountError::AccountSuspended {});
            }

            match msg {
                // ## Execution ##
                ExecuteMsg::Execute { msgs } => {
                    execute_msgs(deps, &info.sender, msgs).map_err(AccountError::from)
                }
                ExecuteMsg::AdminExecute { addr, msg } => {
                    let addr = deps.api.addr_validate(&addr)?;
                    admin_execute(deps, info, addr, msg)
                }
                ExecuteMsg::ExecuteWithData { msg } => {
                    execute_msgs_with_data(deps, &info.sender, msg).map_err(AccountError::from)
                }
                ExecuteMsg::ExecuteOnModule {
                    module_id,
                    exec_msg,
                } => execute_on_module(deps, info, module_id, exec_msg).map_err(AccountError::from),
                ExecuteMsg::AdminExecuteOnModule { module_id, msg } => {
                    admin_execute_on_module(deps, info, module_id, msg)
                }
                ExecuteMsg::IbcAction { msg } => {
                    execute_ibc_action(deps, info, msg).map_err(AccountError::from)
                }
                ExecuteMsg::IcaAction { action_query_msg } => {
                    ica_action(deps, info, action_query_msg).map_err(AccountError::from)
                }

                // ## Configuration ##
                ExecuteMsg::UpdateInternalConfig(config) => {
                    update_internal_config(deps, info, config).map_err(AccountError::from)
                }
                ExecuteMsg::InstallModules { modules } => {
                    install_modules(deps, &env, info, modules).map_err(AccountError::from)
                }
                ExecuteMsg::UninstallModule { module_id } => {
                    uninstall_module(deps, &env, info, module_id).map_err(AccountError::from)
                }
                ExecuteMsg::Upgrade { modules } => {
                    upgrade_modules(deps, env, info, modules).map_err(AccountError::from)
                }
                ExecuteMsg::UpdateInfo {
                    name,
                    description,
                    link,
                } => update_info(deps, info, name, description, link).map_err(AccountError::from),
<<<<<<< HEAD
                ExecuteMsg::UpdateSubAccount(action) => {
                    handle_sub_account_action(deps, &env, info, action).map_err(AccountError::from)
                }
                // TODO: Update module migrate logic to not use callback!
                // ExecuteMsg::Callback(CallbackMsg {}) => handle_callback(deps, env, info),
                // Used to claim or renounce an ownership change.
=======
>>>>>>> 7f11b2fa
                ExecuteMsg::UpdateOwnership(action) => {
                    // If sub-account related it may require some messages to be constructed beforehand
                    let msgs = match &action {
                        ownership::GovAction::TransferOwnership { .. } => vec![],
                        ownership::GovAction::AcceptOwnership => {
                            maybe_update_sub_account_governance(deps.branch())?
                        }
                        ownership::GovAction::RenounceOwnership => {
                            remove_account_from_contracts(deps.branch(), &env)?
                        }
                    };
<<<<<<< HEAD
                    let version_control = VersionControlContract::new(deps.api, &env)?;
=======
                    let registry = RegistryContract::new(deps.api)?;
>>>>>>> 7f11b2fa

                    let new_owner_attributes = ownership::update_ownership(
                        deps,
                        &env.block,
                        &info.sender,
                        registry.address,
                        action,
                    )?
                    .into_attributes();
                    Ok(
                        AccountResponse::new("update_ownership", new_owner_attributes)
                            .add_messages(msgs),
                    )
                }

                // ## Sub-Accounts ##
                ExecuteMsg::CreateSubAccount {
                    name,
                    description,
                    link,
                    namespace,
                    install_modules,
                    account_id,
                } => create_sub_account(
                    deps,
                    info,
                    env,
                    name,
                    description,
                    link,
                    namespace,
                    install_modules,
                    account_id,
                )
                .map_err(AccountError::from),
                ExecuteMsg::UpdateSubAccount(action) => {
                    handle_sub_account_action(deps, info, action).map_err(AccountError::from)
                }

                // ## Other ##
                // TODO: Update module migrate logic to not use callback!
                ExecuteMsg::UpdateStatus { is_suspended: _ } => {
                    unreachable!("Update status case is reached above")
                }
                ExecuteMsg::AddAuthMethod { add_authenticator } => {
                    add_auth_method(deps, env, add_authenticator)
                }
                #[allow(unused)]
                ExecuteMsg::RemoveAuthMethod { id } => remove_auth_method(deps, env, id),
                ExecuteMsg::Callback(_) => handle_callback(deps, env, info),
            }
        }
    }
}

#[cfg_attr(feature = "export", cosmwasm_std::entry_point)]
pub fn reply(deps: DepsMut, _env: Env, msg: Reply) -> AccountResult {
    match msg.id {
        FORWARD_RESPONSE_REPLY_ID => forward_response_reply(msg),
        ADMIN_ACTION_REPLY_ID => admin_action_reply(deps),
        REGISTER_MODULES_DEPENDENCIES_REPLY_ID => register_dependencies(deps),

        _ => Err(AccountError::UnexpectedReply {}),
    }
}

#[cfg_attr(feature = "export", cosmwasm_std::entry_point)]
pub fn query(deps: Deps, env: Env, msg: QueryMsg) -> StdResult<Binary> {
    match msg {
        QueryMsg::Config {} => handle_config_query(deps, &env),
        QueryMsg::ModuleVersions { ids } => handle_module_versions_query(deps, &env, ids),
        QueryMsg::ModuleAddresses { ids } => handle_module_address_query(deps, ids),
        QueryMsg::ModuleInfos { start_after, limit } => {
            handle_module_info_query(deps, &env, start_after, limit)
        }
        QueryMsg::Info {} => handle_account_info_query(deps),
        QueryMsg::SubAccountIds { start_after, limit } => {
            handle_sub_accounts_query(deps, start_after, limit)
        }
        QueryMsg::TopLevelOwner {} => handle_top_level_owner_query(deps, env),
        QueryMsg::Ownership {} => {
            cosmwasm_std::to_json_binary(&ownership::get_ownership(deps.storage)?)
        }
        QueryMsg::AuthenticatorByID { id } => {
            #[cfg(feature = "xion")]
            {
                cosmwasm_std::to_json_binary(&crate::state::AUTHENTICATORS.load(deps.storage, id)?)
            }
            #[cfg(not(feature = "xion"))]
            Ok(Binary::default())
        }
        QueryMsg::AuthenticatorIDs {} => {
            #[cfg(feature = "xion")]
            {
                cosmwasm_std::to_json_binary(
                    &crate::state::AUTHENTICATORS
                        .keys(deps.storage, None, None, cosmwasm_std::Order::Ascending)
                        .collect::<Result<Vec<_>, _>>()?,
                )
            }
            #[cfg(not(feature = "xion"))]
            Ok(Binary::default())
        }
    }
}

/// Verifies that *sender* is the owner of *nft_id* of contract *nft_addr*
fn verify_nft_ownership(
    deps: Deps,
    sender: Addr,
    nft_addr: Addr,
    nft_id: String,
) -> Result<(), AccountError> {
    // get owner of token_id from collection
    let owner: ownership::cw721::OwnerOfResponse = deps.querier.query_wasm_smart(
        nft_addr,
        &ownership::cw721::Cw721QueryMsg::OwnerOf {
            token_id: nft_id,
            include_expired: None,
        },
    )?;
    let owner = deps.api.addr_validate(&owner.owner)?;
    // verify owner
    ensure_eq!(
        sender,
        owner,
        AccountError::Ownership(GovOwnershipError::NotOwner)
    );

    Ok(())
}

#[cfg(test)]
mod tests {
    use abstract_std::{
        account,
        objects::{account::AccountTrace, gov_type::GovernanceDetails, AccountId},
    };
    use abstract_testing::{mock_env_validated, prelude::AbstractMockAddrs};
    use cosmwasm_std::{
        testing::{message_info, mock_dependencies},
        wasm_execute, CosmosMsg, SubMsg,
    };

    #[test]
    fn successful_instantiate() {
        let mut deps = mock_dependencies();

        let abstr = AbstractMockAddrs::new(deps.api);
        let info = message_info(&abstr.owner, &[]);
        let env = mock_env_validated(deps.api);

        let resp = super::instantiate(
            deps.as_mut(),
            env,
            info,
            account::InstantiateMsg {
                account_id: AccountId::new(1, AccountTrace::Local).ok(),
                owner: GovernanceDetails::Monarchy {
                    monarch: abstr.owner.to_string(),
                },
                namespace: None,
                name: Some("test".to_string()),
                description: None,
                link: None,
                install_modules: vec![],
                authenticator: None,
            },
        );

        assert!(resp.is_ok());

        let expected_msg: CosmosMsg = wasm_execute(
            abstr.registry,
            &abstract_std::registry::ExecuteMsg::AddAccount {
                creator: abstr.owner.to_string(),
                namespace: None,
            },
            vec![],
        )
        .unwrap()
        .into();

        assert_eq!(resp.unwrap().messages, vec![SubMsg::new(expected_msg)]);
    }
}<|MERGE_RESOLUTION|>--- conflicted
+++ resolved
@@ -83,13 +83,8 @@
     // Use CW2 to set the contract version, this is needed for migrations
     cw2::set_contract_version(deps.storage, ACCOUNT, CONTRACT_VERSION)?;
 
-<<<<<<< HEAD
-    let version_control = VersionControlContract::new(deps.api, &env)?;
+    let registry = RegistryContract::new(deps.api, &env)?;
     let module_factory = ModuleFactoryContract::new(deps.api, &env)?;
-=======
-    let registry = RegistryContract::new(deps.api)?;
-    let module_factory = ModuleFactoryContract::new(deps.api)?;
->>>>>>> 7f11b2fa
 
     let account_id = match account_id {
         Some(account_id) => account_id,
@@ -319,15 +314,6 @@
                     description,
                     link,
                 } => update_info(deps, info, name, description, link).map_err(AccountError::from),
-<<<<<<< HEAD
-                ExecuteMsg::UpdateSubAccount(action) => {
-                    handle_sub_account_action(deps, &env, info, action).map_err(AccountError::from)
-                }
-                // TODO: Update module migrate logic to not use callback!
-                // ExecuteMsg::Callback(CallbackMsg {}) => handle_callback(deps, env, info),
-                // Used to claim or renounce an ownership change.
-=======
->>>>>>> 7f11b2fa
                 ExecuteMsg::UpdateOwnership(action) => {
                     // If sub-account related it may require some messages to be constructed beforehand
                     let msgs = match &action {
@@ -339,11 +325,7 @@
                             remove_account_from_contracts(deps.branch(), &env)?
                         }
                     };
-<<<<<<< HEAD
-                    let version_control = VersionControlContract::new(deps.api, &env)?;
-=======
-                    let registry = RegistryContract::new(deps.api)?;
->>>>>>> 7f11b2fa
+                    let registry = RegistryContract::new(deps.api, &env)?;
 
                     let new_owner_attributes = ownership::update_ownership(
                         deps,
@@ -380,7 +362,7 @@
                 )
                 .map_err(AccountError::from),
                 ExecuteMsg::UpdateSubAccount(action) => {
-                    handle_sub_account_action(deps, info, action).map_err(AccountError::from)
+                    handle_sub_account_action(deps, &env, info, action).map_err(AccountError::from)
                 }
 
                 // ## Other ##
