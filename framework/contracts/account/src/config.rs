use crate::{
    contract::{AccountResponse, AccountResult},
    error::AccountError,
    modules::{_remove_whitelist_modules, _whitelist_modules, update_module_addresses},
};
use abstract_sdk::cw_helpers::AbstractAttributes;
use abstract_std::{
    account::{
        state::{AccountInfo, SuspensionStatus, INFO, SUSPENSION_STATUS},
        InternalConfigAction,
    },
    objects::{
        ownership,
        validation::{validate_description, validate_link, validate_name},
    },
};
use cosmwasm_std::{Addr, DepsMut, MessageInfo, Response, StdError};

pub fn update_account_status(
    deps: DepsMut,
    info: MessageInfo,
    suspension_status: Option<bool>,
) -> Result<Response, AccountError> {
    let mut response = AccountResponse::action("update_status");

    if let Some(suspension_status) = suspension_status {
        response = update_suspension_status(deps, info, suspension_status, response)?;
    } else {
        return Err(AccountError::NoUpdates {});
    }

    Ok(response)
}

pub fn update_suspension_status(
    deps: DepsMut,
    info: MessageInfo,
    is_suspended: SuspensionStatus,
    response: Response,
) -> AccountResult {
    // only owner can update suspension status
    ownership::assert_nested_owner(deps.storage, &deps.querier, &info.sender)?;

    SUSPENSION_STATUS.save(deps.storage, &is_suspended)?;

    Ok(response.add_abstract_attributes(vec![("is_suspended", is_suspended.to_string())]))
}

/// Allows the owner to manually update the internal configuration of the account.
/// This can be used to unblock the account and its modules in case of a bug/lock on the account.
pub fn update_internal_config(
    mut deps: DepsMut,
    info: MessageInfo,
    action: InternalConfigAction,
) -> AccountResult {
    ownership::assert_nested_owner(deps.storage, &deps.querier, &info.sender)?;

    match action {
        InternalConfigAction::UpdateModuleAddresses { to_add, to_remove } => {
            let api = deps.api;

            // validate addresses
            let add: Result<Vec<(String, Addr)>, _> = to_add
                .into_iter()
                .map(|(a, b)| {
                    let addr = api.addr_validate(&b)?;
                    Ok::<(String, Addr), StdError>((a, addr))
                })
                .collect();
            let add = add?;

            update_module_addresses(deps, add, to_remove)
        }
        // TODO: Add tests for this action
        InternalConfigAction::UpdateWhitelist { to_add, to_remove } => {
            let module_addresses_to_add: Result<Vec<Addr>, _> = to_add
                .into_iter()
                .map(|str_addr| deps.api.addr_validate(&str_addr))
                .collect();
            let module_addresses_to_remove: Result<Vec<Addr>, _> = to_remove
                .into_iter()
                .map(|str_addr| deps.api.addr_validate(&str_addr))
                .collect();

            _whitelist_modules(deps.branch(), module_addresses_to_add?)?;
            _remove_whitelist_modules(deps, module_addresses_to_remove?)?;

            Ok(AccountResponse::action("update_whitelist"))
        }
        _ => Err(AccountError::InvalidConfigAction {
            error: StdError::generic_err("Unknown config action"),
        }),
    }
}

/// Update the Account information
pub fn update_info(
    deps: DepsMut,
    info: MessageInfo,
    name: Option<String>,
    description: Option<String>,
    link: Option<String>,
) -> AccountResult {
    ownership::assert_nested_owner(deps.storage, &deps.querier, &info.sender)?;

    let mut info: AccountInfo = INFO.load(deps.storage)?;
    if let Some(name) = name {
        validate_name(&name)?;
        info.name = name;
    }
    validate_description(description.as_deref())?;
    info.description = description;
    validate_link(link.as_deref())?;
    info.link = link;
    INFO.save(deps.storage, &info)?;

    Ok(AccountResponse::action("update_info"))
}

#[cfg(test)]
mod tests {
    use super::*;
    use crate::test_common::test_only_owner;
    use crate::{
        contract,
        test_common::{execute_as, execute_as_admin, mock_init},
    };
    use abstract_std::account::state::ACCOUNT_MODULES;
    use abstract_testing::module::TEST_MODULE_ID;
    use abstract_testing::prelude::*;
    use abstract_testing::{mock_dependencies, prelude::AbstractMockAddrs};
    use cosmwasm_std::{
        testing::{message_info, mock_env, MockApi, MockQuerier, MockStorage},
        Order, OwnedDeps, StdError,
    };
    use cosmwasm_std::{Addr, Storage};
    use speculoos::prelude::*;

    type MockDeps = OwnedDeps<MockStorage, MockApi, MockQuerier>;

    mod set_owner_and_gov_type {
        use ownership::{GovAction, GovOwnershipError};

        use super::*;

        #[test]
        fn only_owner() -> anyhow::Result<()> {
            let deps = mock_dependencies();
            let test_owner = deps.api.addr_make("test_owner");

            let msg = ExecuteMsg::UpdateOwnership(GovAction::TransferOwnership {
                new_owner: GovernanceDetails::Monarchy {
                    monarch: test_owner.to_string(),
                },
                expiry: None,
            });

            test_only_owner(msg)
        }

        #[test]
        fn validates_new_owner_address() -> anyhow::Result<()> {
            let mut deps = mock_dependencies();
            let abstr = AbstractMockAddrs::new(deps.api);
            let owner = abstr.owner;
            mock_init(&mut deps)?;

            let msg = ExecuteMsg::UpdateOwnership(GovAction::TransferOwnership {
                new_owner: GovernanceDetails::Monarchy {
                    monarch: "INVALID".to_string(),
                },
                expiry: None,
            });

            let res = execute_as(deps.as_mut(), &owner, msg);
            assert_that!(res).is_err().matches(|err| {
                matches!(
                    err,
                    AccountError::Ownership(GovOwnershipError::Abstract(
                        abstract_std::AbstractError::Std(StdError::GenericErr { .. })
                    ))
                )
            });
            Ok(())
        }

        #[test]
        fn updates_owner() -> anyhow::Result<()> {
            let mut deps = mock_dependencies();
            let abstr = AbstractMockAddrs::new(deps.api);
            let owner = abstr.owner;
            let new_owner = deps.api.addr_make("new_owner");
            mock_init(&mut deps)?;

            let set_owner_msg = ExecuteMsg::UpdateOwnership(GovAction::TransferOwnership {
                new_owner: GovernanceDetails::Monarchy {
                    monarch: new_owner.to_string(),
                },
                expiry: None,
            });

            let res = execute_as(deps.as_mut(), &owner, set_owner_msg);
            assert_that!(&res).is_ok();

            let accept_msg = ExecuteMsg::UpdateOwnership(ownership::GovAction::AcceptOwnership);
            execute_as(deps.as_mut(), &new_owner, accept_msg)?;

            let actual_owner = ownership::get_ownership(&deps.storage)?.owner;

            assert_that!(&actual_owner).is_equal_to(GovernanceDetails::Monarchy {
                monarch: Addr::unchecked(new_owner),
            });

            Ok(())
        }

        #[test]
        fn updates_governance_type() -> anyhow::Result<()> {
            let mut deps = mock_dependencies();
            let abstr = AbstractMockAddrs::new(deps.api);
            let owner = abstr.owner;
            let new_gov = deps.api.addr_make("new_gov");

            mock_init(&mut deps)?;

            let msg = ExecuteMsg::UpdateOwnership(GovAction::TransferOwnership {
                new_owner: GovernanceDetails::Monarchy {
                    monarch: new_gov.to_string(),
                },
                expiry: None,
            });

            execute_as(deps.as_mut(), &owner, msg)?;

            let ownership = ownership::get_ownership(deps.as_ref().storage)?;
            assert_that!(ownership
                .owner
                .owner_address(&deps.as_ref().querier)
                .unwrap()
                .to_string())
            .is_equal_to(owner.to_string());

            let accept_msg = ExecuteMsg::UpdateOwnership(ownership::GovAction::AcceptOwnership);
            execute_as(deps.as_mut(), &new_gov, accept_msg)?;

            let ownership = ownership::get_ownership(deps.as_ref().storage)?;
            assert_that!(ownership
                .owner
                .owner_address(&deps.as_ref().querier)
                .unwrap()
                .to_string())
            .is_equal_to(new_gov.to_string());

            Ok(())
        }
    }

    mod update_info {
        use abstract_std::objects::validation::ValidationError;

        use super::*;

        #[test]
        fn only_owner() -> anyhow::Result<()> {
            let msg = ExecuteMsg::UpdateInfo {
                name: None,
                description: None,
                link: None,
            };

            test_only_owner(msg)
        }
        // integration tests

        #[test]
        fn updates() -> anyhow::Result<()> {
            let mut deps = mock_dependencies();
            let abstr = AbstractMockAddrs::new(deps.api);
            let owner = abstr.owner;
            mock_init(&mut deps);

            let name = "new name";
            let description = "new description";
            let link = "http://a.be";

            let msg = ExecuteMsg::UpdateInfo {
                name: Some(name.to_string()),
                description: Some(description.to_string()),
                link: Some(link.to_string()),
            };

            let res = execute_as(deps.as_mut(), &owner, msg);
            assert_that!(&res).is_ok();

            let info = INFO.load(deps.as_ref().storage)?;

            assert_that!(&info.name).is_equal_to(name.to_string());
            assert_that!(&info.description.unwrap()).is_equal_to(description.to_string());
            assert_that!(&info.link.unwrap()).is_equal_to(link.to_string());

            Ok(())
        }

        #[test]
        fn removals() -> anyhow::Result<()> {
            let mut deps = mock_dependencies();
            let abstr = AbstractMockAddrs::new(deps.api);
            let owner = abstr.owner;
            mock_init(&mut deps);

            let prev_name = "name".to_string();
            INFO.save(
                deps.as_mut().storage,
                &AccountInfo {
                    name: prev_name.clone(),
                    description: Some("description".to_string()),
                    link: Some("link".to_string()),
                },
            )?;

            let msg = ExecuteMsg::UpdateInfo {
                name: None,
                description: None,
                link: None,
            };

            let res = execute_as(deps.as_mut(), &owner, msg);
            assert_that!(&res).is_ok();

            let info = INFO.load(deps.as_ref().storage)?;

            assert_that!(&info.name).is_equal_to(&prev_name);
            assert_that!(&info.description).is_none();
            assert_that!(&info.link).is_none();

            Ok(())
        }

        #[test]
        fn validates_name() -> anyhow::Result<()> {
            let mut deps = mock_dependencies();
            let abstr = AbstractMockAddrs::new(deps.api);
            let owner = abstr.owner;
            mock_init(&mut deps);

            let msg = ExecuteMsg::UpdateInfo {
                name: Some("".to_string()),
                description: None,
                link: None,
            };

            let res = execute_as(deps.as_mut(), &owner, msg);
            assert_that!(&res).is_err().matches(|e| {
                matches!(
                    e,
                    AccountError::Validation(ValidationError::TitleInvalidShort(_))
                )
            });

            let msg = ExecuteMsg::UpdateInfo {
                name: Some("a".repeat(65)),
                description: None,
                link: None,
            };

            let res = execute_as(deps.as_mut(), &owner, msg);
            assert_that!(&res).is_err().matches(|e| {
                matches!(
                    e,
                    AccountError::Validation(ValidationError::TitleInvalidLong(_))
                )
            });

            Ok(())
        }

        #[test]
        fn validates_link() -> anyhow::Result<()> {
            let mut deps = mock_dependencies();
            let abstr = AbstractMockAddrs::new(deps.api);
            let owner = abstr.owner;

            mock_init(&mut deps);

            let msg = ExecuteMsg::UpdateInfo {
                name: None,
                description: None,
                link: Some("aoeu".to_string()),
            };

            let res = execute_as(deps.as_mut(), &owner, msg);
            assert_that!(&res).is_err().matches(|e| {
                matches!(
                    e,
                    AccountError::Validation(ValidationError::LinkInvalidShort(_))
                )
            });

            let msg = ExecuteMsg::UpdateInfo {
                name: None,
                description: None,
                link: Some("a".repeat(129)),
            };

            let res = execute_as(deps.as_mut(), &owner, msg);
            assert_that!(&res).is_err().matches(|e| {
                matches!(
                    e,
                    AccountError::Validation(ValidationError::LinkInvalidLong(_))
                )
            });

            Ok(())
        }
    }

    mod handle_callback {
        use abstract_std::account::CallbackMsg;

        use super::*;

        #[test]
        fn only_by_contract() -> anyhow::Result<()> {
            let mut deps = mock_dependencies();
            let not_contract = deps.api.addr_make("not_contract");
            mock_init(&mut deps)?;
            let callback = CallbackMsg {};

            let msg = ExecuteMsg::Callback(callback);

            let res = contract::execute(
                deps.as_mut(),
                mock_env(),
                message_info(&not_contract, &[]),
                msg,
            );

            assert_that!(&res)
                .is_err()
                .matches(|err| matches!(err, AccountError::Std(StdError::GenericErr { .. })));

            Ok(())
        }
    }

    mod update_suspension_status {
        use super::*;

        #[test]
        fn only_owner() -> anyhow::Result<()> {
            let mut deps = mock_dependencies();
            mock_init(&mut deps)?;

            let msg = ExecuteMsg::UpdateStatus {
                is_suspended: Some(true),
            };

            test_only_owner(msg)
        }

        #[test]
        fn exec_fails_when_suspended() -> anyhow::Result<()> {
            let mut deps = mock_dependencies();
            let abstr = AbstractMockAddrs::new(deps.api);
            let owner = abstr.owner;
            mock_init(&mut deps)?;

            let msg = ExecuteMsg::UpdateStatus {
                is_suspended: Some(true),
            };

            let res = execute_as(deps.as_mut(), &owner, msg);
            assert_that!(res).is_ok();
            let actual_is_suspended = SUSPENSION_STATUS.load(&deps.storage).unwrap();
            assert_that!(&actual_is_suspended).is_true();

            let update_info_msg = ExecuteMsg::UpdateInfo {
                name: Some("asonetuh".to_string()),
                description: None,
                link: None,
            };

            let res = execute_as(deps.as_mut(), &owner, update_info_msg);

            assert_that!(&res)
                .is_err()
                .is_equal_to(AccountError::AccountSuspended {});

            Ok(())
        }

        #[test]
        fn suspend_account() -> anyhow::Result<()> {
            let mut deps = mock_dependencies();
            let abstr = AbstractMockAddrs::new(deps.api);
            let owner = abstr.owner;
            mock_init(&mut deps)?;

            let msg = ExecuteMsg::UpdateStatus {
                is_suspended: Some(true),
            };

            let res = execute_as(deps.as_mut(), &owner, msg);

            assert_that!(&res).is_ok();
            let actual_is_suspended = SUSPENSION_STATUS.load(&deps.storage).unwrap();
            assert_that!(&actual_is_suspended).is_true();
            Ok(())
        }

        #[test]
        fn unsuspend_account() -> anyhow::Result<()> {
            let mut deps = mock_dependencies();
            let abstr = AbstractMockAddrs::new(deps.api);
            let owner = abstr.owner;
            mock_init(&mut deps)?;

            let msg = ExecuteMsg::UpdateStatus {
                is_suspended: Some(false),
            };

            let res = execute_as(deps.as_mut(), &owner, msg);

            assert_that!(&res).is_ok();
            let actual_status = SUSPENSION_STATUS.load(&deps.storage).unwrap();
            assert_that!(&actual_status).is_false();
            Ok(())
        }
    }

    mod update_internal_config {
        use abstract_std::account::{InternalConfigAction::UpdateModuleAddresses, QueryMsg};
        use ownership::GovOwnershipError;

        use super::*;

        #[test]
        fn only_account_owner() -> anyhow::Result<()> {
            let mut deps = mock_dependencies();
            let abstr = AbstractMockAddrs::new(deps.api);
            let owner = abstr.owner;

            mock_init(&mut deps)?;

            let msg = ExecuteMsg::UpdateInternalConfig(UpdateModuleAddresses {
                to_add: vec![],
                to_remove: vec![],
            });

            let bad_sender = deps.api.addr_make("not_account_owner");
            let res = execute_as(deps.as_mut(), &bad_sender, msg.clone());

            assert_that!(&res)
                .is_err()
                .is_equal_to(AccountError::Ownership(GovOwnershipError::NotOwner));

            let vc_res = execute_as(deps.as_mut(), &abstr.version_control, msg.clone());
            assert_that!(&vc_res).is_err();

            let owner_res = execute_as(deps.as_mut(), &owner, msg);
            assert_that!(&owner_res).is_ok();

            Ok(())
        }
    }

    mod update_ownership {
<<<<<<< HEAD
        use cw_storage_plus::Item;
=======
        use abstract_sdk::namespaces::OWNERSHIP_STORAGE_KEY;
>>>>>>> 693054e9

        use super::*;

        #[test]
        fn allows_ownership_acceptance() -> anyhow::Result<()> {
            let mut deps = mock_dependencies();
            let abstr = AbstractMockAddrs::new(deps.api);
            let owner = abstr.owner;
            mock_init(&mut deps)?;

            let pending_owner = deps.api.addr_make("not_owner");
            // mock pending owner
            Item::new(OWNERSHIP_STORAGE_KEY).save(
                deps.as_mut().storage,
                &ownership::Ownership {
                    owner: GovernanceDetails::Monarchy { monarch: owner },
                    pending_expiry: None,
                    pending_owner: Some(GovernanceDetails::Monarchy {
                        monarch: pending_owner.clone(),
                    }),
                },
            )?;

            let msg = ExecuteMsg::UpdateOwnership(ownership::GovAction::AcceptOwnership {});

            execute_as(deps.as_mut(), &pending_owner, msg)?;

            Ok(())
        }
    }
}<|MERGE_RESOLUTION|>--- conflicted
+++ resolved
@@ -565,11 +565,8 @@
     }
 
     mod update_ownership {
-<<<<<<< HEAD
         use cw_storage_plus::Item;
-=======
         use abstract_sdk::namespaces::OWNERSHIP_STORAGE_KEY;
->>>>>>> 693054e9
 
         use super::*;
 
