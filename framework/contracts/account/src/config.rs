use crate::{
    contract::{AccountResponse, AccountResult},
    error::AccountError,
    modules::{_remove_whitelist_modules, _whitelist_modules, update_module_addresses},
};
use abstract_sdk::cw_helpers::AbstractAttributes;
use abstract_std::{
    account::{
        state::{AccountInfo, SuspensionStatus, INFO, SUSPENSION_STATUS},
        InternalConfigAction,
    },
    objects::{
        ownership,
        validation::{validate_description, validate_link, validate_name},
    },
};
use cosmwasm_std::{Addr, DepsMut, MessageInfo, Response, StdError};

pub fn update_account_status(
    deps: DepsMut,
    info: MessageInfo,
    suspension_status: Option<bool>,
) -> Result<Response, AccountError> {
    let mut response = AccountResponse::action("update_status");

    if let Some(suspension_status) = suspension_status {
        response = update_suspension_status(deps, info, suspension_status, response)?;
    } else {
        return Err(AccountError::NoUpdates {});
    }

    Ok(response)
}

pub fn update_suspension_status(
    deps: DepsMut,
    info: MessageInfo,
    is_suspended: SuspensionStatus,
    response: Response,
) -> AccountResult {
    // only owner can update suspension status
    ownership::assert_nested_owner(deps.storage, &deps.querier, &info.sender)?;

    SUSPENSION_STATUS.save(deps.storage, &is_suspended)?;

    Ok(response.add_abstract_attributes(vec![("is_suspended", is_suspended.to_string())]))
}

/// Allows the owner to manually update the internal configuration of the account.
/// This can be used to unblock the account and its modules in case of a bug/lock on the account.
pub fn update_internal_config(
    mut deps: DepsMut,
    info: MessageInfo,
    action: InternalConfigAction,
) -> AccountResult {
    ownership::assert_nested_owner(deps.storage, &deps.querier, &info.sender)?;

    match action {
        InternalConfigAction::UpdateModuleAddresses { to_add, to_remove } => {
            let api = deps.api;

            // validate addresses
            let add: Result<Vec<(String, Addr)>, _> = to_add
                .into_iter()
                .map(|(a, b)| {
                    let addr = api.addr_validate(&b)?;
                    Ok::<(String, Addr), StdError>((a, addr))
                })
                .collect();
            let add = add?;

            update_module_addresses(deps, add, to_remove)
        }
        // TODO: Add tests for this action
        InternalConfigAction::UpdateWhitelist { to_add, to_remove } => {
            let module_addresses_to_add: Result<Vec<Addr>, _> = to_add
                .into_iter()
                .map(|str_addr| deps.api.addr_validate(&str_addr))
                .collect();
            let module_addresses_to_remove: Result<Vec<Addr>, _> = to_remove
                .into_iter()
                .map(|str_addr| deps.api.addr_validate(&str_addr))
                .collect();

            _whitelist_modules(deps.branch(), module_addresses_to_add?)?;
            _remove_whitelist_modules(deps, module_addresses_to_remove?)?;

            Ok(AccountResponse::action("update_whitelist"))
        }
        _ => Err(AccountError::InvalidConfigAction {
            error: StdError::generic_err("Unknown config action"),
        }),
    }
}

/// Update the Account information
pub fn update_info(
    deps: DepsMut,
    info: MessageInfo,
    name: Option<String>,
    description: Option<String>,
    link: Option<String>,
) -> AccountResult {
    ownership::assert_nested_owner(deps.storage, &deps.querier, &info.sender)?;

    let mut info: AccountInfo = INFO.may_load(deps.storage)?.unwrap_or_default();
    if let Some(name) = name {
        validate_name(&name)?;
        info.name = Some(name);
    }
    validate_description(description.as_deref())?;
    info.description = description;
    validate_link(link.as_deref())?;
    info.link = link;
    INFO.save(deps.storage, &info)?;

    Ok(AccountResponse::action("update_info"))
}

#[cfg(test)]
mod tests {
    use super::*;
    use crate::test_common::test_only_owner;
    use crate::{
        contract,
        test_common::{execute_as, mock_init},
    };
    use abstract_std::account::ExecuteMsg;
    use abstract_testing::prelude::*;
    use cosmwasm_std::{testing::*, Addr, StdError};
    use ownership::{GovAction, GovOwnershipError, GovernanceDetails};
    use speculoos::prelude::*;

    mod set_owner_and_gov_type {

        use super::*;

        #[test]
        fn only_owner() -> anyhow::Result<()> {
            let deps = mock_dependencies();
            let test_owner = deps.api.addr_make("test_owner");

            let msg = ExecuteMsg::UpdateOwnership(GovAction::TransferOwnership {
                new_owner: GovernanceDetails::Monarchy {
                    monarch: test_owner.to_string(),
                },
                expiry: None,
            });

            test_only_owner(msg)
        }

        #[test]
        fn validates_new_owner_address() -> anyhow::Result<()> {
            let mut deps = mock_dependencies();
            let abstr = AbstractMockAddrs::new(deps.api);
            let owner = abstr.owner;
            mock_init(&mut deps)?;

            let msg = ExecuteMsg::UpdateOwnership(GovAction::TransferOwnership {
                new_owner: GovernanceDetails::Monarchy {
                    monarch: "INVALID".to_string(),
                },
                expiry: None,
            });

            let res = execute_as(&mut deps, &owner, msg);
            assert_that!(res).is_err().matches(|err| {
                matches!(
                    err,
                    AccountError::Ownership(GovOwnershipError::Abstract(
                        abstract_std::AbstractError::Std(StdError::GenericErr { .. })
                    ))
                )
            });
            Ok(())
        }

        #[test]
        fn updates_owner() -> anyhow::Result<()> {
            let mut deps = mock_dependencies();
            let abstr = AbstractMockAddrs::new(deps.api);
            let owner = abstr.owner;
            let new_owner = deps.api.addr_make("new_owner");
            mock_init(&mut deps)?;

            let set_owner_msg = ExecuteMsg::UpdateOwnership(GovAction::TransferOwnership {
                new_owner: GovernanceDetails::Monarchy {
                    monarch: new_owner.to_string(),
                },
                expiry: None,
            });

            let res = execute_as(&mut deps, &owner, set_owner_msg);
            assert_that!(&res).is_ok();

            let accept_msg = ExecuteMsg::UpdateOwnership(ownership::GovAction::AcceptOwnership);
            execute_as(&mut deps, &new_owner, accept_msg)?;

            let actual_owner = ownership::get_ownership(&deps.storage)?.owner;

            assert_that!(&actual_owner).is_equal_to(GovernanceDetails::Monarchy {
                monarch: Addr::unchecked(new_owner),
            });

            Ok(())
        }

        #[test]
        fn updates_governance_type() -> anyhow::Result<()> {
            let mut deps = mock_dependencies();
            let abstr = AbstractMockAddrs::new(deps.api);
            let owner = abstr.owner;
            let new_gov = deps.api.addr_make("new_gov");

            mock_init(&mut deps)?;

            let msg = ExecuteMsg::UpdateOwnership(GovAction::TransferOwnership {
                new_owner: GovernanceDetails::Monarchy {
                    monarch: new_gov.to_string(),
                },
                expiry: None,
            });

            execute_as(&mut deps, &owner, msg)?;

            let ownership = ownership::get_ownership(deps.as_ref().storage)?;
            assert_that!(ownership
                .owner
                .owner_address(&deps.as_ref().querier)
                .unwrap()
                .to_string())
            .is_equal_to(owner.to_string());

            let accept_msg = ExecuteMsg::UpdateOwnership(ownership::GovAction::AcceptOwnership);
            execute_as(&mut deps, &new_gov, accept_msg)?;

            let ownership = ownership::get_ownership(deps.as_ref().storage)?;
            assert_that!(ownership
                .owner
                .owner_address(&deps.as_ref().querier)
                .unwrap()
                .to_string())
            .is_equal_to(new_gov.to_string());

            Ok(())
        }
    }

    mod update_info {
        use abstract_std::objects::validation::ValidationError;

        use super::*;

        #[test]
        fn only_owner() -> anyhow::Result<()> {
            let msg = ExecuteMsg::UpdateInfo {
                name: None,
                description: None,
                link: None,
            };

            test_only_owner(msg)
        }
        // integration tests

        #[test]
        fn updates() -> anyhow::Result<()> {
            let mut deps = mock_dependencies();
            let abstr = AbstractMockAddrs::new(deps.api);
            let owner = abstr.owner;
            mock_init(&mut deps)?;

            let name = "new name";
            let description = "new description";
            let link = "http://a.be";

            let msg = ExecuteMsg::UpdateInfo {
                name: Some(name.to_string()),
                description: Some(description.to_string()),
                link: Some(link.to_string()),
            };

            let res = execute_as(&mut deps, &owner, msg);
            assert_that!(&res).is_ok();

            let info = INFO.load(deps.as_ref().storage)?;

            assert_that!(&info.name.unwrap()).is_equal_to(name.to_string());
            assert_that!(&info.description.unwrap()).is_equal_to(description.to_string());
            assert_that!(&info.link.unwrap()).is_equal_to(link.to_string());

            Ok(())
        }

        #[test]
        fn removals() -> anyhow::Result<()> {
            let mut deps = mock_dependencies();
            let abstr = AbstractMockAddrs::new(deps.api);
            let owner = abstr.owner;
            mock_init(&mut deps)?;

            let prev_name = "name".to_string();
            INFO.save(
                deps.as_mut().storage,
                &AccountInfo {
                    name: Some(prev_name.clone()),
                    description: Some("description".to_string()),
                    link: Some("link".to_string()),
                },
            )?;

            let msg = ExecuteMsg::UpdateInfo {
                name: None,
                description: None,
                link: None,
            };

            let res = execute_as(&mut deps, &owner, msg);
            assert_that!(&res).is_ok();

            let info = INFO.load(deps.as_ref().storage)?;

            assert_that!(&info.name.unwrap()).is_equal_to(&prev_name);
            assert_that!(&info.description).is_none();
            assert_that!(&info.link).is_none();

            Ok(())
        }

        #[test]
        fn validates_name() -> anyhow::Result<()> {
            let mut deps = mock_dependencies();
            let abstr = AbstractMockAddrs::new(deps.api);
            let owner = abstr.owner;
            mock_init(&mut deps)?;

            let msg = ExecuteMsg::UpdateInfo {
                name: Some("".to_string()),
                description: None,
                link: None,
            };

            let res = execute_as(&mut deps, &owner, msg);
            assert_that!(&res).is_err().matches(|e| {
                matches!(
                    e,
                    AccountError::Validation(ValidationError::TitleInvalidShort(_))
                )
            });

            let msg = ExecuteMsg::UpdateInfo {
                name: Some("a".repeat(65)),
                description: None,
                link: None,
            };

            let res = execute_as(&mut deps, &owner, msg);
            assert_that!(&res).is_err().matches(|e| {
                matches!(
                    e,
                    AccountError::Validation(ValidationError::TitleInvalidLong(_))
                )
            });

            Ok(())
        }

        #[test]
        fn validates_link() -> anyhow::Result<()> {
            let mut deps = mock_dependencies();
            let abstr = AbstractMockAddrs::new(deps.api);
            let owner = abstr.owner;

            mock_init(&mut deps)?;

            let msg = ExecuteMsg::UpdateInfo {
                name: None,
                description: None,
                link: Some("aoeu".to_string()),
            };

            let res = execute_as(&mut deps, &owner, msg);
            assert_that!(&res).is_err().matches(|e| {
                matches!(
                    e,
                    AccountError::Validation(ValidationError::LinkInvalidShort(_))
                )
            });

            let msg = ExecuteMsg::UpdateInfo {
                name: None,
                description: None,
                link: Some("a".repeat(129)),
            };

            let res = execute_as(&mut deps, &owner, msg);
            assert_that!(&res).is_err().matches(|e| {
                matches!(
                    e,
                    AccountError::Validation(ValidationError::LinkInvalidLong(_))
                )
            });

            Ok(())
        }
    }

    mod handle_callback {
        use abstract_std::account::CallbackMsg;

        use super::*;

        #[test]
        fn only_by_contract() -> anyhow::Result<()> {
            let mut deps = mock_dependencies();
            let env = mock_env_validated(deps.api);
            let not_contract = deps.api.addr_make("not_contract");
            mock_init(&mut deps)?;
            let callback = CallbackMsg {};

            let msg = ExecuteMsg::Callback(callback);

            let res = contract::execute(deps.as_mut(), env, message_info(&not_contract, &[]), msg);

            assert_that!(&res)
                .is_err()
                .matches(|err| matches!(err, AccountError::Std(StdError::GenericErr { .. })));

            Ok(())
        }
    }

    mod update_suspension_status {
        use super::*;

        #[test]
        fn only_owner() -> anyhow::Result<()> {
            let mut deps = mock_dependencies();
            mock_init(&mut deps)?;

            let msg = ExecuteMsg::UpdateStatus {
                is_suspended: Some(true),
            };

            test_only_owner(msg)
        }

        #[test]
        fn exec_fails_when_suspended() -> anyhow::Result<()> {
            let mut deps = mock_dependencies();
            let abstr = AbstractMockAddrs::new(deps.api);
            let owner = abstr.owner;
            mock_init(&mut deps)?;

            let msg = ExecuteMsg::UpdateStatus {
                is_suspended: Some(true),
            };

            let res = execute_as(&mut deps, &owner, msg);
            assert_that!(res).is_ok();
            let actual_is_suspended = SUSPENSION_STATUS.load(&deps.storage).unwrap();
            assert_that!(&actual_is_suspended).is_true();

            let update_info_msg = ExecuteMsg::UpdateInfo {
                name: Some("asonetuh".to_string()),
                description: None,
                link: None,
            };

            let res = execute_as(&mut deps, &owner, update_info_msg);

            assert_that!(&res)
                .is_err()
                .is_equal_to(AccountError::AccountSuspended {});

            Ok(())
        }

        #[test]
        fn suspend_account() -> anyhow::Result<()> {
            let mut deps = mock_dependencies();
            let abstr = AbstractMockAddrs::new(deps.api);
            let owner = abstr.owner;
            mock_init(&mut deps)?;

            let msg = ExecuteMsg::UpdateStatus {
                is_suspended: Some(true),
            };

            let res = execute_as(&mut deps, &owner, msg);

            assert_that!(&res).is_ok();
            let actual_is_suspended = SUSPENSION_STATUS.load(&deps.storage).unwrap();
            assert_that!(&actual_is_suspended).is_true();
            Ok(())
        }

        #[test]
        fn unsuspend_account() -> anyhow::Result<()> {
            let mut deps = mock_dependencies();
            let abstr = AbstractMockAddrs::new(deps.api);
            let owner = abstr.owner;
            mock_init(&mut deps)?;

            let msg = ExecuteMsg::UpdateStatus {
                is_suspended: Some(false),
            };

            let res = execute_as(&mut deps, &owner, msg);

            assert_that!(&res).is_ok();
            let actual_status = SUSPENSION_STATUS.load(&deps.storage).unwrap();
            assert_that!(&actual_status).is_false();
            Ok(())
        }
    }

    mod update_internal_config {
        use abstract_std::account::InternalConfigAction::UpdateModuleAddresses;
        use ownership::GovOwnershipError;

        use super::*;

        #[test]
        fn only_account_owner() -> anyhow::Result<()> {
            let mut deps = mock_dependencies();
            let abstr = AbstractMockAddrs::new(deps.api);
            let owner = abstr.owner;

            mock_init(&mut deps)?;

            let msg = ExecuteMsg::UpdateInternalConfig(UpdateModuleAddresses {
                to_add: vec![],
                to_remove: vec![],
            });

            let bad_sender = deps.api.addr_make("not_account_owner");
            let res = execute_as(&mut deps, &bad_sender, msg.clone());

            assert_that!(&res)
                .is_err()
                .is_equal_to(AccountError::Ownership(GovOwnershipError::NotOwner));

<<<<<<< HEAD
            let vc_res = execute_as(&mut deps, &abstr.version_control, msg.clone());
=======
            let vc_res = execute_as(deps.as_mut(), &abstr.registry, msg.clone());
>>>>>>> 7f11b2fa
            assert_that!(&vc_res).is_err();

            let owner_res = execute_as(&mut deps, &owner, msg);
            assert_that!(&owner_res).is_ok();

            Ok(())
        }
    }

    mod update_ownership {
        use abstract_sdk::namespaces::OWNERSHIP_STORAGE_KEY;
        use cw_storage_plus::Item;

        use super::*;

        #[test]
        fn allows_ownership_acceptance() -> anyhow::Result<()> {
            let mut deps = mock_dependencies();
            let abstr = AbstractMockAddrs::new(deps.api);
            let owner = abstr.owner;
            mock_init(&mut deps)?;

            let pending_owner = deps.api.addr_make("not_owner");
            // mock pending owner
            Item::new(OWNERSHIP_STORAGE_KEY).save(
                deps.as_mut().storage,
                &ownership::Ownership {
                    owner: GovernanceDetails::Monarchy { monarch: owner },
                    pending_expiry: None,
                    pending_owner: Some(GovernanceDetails::Monarchy {
                        monarch: pending_owner.clone(),
                    }),
                },
            )?;

            let msg = ExecuteMsg::UpdateOwnership(ownership::GovAction::AcceptOwnership {});

            execute_as(&mut deps, &pending_owner, msg)?;

            Ok(())
        }
    }
}<|MERGE_RESOLUTION|>--- conflicted
+++ resolved
@@ -542,11 +542,7 @@
                 .is_err()
                 .is_equal_to(AccountError::Ownership(GovOwnershipError::NotOwner));
 
-<<<<<<< HEAD
-            let vc_res = execute_as(&mut deps, &abstr.version_control, msg.clone());
-=======
-            let vc_res = execute_as(deps.as_mut(), &abstr.registry, msg.clone());
->>>>>>> 7f11b2fa
+            let vc_res = execute_as(&mut deps, &abstr.registry, msg.clone());
             assert_that!(&vc_res).is_err();
 
             let owner_res = execute_as(&mut deps, &owner, msg);
