--- conflicted
+++ resolved
@@ -10,11 +10,8 @@
 ### Added
   
 - Added a `.execute` method on the AuthZ API to execute `CosmosMsg` types on behalf of a granter.
-<<<<<<< HEAD
 - Publish adapter method of Abstract Client Publisher now returns Adapter object
-=======
 - Added a `.account_from` method on the `AbstractClient` for retrieving `Account`s.
->>>>>>> a05d560e
 
 ### Changed
 
