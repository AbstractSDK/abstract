# Abstract Changelog

All notable changes to this project will be documented in this file.

The format is based on [Keep a Changelog](http://keepachangelog.com/)
and this project adheres to [Semantic Versioning](http://semver.org/).

## [Unreleased] - yyyy-mm-dd

### Added
  
- Added a `.execute` method on the AuthZ API to execute `CosmosMsg` types on behalf of a granter.
- Add IBC helpers to account client.
- Abstract Client builder: register dexes on ANS
- `.sub_accounts` method on `Account` for getting Abstract Client Sub Accounts
- Publish adapter method of Abstract Client Publisher now returns Adapter object
- Added a `.account_from` method on the `AbstractClient` for retrieving `Account`s.
- Creating Sub Account from `AbstractClient` Account builder.
- Installing apps and adapters for `AbstractClient` Account builder
- Attaching funds to account creation on `AbstractClient` Account builder
- Added `unchecked_account_id` method on version control.
- Ability to provide expected local AccountId
- Reinstallation of the same version of an app is now disabled
<<<<<<< HEAD
- `.authorize_on_adapters` method on `Application` for authorizing application on adapters
=======
- Added method to assign expected `.account_id` for Abstract Client Account builder
- `.next_local_account_id` for `AbstractClient` to query next local account sequence
>>>>>>> 830d9345

### Changed

- Updated UsageFee api to use `Address`, instead of `Api` + unchecked address

### Removed

### Fixed

- Added a validation on `account_id` method on version control.
- Creating sub-account from account factory is restricted. Use Create Sub Account method of the manager instead

## [0.20.0] - 2024-01-24

### Added

- `AppDeployer` and `AdapterDeployer` now take a `DeployStrategy` field.
- `Astrovault` integrated into dex and cw-staking adapters
- `AuthZ` API added
- Interchain Abstract Accounts can now be created!
- Added snapshot tests
- Method `query_account_owner()` for Apps Admin object
- Query `registered_dexes` for `AbstractNameServiceClient`
- Query `top_level_owner` for manager and apps(as base query)
- Support of `ConcentratedLiquidity` pool type for swaps. Stake/unstake currently not supported
- Account namespace is unclaimed after `Renounce`
- Resolve trait for `cw-orch` `AnsHost` interface

### Changed

- `is_module_installed` moved from `Manager` to `Account`.
- `account_id()` method of `AccountRegistry` is now exposed.
- Allow module-id to be passed in as a valid authorized address when allowing new addresses on adapter contracts.
- `BaseInstantiateMsg` is now removed from install app API, now only `ModuleMsg` should be provided.
- `Modules`, `Manager` and `Proxy` are now instantiated via instantiate2 message.
- `FeeGrant` API updated.
- Bump `cw-orch` to `v0.18`.
- Top level account owner now has admin privileges on the apps and adapters
- Multiple `AbstractAccount`s now don't overlap
- Top level account owner can now claim pending sub-accounts directly
- `Clearable` helper type was added to the messages where clearing optional state could be useful
- Only incremental version migration of modules allowed (0.10 -> 0.11 is allowed but 0.10 -> 0.12 not because it skips 0.11)
- Module `tag_response` and `custom_tag_response` no longer require `Response` as an argument as well as renamed to `response` and `custom_response` respectively.
- Having sub accounts will prevent you from `Renounce`
- Version Control `Namespace` query now doesn't return an error when namespace is unclaimed
- `NamespaceResponse` type updated to be able to represent claimed and unclaimed namespace

### Removed

- `DepositMsgs` removed (now `deposit()` returns `Vec<CosmosMsg>`)
- Abstract removed from the fields where it's redundant
- InstantiateMsg is now removed from the install_adapter API
- Removed `wasm_smart_query` helper, since it's accessible from `Querier` object
- Removed Adapter base `Remove` action

### Fixed

- Namespace registration fee fixed
- Version Control smart query now returns Version Control config instead of factory address
- Sub accounts now unregister themselves on owning manager if renounced

## [0.19.0] - 2023-09-26

### Added

- Install modules on account or Sub-account creation.
- Manager stores his sub-accounts and sub-accounts can register or unregister in case of ownership change.
- Query on module factory to see how much funds needs to be attached for installing modules.
- Version control on instantiation to the Apps alongside with registry traits.
- Instantiation funds added to module configuration, allowing modules to perform external setup calls.
- An `adapter_msg_types` similar to `app_msg_types`. This can be used to easily define the top-level entrypoint messages.

### Changed

- Updated fetch_data arguments of CwStakingCommand
- StakingInfoResponse now returns staking target(which is either contract address or pool id) instead of always staking contract address.
- Owner of the sub-accounts now Proxy, allowing modules to interact with sub-accounts.
- Install modules replaced install module method on module factory to reduce gas consumption for multi-install cases.
- Modified the account id structure. Each account is now identified with a unique ID and a trace. This is a requirement for Abstract IBC.
- Register Module(and Add Module) will now accept list of items, which reduces gas for multi-module install
- Removed the `CustomSwap` option on the dex adapter.
- Stake methods on cw-staking adapter now accept list, allowing users to do multi-stake/unstake/etc.
- Added must_use attribute on abstract sdk methods
- Renamed `abstract-(dex/staking)-adapter-traits` to `abstract-(dex/staking)-standard`

### Fixed

- Partially fixed cw-staking for Osmosis.
- Manager governance now changes only after new "owner" claimed ownership.
- Fixed and separated cw-staking and dex adapters for kujira.
- `ExecOnModule` calls now forward any provided funds to the module that is called.
- Manager queries of standalone module versions will now return version of the contract from the Version Control storage instead of error

## [0.17.2] - 2023-07-27

### Added
- Neutron + Archway to registry

### Changed

### Fixed

## [0.17.1] - 2023-07-26

### Added

- Ability to set admin to native contracts during instantiation
- Query handler for module data
- Added neutron

### Changed

- Address of App/Adapter returned and set by default.

### Fixed

## [0.17.0] - 2023-07-05

### Added

- Ability to add module metadata.
- Ability to set an install fee for modules.
- Account interaction helpers

### Changed

- Removed the ability to claim multiple namespaces.
- It is now possible to replace a module code-id/address on testnets.

### Fixed

- Adapter execution from the manager with a provided proxy address is now allowed.

## [0.7.0] - 2023-02-15

### Added

### Changed

- Errors now need to implement `From<AbstractError>` and `From<AbstractSdkError>`

### Fixed

## [0.7.0] - 2023-02-01

### Added

### Changed

- Version Control `Modules` / `ModuleList`

### Fixed

## [0.5.2] - 2023-01-10

### Added

### Changed

### Fixed

- Fixed abstract-interface publishing

## [0.5.0] - 2022-01-08

### Added

### Changed

### Fixed

- Fixed wasming with `write_api` error in the `abstract-adapter` and `abstract-app`

## [0.5.0] - 2022-01-08

### Added

#### Module Factory

- unit testing

#### Ans Host

- `Config` query

#### Abstract SDK

- Better querying of app and adapter directly vs message construction

### Changed

- `PoolId` is now renamed to `PoolAddress` to avoid confusion with the Abstract Pool Id (and because it can be resolved
  to an address / id)

### Removed

- `construct_staking_entry` from `ContractEntry`, which had previously violated the SRP.

### Fixed<|MERGE_RESOLUTION|>--- conflicted
+++ resolved
@@ -21,12 +21,9 @@
 - Added `unchecked_account_id` method on version control.
 - Ability to provide expected local AccountId
 - Reinstallation of the same version of an app is now disabled
-<<<<<<< HEAD
 - `.authorize_on_adapters` method on `Application` for authorizing application on adapters
-=======
 - Added method to assign expected `.account_id` for Abstract Client Account builder
 - `.next_local_account_id` for `AbstractClient` to query next local account sequence
->>>>>>> 830d9345
 
 ### Changed
 
