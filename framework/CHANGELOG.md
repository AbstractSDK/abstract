--- conflicted
+++ resolved
@@ -18,17 +18,11 @@
 ### Changed
 
 - Updated fetch_data arguments of CwStakingCommand
-<<<<<<< HEAD
-- StakingInfoResponse now returns staking target(which is either contract address or pool id) instead of always staking contract address
-- Owner of the sub-accounts now Proxy, allowing modules to interact with sub-accounts
-- Install modules replaced install module method on module factory to reduce gas consumption for multi-install cases 
-- Register Module(and Add Module) will now accept list of items, which reduces gas for multi-module install
-=======
 - StakingInfoResponse now returns staking target(which is either contract address or pool id) instead of always staking contract address.
 - Owner of the sub-accounts now Proxy, allowing modules to interact with sub-accounts.
 - Install modules replaced install module method on module factory to reduce gas consumption for multi-install cases.
 - Modified the account id structure. Each account is now identified with a unique ID and a trace. This is a requirement for Abstract IBC.
->>>>>>> c2ad6641
+- Register Module(and Add Module) will now accept list of items, which reduces gas for multi-module install
 
 ### Fixed
 
