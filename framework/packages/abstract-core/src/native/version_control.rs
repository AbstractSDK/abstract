--- conflicted
+++ resolved
@@ -49,11 +49,7 @@
     pub const MODULE_METADATA: Map<&ModuleInfo, ModuleMetadata> = Map::new("mod_meta");
 
     /// Maps Account ID to the address of its core contracts
-<<<<<<< HEAD
-    pub const ACCOUNT_ADDRESSES: Map<&AccountId, AccountBase> = Map::new("account");
-=======
     pub const ACCOUNT_ADDRESSES: Map<&AccountId, AccountBase> = Map::new("accs");
->>>>>>> bea13fb9
 }
 
 /// Sub indexes for namespaces.
