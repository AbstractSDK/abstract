use cosmwasm_schema::cw_serde;
use cosmwasm_std::{to_json_binary, wasm_execute, Binary, CosmosMsg, Empty, StdResult};
use polytone::callbacks::Callback;
use schemars::JsonSchema;

use crate::{
    base::ExecuteMsg,
    ibc_client::InstalledModuleIdentification,
    objects::{chain_name::ChainName, module::ModuleInfo},
};

// CallbackInfo from modules, that is turned into an IbcResponseMsg by the ibc client
#[cosmwasm_schema::cw_serde]
pub struct CallbackInfo {
    /// Used to identify the callback that is sent (acts like the reply ID)
    pub id: String,
    /// Used to add information to the callback.
    /// This is usually used to provide information to the ibc callback function for context
    pub msg: Option<Binary>,
    /// Contract that will be called with the callback message
    pub receiver: String,
}

/// IbcResponseMsg should be de/serialized under `IbcCallback()` variant in a ExecuteMsg
#[cosmwasm_schema::cw_serde]
pub struct IbcCallbackMsg {
    /// The ID chosen by the caller in the `callback_info.id`
    pub id: String,
    /// The msg sent with the callback request.
    /// This is usually used to provide information to the ibc callback function for context
    pub msg: Option<Binary>,
    /// This identifies the module that called the action initially
    /// This SHOULD be used by the callback function to identify the callback sender
    pub sender_module: InstalledModuleIdentification,
    pub result: Callback,
}

impl IbcCallbackMsg {
    /// serializes the message
    pub fn into_json_binary(self) -> StdResult<Binary> {
        let msg = ExecuteMsg::IbcCallback::<Empty, Empty>(self);
        to_json_binary(&msg)
    }

    /// creates a cosmos_msg sending this struct to the named contract
    pub fn into_cosmos_msg<T: Into<String>, C>(self, contract_addr: T) -> StdResult<CosmosMsg<C>>
    where
        C: Clone + std::fmt::Debug + PartialEq + JsonSchema,
    {
        Ok(wasm_execute(
            contract_addr.into(),
            &ExecuteMsg::IbcCallback::<Empty, Empty>(self),
            vec![],
        )?
        .into())
    }
}

<<<<<<< HEAD
/// This is just a helper to properly serialize the above message.
/// The actual receiver should include this variant in the larger ExecuteMsg enum
#[cosmwasm_schema::cw_serde]
pub(crate) enum IbcCallbackMsgSerializeHelper {
    IbcCallback(IbcCallbackMsg),
}

// ANCHOR: module_ibc_msg
=======
>>>>>>> 642a1612
#[cw_serde]
pub struct ModuleIbcMsg {
    pub client_chain: ChainName,
    pub source_module: ModuleInfo,
    pub msg: Binary,
}
// ANCHOR_END: module_ibc_msg<|MERGE_RESOLUTION|>--- conflicted
+++ resolved
@@ -56,17 +56,7 @@
     }
 }
 
-<<<<<<< HEAD
-/// This is just a helper to properly serialize the above message.
-/// The actual receiver should include this variant in the larger ExecuteMsg enum
-#[cosmwasm_schema::cw_serde]
-pub(crate) enum IbcCallbackMsgSerializeHelper {
-    IbcCallback(IbcCallbackMsg),
-}
-
 // ANCHOR: module_ibc_msg
-=======
->>>>>>> 642a1612
 #[cw_serde]
 pub struct ModuleIbcMsg {
     pub client_chain: ChainName,
