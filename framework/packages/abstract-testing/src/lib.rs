pub(crate) mod abstract_mock_querier;
pub mod map_tester;
pub mod mock_ans;
pub(crate) mod mock_querier;

use abstract_std::account::{ConfigResponse as AccountConfigResponse, QueryMsg as AccountQueryMsg};
use abstract_std::objects::ABSTRACT_ACCOUNT_ID;
use abstract_std::{
    account::state::ACCOUNT_ID,
    account::state::ACCOUNT_MODULES,
    objects::{
        module::{ModuleInfo, ModuleVersion},
        module_reference::ModuleReference,
        ownership,
    },
    version_control::state::{ACCOUNT_ADDRESSES, REGISTERED_MODULES},
    ACCOUNT,
};
use cosmwasm_std::{
    from_json,
    testing::{MockApi, MockQuerier, MockStorage},
    to_json_binary, Addr, Binary, Empty, OwnedDeps,
};
pub use mock_ans::MockAnsHost;
pub use mock_querier::{
    map_key, raw_map_key, wrap_querier, MockQuerierBuilder, MockQuerierOwnership,
};
use module::{TEST_MODULE_ID, TEST_MODULE_RESPONSE};
<<<<<<< HEAD
use prelude::AbstractMockAddrs;
=======
use prelude::*;
>>>>>>> fab33e7c
pub type MockDeps = OwnedDeps<MockStorage, MockApi, MockQuerier>;

pub fn mock_querier_builder(mock_api: MockApi) -> MockQuerierBuilder {
    let raw_handler = move |contract: &Addr, key: &Binary| {
        // TODO: should we do something with the key?
        let str_key = std::str::from_utf8(key.as_slice()).unwrap();
        let abstr = AbstractMockAddrs::new(mock_api);

        if contract == abstr.account.addr() {
            // Return the default value
            Ok(Binary::default())
        } else if contract == abstr.version_control {
            // Default value
            Ok(Binary::default())
        } else {
            Err(format!(
                "attempt to query {} with key {}",
                contract, str_key
            ))
        }
    };
    let abstr = AbstractMockAddrs::new(mock_api);

    MockQuerierBuilder::new(mock_api)
        .with_fallback_raw_handler(raw_handler)
        .with_contract_map_entry(
            &abstr.version_control,
            ACCOUNT_ADDRESSES,
            (&ABSTRACT_ACCOUNT_ID, abstr.account.clone()),
        )
        .with_contract_map_entry(
            &abstr.version_control,
            REGISTERED_MODULES,
            (
                &ModuleInfo::from_id(ACCOUNT, ModuleVersion::Version(TEST_VERSION.into())).unwrap(),
                ModuleReference::Account(1),
            ),
        )
        .with_contract_item(abstr.account.addr(), ACCOUNT_ID, &ABSTRACT_ACCOUNT_ID)
        .with_contract_version(abstr.account.addr(), ACCOUNT, TEST_VERSION)
        .with_smart_handler(&abstr.module_address, |msg| {
            let Empty {} = from_json(msg).unwrap();
            Ok(to_json_binary(TEST_MODULE_RESPONSE).unwrap())
        })
        .with_contract_map_entry(
            abstr.account.addr(),
            ACCOUNT_MODULES,
            (TEST_MODULE_ID, abstr.module_address),
        )
        .with_smart_handler(abstr.account.addr(), move |msg| {
            let abstr = AbstractMockAddrs::new(mock_api);
            match from_json(msg).unwrap() {
                AccountQueryMsg::Config {} => {
                    let resp = AccountConfigResponse {
                        version_control_address: abstr.version_control,
                        module_factory_address: abstr.module_factory,
                        account_id: ABSTRACT_ACCOUNT_ID, // mock value, not used
                        is_suspended: false,
                        modules: vec![],
                    };
                    Ok(to_json_binary(&resp).unwrap())
                }
                AccountQueryMsg::Ownership {} => {
                    let resp = ownership::Ownership {
                        owner: ownership::GovernanceDetails::Monarchy {
                            monarch: abstr.owner,
                        },
                        pending_expiry: None,
                        pending_owner: None,
                    };
                    Ok(to_json_binary(&resp).unwrap())
                }
                _ => panic!("unexpected message"),
            }
        })
        .with_owner(abstr.account.addr(), Some(&abstr.owner))
}

/// A mock querier that returns the following responses for the following **RAW** contract -> queries:
/// - TEST_PROXY
///   - "admin" -> TEST_MANAGER
/// - TEST_MANAGER
///   - "modules:TEST_MODULE_ID" -> TEST_MODULE_ADDRESS
///   - "account_id" -> TEST_ACCOUNT_ID
/// - TEST_VERSION_CONTROL
///   - "account" -> { TEST_PROXY, TEST_MANAGER }
pub fn mock_querier(mock_api: MockApi) -> MockQuerier {
    mock_querier_builder(mock_api).build()
}

/// Abstract-specific mock dependencies.
///
/// Sets the required queries for native contracts and the root Abstract Account.
pub fn mock_dependencies() -> MockDeps {
    let api = MockApi::default();
    let querier = mock_querier(api.clone());

    OwnedDeps {
        storage: MockStorage::default(),
        api,
        querier,
        custom_query_type: std::marker::PhantomData,
    }
}

/// use the package version as test version, breaks tests otherwise.
pub const TEST_VERSION: &str = env!("CARGO_PKG_VERSION");
pub mod addresses {
    use abstract_std::version_control::Account;
    use cosmwasm_std::{testing::MockApi, Addr};

    // Test addr makers
    const OWNER: &str = "owner";
<<<<<<< HEAD
    const ROOT_ACCOUNT: &str = "root_account_address";
=======
    const ADMIN_ACCOUNT: &str = "admin_account_address";
>>>>>>> fab33e7c
    const TEST_ACCOUNT: &str = "account_address";
    const TEST_ANS_HOST: &str = "test_ans_host_address";
    const TEST_VERSION_CONTROL: &str = "version_control_address";
    const TEST_MODULE_FACTORY: &str = "module_factory_address";
    const TEST_MODULE_ADDRESS: &str = "test_module_address";
<<<<<<< HEAD

    pub fn root_account_base(mock_api: MockApi) -> Account {
        Account::new(mock_api.addr_make(ROOT_ACCOUNT))
    }
=======
>>>>>>> fab33e7c

    pub fn admin_account(mock_api: MockApi) -> Account {
        Account::new(mock_api.addr_make(ADMIN_ACCOUNT))
    }

    // TODO: remove it
    pub fn test_account_base(mock_api: MockApi) -> Account {
        Account::new(mock_api.addr_make(TEST_ACCOUNT))
    }

    impl AbstractMockAddrs {
        pub fn new(mock_api: MockApi) -> AbstractMockAddrs {
            AbstractMockAddrs {
                owner: mock_api.addr_make(OWNER),
                ans_host: mock_api.addr_make(TEST_ANS_HOST),
                version_control: mock_api.addr_make(TEST_VERSION_CONTROL),
                module_factory: mock_api.addr_make(TEST_MODULE_FACTORY),
                module_address: mock_api.addr_make(TEST_MODULE_ADDRESS),
<<<<<<< HEAD
                account: root_account_base(mock_api),
=======
                account: admin_account(mock_api),
>>>>>>> fab33e7c
            }
        }
    }

    #[derive(Debug, Clone)]
    pub struct AbstractMockAddrs {
        pub owner: Addr,
        pub ans_host: Addr,
        pub version_control: Addr,
        pub module_factory: Addr,
        pub module_address: Addr,
        pub account: Account,
    }
}

pub mod ans {
    pub const TEST_CHAIN: &str = "chain";
    pub const TEST_DEX: &str = "test_dex";
    pub const TEST_ASSET_1: &str = "chain>asset1";
    pub const TEST_ASSET_2: &str = "chain>asset2";
    pub const TEST_LP_TOKEN_NAME: &str = "test_dex/chain>asset1,chain>asset2";
    pub const TEST_UNIQUE_ID: u64 = 69u64;
    pub const TTOKEN: &str = "test_token";
    pub const EUR_USD_PAIR: &str = "dex:eur_usd_pair";
    pub const EUR_USD_LP: &str = "dex/eur,usd";
    pub const TTOKEN_EUR_PAIR: &str = "dex:wynd_eur_pair";
    pub const TTOKEN_EUR_LP: &str = "dex/wynd,eur";
    pub const EUR: &str = "eur";
    pub const USD: &str = "usd";
}

pub mod module {
    pub const TEST_MODULE_ID: &str = "tester:test-module-id";
    pub const TEST_WITH_DEP_MODULE_ID: &str = "tester-dependency:test-depending-module-id";
    pub const TEST_WITH_DEP_NAMESPACE: &str = "tester-dependency";
    pub const TEST_MODULE_NAME: &str = "test-module-id";
    pub const TEST_NAMESPACE: &str = "tester";

    pub const TEST_MODULE_RESPONSE: &str = "test_module_response";
}

pub mod prelude {
    pub use super::{mock_dependencies, mock_querier};
    pub use abstract_mock_querier::AbstractMockQuerier;
<<<<<<< HEAD
    pub use abstract_std::objects::account::TEST_ACCOUNT_ID;
=======
    use abstract_std::objects::{AccountId, AccountTrace};
>>>>>>> fab33e7c
    pub use addresses::*;
    pub use ans::*;
    pub use cosmwasm_std::{
        from_json,
        testing::{MockApi as CwMockApi, MockQuerier, MockStorage},
        to_json_binary,
    };
    pub use mock_querier::{map_key, raw_map_key, wrap_querier, MockQuerierBuilder};
    pub use module::*;

    use super::*;
    pub use super::{MockAnsHost, MockDeps, TEST_VERSION};
    pub const TEST_ACCOUNT_ID: AccountId = AccountId::const_new(1, AccountTrace::Local);
}<|MERGE_RESOLUTION|>--- conflicted
+++ resolved
@@ -26,11 +26,7 @@
     map_key, raw_map_key, wrap_querier, MockQuerierBuilder, MockQuerierOwnership,
 };
 use module::{TEST_MODULE_ID, TEST_MODULE_RESPONSE};
-<<<<<<< HEAD
-use prelude::AbstractMockAddrs;
-=======
 use prelude::*;
->>>>>>> fab33e7c
 pub type MockDeps = OwnedDeps<MockStorage, MockApi, MockQuerier>;
 
 pub fn mock_querier_builder(mock_api: MockApi) -> MockQuerierBuilder {
@@ -144,23 +140,12 @@
 
     // Test addr makers
     const OWNER: &str = "owner";
-<<<<<<< HEAD
-    const ROOT_ACCOUNT: &str = "root_account_address";
-=======
     const ADMIN_ACCOUNT: &str = "admin_account_address";
->>>>>>> fab33e7c
     const TEST_ACCOUNT: &str = "account_address";
     const TEST_ANS_HOST: &str = "test_ans_host_address";
     const TEST_VERSION_CONTROL: &str = "version_control_address";
     const TEST_MODULE_FACTORY: &str = "module_factory_address";
     const TEST_MODULE_ADDRESS: &str = "test_module_address";
-<<<<<<< HEAD
-
-    pub fn root_account_base(mock_api: MockApi) -> Account {
-        Account::new(mock_api.addr_make(ROOT_ACCOUNT))
-    }
-=======
->>>>>>> fab33e7c
 
     pub fn admin_account(mock_api: MockApi) -> Account {
         Account::new(mock_api.addr_make(ADMIN_ACCOUNT))
@@ -179,11 +164,7 @@
                 version_control: mock_api.addr_make(TEST_VERSION_CONTROL),
                 module_factory: mock_api.addr_make(TEST_MODULE_FACTORY),
                 module_address: mock_api.addr_make(TEST_MODULE_ADDRESS),
-<<<<<<< HEAD
-                account: root_account_base(mock_api),
-=======
                 account: admin_account(mock_api),
->>>>>>> fab33e7c
             }
         }
     }
@@ -228,11 +209,7 @@
 pub mod prelude {
     pub use super::{mock_dependencies, mock_querier};
     pub use abstract_mock_querier::AbstractMockQuerier;
-<<<<<<< HEAD
-    pub use abstract_std::objects::account::TEST_ACCOUNT_ID;
-=======
     use abstract_std::objects::{AccountId, AccountTrace};
->>>>>>> fab33e7c
     pub use addresses::*;
     pub use ans::*;
     pub use cosmwasm_std::{
