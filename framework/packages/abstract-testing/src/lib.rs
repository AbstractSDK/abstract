pub(crate) mod abstract_mock_querier;
pub mod map_tester;
pub mod mock_ans;
pub(crate) mod mock_querier;

use abstract_std::account::{ConfigResponse as AccountConfigResponse, QueryMsg as AccountQueryMsg};
use abstract_std::objects::ABSTRACT_ACCOUNT_ID;
use abstract_std::{
    account::state::ACCOUNT_ID,
    account::state::ACCOUNT_MODULES,
    objects::{
        module::{ModuleInfo, ModuleVersion},
        module_reference::ModuleReference,
        ownership,
    },
    version_control::state::{ACCOUNT_ADDRESSES, REGISTERED_MODULES},
    ACCOUNT,
};
use cosmwasm_std::{
    from_json,
    testing::{MockApi, MockQuerier, MockStorage},
    to_json_binary, Addr, Binary, Empty, OwnedDeps,
};
pub use mock_ans::MockAnsHost;
pub use mock_querier::{
    map_key, raw_map_key, wrap_querier, MockQuerierBuilder, MockQuerierOwnership,
};
use module::{TEST_MODULE_ID, TEST_MODULE_RESPONSE};
<<<<<<< HEAD
use prelude::AbstractMockAddrs;
=======
use prelude::{AbstractMockAddrs, AbstractMockQuerierBuilder, TEST_ACCOUNT_ID};
>>>>>>> 6576f624
pub type MockDeps = OwnedDeps<MockStorage, MockApi, MockQuerier>;

pub fn mock_querier_builder(mock_api: MockApi) -> MockQuerierBuilder {
    let raw_handler = move |contract: &Addr, key: &Binary| {
        // TODO: should we do something with the key?
        let str_key = std::str::from_utf8(key.as_slice()).unwrap();
        let abstr = AbstractMockAddrs::new(mock_api);

        if contract == abstr.account.addr() {
            // Return the default value
            Ok(Binary::default())
        } else if contract == abstr.version_control {
            // Default value
            Ok(Binary::default())
        } else {
            Err(format!(
                "attempt to query {} with key {}",
                contract, str_key
            ))
        }
    };
    let abstr = AbstractMockAddrs::new(mock_api);

    MockQuerierBuilder::new(mock_api)
        .with_fallback_raw_handler(raw_handler)
        .with_contract_map_entry(
            &abstr.version_control,
            ACCOUNT_ADDRESSES,
            (&ABSTRACT_ACCOUNT_ID, abstr.account.clone()),
        )
        .with_contract_map_entry(
            &abstr.version_control,
            REGISTERED_MODULES,
            (
                &ModuleInfo::from_id(ACCOUNT, ModuleVersion::Version(TEST_VERSION.into())).unwrap(),
                ModuleReference::Account(1),
            ),
        )
        .with_contract_item(abstr.account.addr(), ACCOUNT_ID, &ABSTRACT_ACCOUNT_ID)
        .with_contract_version(abstr.account.addr(), ACCOUNT, TEST_VERSION)
        .with_smart_handler(&abstr.module_address, |msg| {
            let Empty {} = from_json(msg).unwrap();
            Ok(to_json_binary(TEST_MODULE_RESPONSE).unwrap())
        })
        .with_contract_map_entry(
            abstr.account.addr(),
            ACCOUNT_MODULES,
            (TEST_MODULE_ID, abstr.module_address),
        )
        .with_smart_handler(abstr.account.addr(), move |msg| {
            let abstr = AbstractMockAddrs::new(mock_api);
            match from_json(msg).unwrap() {
                AccountQueryMsg::Config {} => {
                    let resp = AccountConfigResponse {
                        version_control_address: abstr.version_control,
                        module_factory_address: abstr.module_factory,
                        account_id: ABSTRACT_ACCOUNT_ID, // mock value, not used
                        is_suspended: false,
                        modules: vec![],
                    };
                    Ok(to_json_binary(&resp).unwrap())
                }
                AccountQueryMsg::Ownership {} => {
                    let resp = ownership::Ownership {
                        owner: ownership::GovernanceDetails::Monarchy {
                            monarch: abstr.owner,
                        },
                        pending_expiry: None,
                        pending_owner: None,
                    };
                    Ok(to_json_binary(&resp).unwrap())
                }
                _ => panic!("unexpected message"),
            }
        })
        .with_owner(abstr.account.addr(), Some(&abstr.owner))
}

/// A mock querier that returns the following responses for the following **RAW** contract -> queries:
/// - TEST_PROXY
///   - "admin" -> TEST_MANAGER
/// - TEST_MANAGER
///   - "modules:TEST_MODULE_ID" -> TEST_MODULE_ADDRESS
///   - "account_id" -> TEST_ACCOUNT_ID
/// - TEST_VERSION_CONTROL
///   - "account" -> { TEST_PROXY, TEST_MANAGER }
pub fn mock_querier(mock_api: MockApi) -> MockQuerier {
    mock_querier_builder(mock_api).build()
}

/// Abstract-specific mock dependencies.
///
/// Sets the required queries for native contracts and the root Abstract Account.
pub fn mock_dependencies() -> MockDeps {
    let api = MockApi::default();
    let querier = mock_querier(api.clone());

    OwnedDeps {
        storage: MockStorage::default(),
        api,
        querier,
        custom_query_type: std::marker::PhantomData,
    }
}

/// use the package version as test version, breaks tests otherwise.
pub const TEST_VERSION: &str = env!("CARGO_PKG_VERSION");
pub mod addresses {
    use abstract_std::version_control::Account;
    use cosmwasm_std::{testing::MockApi, Addr};

    // Test addr makers
    const OWNER: &str = "owner";
    const ROOT_ACCOUNT: &str = "root_account_address";
    const TEST_ACCOUNT: &str = "account_address";
    const TEST_ANS_HOST: &str = "test_ans_host_address";
    const TEST_VERSION_CONTROL: &str = "version_control_address";
    const TEST_MODULE_FACTORY: &str = "module_factory_address";
    const TEST_MODULE_ADDRESS: &str = "test_module_address";

    pub fn root_account_base(mock_api: MockApi) -> Account {
        Account::new(mock_api.addr_make(ROOT_ACCOUNT))
    }

    pub fn test_account_base(mock_api: MockApi) -> Account {
        Account::new(mock_api.addr_make(TEST_ACCOUNT))
    }

    impl AbstractMockAddrs {
        pub fn new(mock_api: MockApi) -> AbstractMockAddrs {
            AbstractMockAddrs {
                owner: mock_api.addr_make(OWNER),
                ans_host: mock_api.addr_make(TEST_ANS_HOST),
                version_control: mock_api.addr_make(TEST_VERSION_CONTROL),
                module_factory: mock_api.addr_make(TEST_MODULE_FACTORY),
                module_address: mock_api.addr_make(TEST_MODULE_ADDRESS),
                account: root_account_base(mock_api),
            }
        }
    }

    #[derive(Debug, Clone)]
    pub struct AbstractMockAddrs {
        pub owner: Addr,
        pub ans_host: Addr,
        pub version_control: Addr,
        pub module_factory: Addr,
        pub module_address: Addr,
        pub account: Account,
    }
}

pub mod ans {
    pub const TEST_CHAIN: &str = "chain";
    pub const TEST_DEX: &str = "test_dex";
    pub const TEST_ASSET_1: &str = "chain>asset1";
    pub const TEST_ASSET_2: &str = "chain>asset2";
    pub const TEST_LP_TOKEN_NAME: &str = "test_dex/chain>asset1,chain>asset2";
    pub const TEST_UNIQUE_ID: u64 = 69u64;
    pub const TTOKEN: &str = "test_token";
    pub const EUR_USD_PAIR: &str = "dex:eur_usd_pair";
    pub const EUR_USD_LP: &str = "dex/eur,usd";
    pub const TTOKEN_EUR_PAIR: &str = "dex:wynd_eur_pair";
    pub const TTOKEN_EUR_LP: &str = "dex/wynd,eur";
    pub const EUR: &str = "eur";
    pub const USD: &str = "usd";
}

pub mod module {
    pub const TEST_MODULE_ID: &str = "tester:test-module-id";
    pub const TEST_WITH_DEP_MODULE_ID: &str = "tester-dependency:test-depending-module-id";
    pub const TEST_WITH_DEP_NAMESPACE: &str = "tester-dependency";
    pub const TEST_MODULE_NAME: &str = "test-module-id";
    pub const TEST_NAMESPACE: &str = "tester";

    pub const TEST_MODULE_RESPONSE: &str = "test_module_response";
}

pub mod prelude {
    pub use super::{mock_dependencies, mock_querier};
<<<<<<< HEAD
    pub use abstract_mock_querier::AbstractMockQuerier;
    pub use abstract_std::objects::account::TEST_ACCOUNT_ID;
=======
    pub use abstract_mock_querier::AbstractMockQuerierBuilder;
    use abstract_std::objects::{AccountId, AccountTrace};
>>>>>>> 6576f624
    pub use addresses::*;
    pub use ans::*;
    pub use cosmwasm_std::{
        from_json,
        testing::{MockApi as CwMockApi, MockQuerier, MockStorage},
        to_json_binary,
    };
    pub use mock_querier::{map_key, raw_map_key, wrap_querier, MockQuerierBuilder};
    pub use module::*;

    use super::*;
    pub use super::{MockAnsHost, MockDeps, TEST_VERSION};
    pub const TEST_ACCOUNT_ID: AccountId = AccountId::const_new(1, AccountTrace::Local);
}<|MERGE_RESOLUTION|>--- conflicted
+++ resolved
@@ -26,11 +26,7 @@
     map_key, raw_map_key, wrap_querier, MockQuerierBuilder, MockQuerierOwnership,
 };
 use module::{TEST_MODULE_ID, TEST_MODULE_RESPONSE};
-<<<<<<< HEAD
-use prelude::AbstractMockAddrs;
-=======
-use prelude::{AbstractMockAddrs, AbstractMockQuerierBuilder, TEST_ACCOUNT_ID};
->>>>>>> 6576f624
+use prelude::*;
 pub type MockDeps = OwnedDeps<MockStorage, MockApi, MockQuerier>;
 
 pub fn mock_querier_builder(mock_api: MockApi) -> MockQuerierBuilder {
@@ -211,13 +207,8 @@
 
 pub mod prelude {
     pub use super::{mock_dependencies, mock_querier};
-<<<<<<< HEAD
     pub use abstract_mock_querier::AbstractMockQuerier;
-    pub use abstract_std::objects::account::TEST_ACCOUNT_ID;
-=======
-    pub use abstract_mock_querier::AbstractMockQuerierBuilder;
     use abstract_std::objects::{AccountId, AccountTrace};
->>>>>>> 6576f624
     pub use addresses::*;
     pub use ans::*;
     pub use cosmwasm_std::{
