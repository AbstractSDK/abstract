--- conflicted
+++ resolved
@@ -123,9 +123,6 @@
     use abstract_std::{native_addrs, version_control::Account};
     use cosmwasm_std::{testing::MockApi, Addr, Api, CanonicalAddr};
 
-<<<<<<< HEAD
-    const TEST_ACCOUNT: &str = "account_address";
-=======
     // Test addr makers
     const OWNER: &str = "owner";
     const ADMIN_ACCOUNT: &str = "admin_account_address";
@@ -134,7 +131,6 @@
     const TEST_VERSION_CONTROL: &str = "version_control_address";
     const TEST_MODULE_FACTORY: &str = "module_factory_address";
     const TEST_MODULE_ADDRESS: &str = "test_module_address";
->>>>>>> a52b0188
 
     pub fn admin_account(mock_api: MockApi) -> Account {
         Account::new(mock_api.addr_make(ADMIN_ACCOUNT))
@@ -148,7 +144,6 @@
     impl AbstractMockAddrs {
         pub fn new(mock_api: MockApi) -> AbstractMockAddrs {
             AbstractMockAddrs {
-<<<<<<< HEAD
                 owner: mock_api
                     .addr_humanize(&CanonicalAddr::from(native_addrs::TEST_ABSTRACT_CREATOR))
                     .unwrap(),
@@ -158,9 +153,6 @@
                 version_control: mock_api
                     .addr_humanize(&CanonicalAddr::from(native_addrs::VERSION_CONTROL_ADDR))
                     .unwrap(),
-                account_factory: mock_api
-                    .addr_humanize(&CanonicalAddr::from(native_addrs::ACCOUNT_FACTORY_ADDR))
-                    .unwrap(),
                 module_factory: mock_api
                     .addr_humanize(&CanonicalAddr::from(native_addrs::MODULE_FACTORY_ADDR))
                     .unwrap(),
@@ -168,14 +160,6 @@
                     .addr_humanize(&CanonicalAddr::from(native_addrs::MODULE_FACTORY_ADDR))
                     .unwrap(),
                 account: test_account_base(mock_api),
-=======
-                owner: mock_api.addr_make(OWNER),
-                ans_host: mock_api.addr_make(TEST_ANS_HOST),
-                version_control: mock_api.addr_make(TEST_VERSION_CONTROL),
-                module_factory: mock_api.addr_make(TEST_MODULE_FACTORY),
-                module_address: mock_api.addr_make(TEST_MODULE_ADDRESS),
-                account: admin_account(mock_api),
->>>>>>> a52b0188
             }
         }
     }
@@ -293,12 +277,7 @@
         testing::{MockApi as CwMockApi, MockQuerier, MockStorage},
         to_json_binary,
     };
-<<<<<<< HEAD
-    pub use mock::*;
-    pub use mock_querier::{map_key, mock_querier, raw_map_key, wrap_querier, MockQuerierBuilder};
-=======
     pub use mock_querier::{map_key, raw_map_key, wrap_querier, MockQuerierBuilder};
->>>>>>> a52b0188
     pub use module::*;
 
     use super::*;
