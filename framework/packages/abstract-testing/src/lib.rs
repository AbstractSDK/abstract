pub(crate) mod abstract_mock_querier;
pub mod map_tester;
pub mod mock_ans;
pub(crate) mod mock_querier;

use abstract_std::account::{ConfigResponse as AccountConfigResponse, QueryMsg as AccountQueryMsg};
use abstract_std::objects::ABSTRACT_ACCOUNT_ID;
use abstract_std::{
    account::state::ACCOUNT_ID,
    account::state::ACCOUNT_MODULES,
    objects::{
        module::{ModuleInfo, ModuleVersion},
        module_reference::ModuleReference,
        ownership,
    },
    registry::state::{ACCOUNT_ADDRESSES, REGISTERED_MODULES},
    ACCOUNT,
};
use cosmwasm_std::{
    from_json,
    testing::{MockApi, MockQuerier, MockStorage},
    to_json_binary, Addr, Binary, Empty, OwnedDeps,
};
use cosmwasm_std::{ContractInfo, Env};
pub use mock_ans::MockAnsHost;
pub use mock_querier::{
    map_key, raw_map_key, wrap_querier, MockQuerierBuilder, MockQuerierOwnership,
};
use module::{TEST_MODULE_ID, TEST_MODULE_RESPONSE};
use prelude::*;
pub type MockDeps = OwnedDeps<MockStorage, MockApi, MockQuerier>;

pub fn abstract_mock_querier_builder(mock_api: MockApi) -> MockQuerierBuilder {
    let raw_handler = move |contract: &Addr, key: &Binary| {
        // TODO: should we do something with the key?
        let str_key = std::str::from_utf8(key.as_slice()).unwrap();
        let abstr = AbstractMockAddrs::new(mock_api);

        if contract == abstr.account.addr() {
            // Return the default value
            Ok(Binary::default())
        } else if contract == abstr.registry {
            // Default value
            Ok(Binary::default())
        } else {
            Err(format!(
                "attempt to query {} with key {}",
                contract, str_key
            ))
        }
    };
    let abstr = AbstractMockAddrs::new(mock_api);

    MockQuerierBuilder::new(mock_api)
        .with_fallback_raw_handler(raw_handler)
        .with_contract_map_entry(
            &abstr.registry,
            ACCOUNT_ADDRESSES,
            (&ABSTRACT_ACCOUNT_ID, abstr.account.clone()),
        )
        .with_contract_map_entry(
            &abstr.registry,
            REGISTERED_MODULES,
            (
                &ModuleInfo::from_id(ACCOUNT, ModuleVersion::Version(TEST_VERSION.into())).unwrap(),
                ModuleReference::Account(1),
            ),
        )
        .with_contract_item(abstr.account.addr(), ACCOUNT_ID, &ABSTRACT_ACCOUNT_ID)
        .with_contract_version(abstr.account.addr(), ACCOUNT, TEST_VERSION)
        .with_smart_handler(&abstr.module_address, |msg| {
            let Empty {} = from_json(msg).unwrap();
            Ok(to_json_binary(TEST_MODULE_RESPONSE).unwrap())
        })
        .with_contract_map_entry(
            abstr.account.addr(),
            ACCOUNT_MODULES,
            (TEST_MODULE_ID, abstr.module_address),
        )
        .with_smart_handler(abstr.account.addr(), move |msg| {
            let abstr = AbstractMockAddrs::new(mock_api);
            match from_json(msg).unwrap() {
                AccountQueryMsg::Config {} => {
                    let resp = AccountConfigResponse {
                        registry_address: abstr.registry,
                        module_factory_address: abstr.module_factory,
                        account_id: ABSTRACT_ACCOUNT_ID, // mock value, not used
                        is_suspended: false,
                        whitelisted_addresses: vec![],
                    };
                    Ok(to_json_binary(&resp).unwrap())
                }
                AccountQueryMsg::Ownership {} => {
                    let resp = ownership::Ownership {
                        owner: ownership::GovernanceDetails::Monarchy {
                            monarch: abstr.owner,
                        },
                        pending_expiry: None,
                        pending_owner: None,
                    };
                    Ok(to_json_binary(&resp).unwrap())
                }
                _ => panic!("unexpected message"),
            }
        })
        .with_owner(abstr.account.addr(), Some(&abstr.owner))
}

/// A mock querier that returns the following responses for the following **RAW** contract -> queries:
/// - TEST_PROXY
///   - "admin" -> TEST_MANAGER
/// - TEST_MANAGER
///   - "modules:TEST_MODULE_ID" -> TEST_MODULE_ADDRESS
///   - "account_id" -> TEST_ACCOUNT_ID
/// - TEST_VERSION_CONTROL
///   - "account" -> { TEST_PROXY, TEST_MANAGER }
pub fn abstract_mock_querier(mock_api: MockApi) -> MockQuerier {
    abstract_mock_querier_builder(mock_api).build()
}

/// cosmwasm_std::mock_env_validated(deps.api), but address generated with MockApi
pub fn mock_env_validated(mock_api: MockApi) -> Env {
    Env {
        contract: ContractInfo {
            address: mock_api.addr_make(cosmwasm_std::testing::MOCK_CONTRACT_ADDR),
        },
        ..cosmwasm_std::testing::mock_env()
    }
}

/// use the package version as test version, breaks tests otherwise.
pub const TEST_VERSION: &str = env!("CARGO_PKG_VERSION");
pub mod addresses {
<<<<<<< HEAD
    use abstract_std::{native_addrs, version_control::Account};
    use cosmwasm_std::{testing::MockApi, Addr, Api};

    use crate::mock_env_validated;
=======
    use abstract_std::{native_addrs, registry::Account};
    use cosmwasm_std::{testing::MockApi, Addr, Api, CanonicalAddr};
>>>>>>> 7f11b2fa

    // Test addr makers
    const ADMIN_ACCOUNT: &str = "admin_account_address";
    const TEST_ACCOUNT: &str = "account_address";

    pub fn admin_account(mock_api: MockApi) -> Account {
        Account::new(mock_api.addr_make(ADMIN_ACCOUNT))
    }

    // TODO: remove it
    pub fn test_account(mock_api: MockApi) -> Account {
        Account::new(mock_api.addr_make(TEST_ACCOUNT))
    }

    impl AbstractMockAddrs {
        pub fn new(mock_api: MockApi) -> AbstractMockAddrs {
            let mock_env = mock_env_validated(mock_api);
            let hrp = native_addrs::hrp_from_env(&mock_env);

            AbstractMockAddrs {
                owner: mock_api
                    .addr_validate(&native_addrs::creator_address(hrp).unwrap())
                    .unwrap(),
                ans_host: mock_api
                    .addr_humanize(&native_addrs::ans_address(hrp, &mock_api).unwrap())
                    .unwrap(),
<<<<<<< HEAD
                version_control: mock_api
                    .addr_humanize(&native_addrs::version_control_address(hrp, &mock_api).unwrap())
=======
                registry: mock_api
                    .addr_humanize(&CanonicalAddr::from(native_addrs::REGISTRY_ADDR))
>>>>>>> 7f11b2fa
                    .unwrap(),
                module_factory: mock_api
                    .addr_humanize(&native_addrs::module_factory_address(hrp, &mock_api).unwrap())
                    .unwrap(),
                module_address: mock_api.addr_make("module"),
                account: admin_account(mock_api),
            }
        }
    }

    #[derive(Debug, Clone)]
    pub struct AbstractMockAddrs {
        pub owner: Addr,
        pub ans_host: Addr,
        pub registry: Addr,
        pub module_factory: Addr,
        pub module_address: Addr,
        pub account: Account,
    }
}

pub mod ans {
    pub const TEST_CHAIN: &str = "chain";
    pub const TEST_DEX: &str = "test_dex";
    pub const TEST_ASSET_1: &str = "chain>asset1";
    pub const TEST_ASSET_2: &str = "chain>asset2";
    pub const TEST_LP_TOKEN_NAME: &str = "test_dex/chain>asset1,chain>asset2";
    pub const TEST_UNIQUE_ID: u64 = 69u64;
    pub const TTOKEN: &str = "test_token";
    pub const EUR_USD_PAIR: &str = "dex:eur_usd_pair";
    pub const EUR_USD_LP: &str = "dex/eur,usd";
    pub const TTOKEN_EUR_PAIR: &str = "dex:wynd_eur_pair";
    pub const TTOKEN_EUR_LP: &str = "dex/wynd,eur";
    pub const EUR: &str = "eur";
    pub const USD: &str = "usd";
}

pub mod module {
    pub const TEST_MODULE_ID: &str = "tester:test-module-id";
    pub const TEST_WITH_DEP_MODULE_ID: &str = "tester-dependency:test-depending-module-id";
    pub const TEST_WITH_DEP_NAMESPACE: &str = "tester-dependency";
    pub const TEST_MODULE_NAME: &str = "test-module-id";
    pub const TEST_NAMESPACE: &str = "tester";

    pub const TEST_MODULE_RESPONSE: &str = "test_module_response";
}
pub mod prelude {
    pub use super::{abstract_mock_querier, abstract_mock_querier_builder, mock_env_validated};
    pub use abstract_mock_querier::AbstractMockQuerier;
    use abstract_std::objects::{AccountId, AccountTrace};
    pub use addresses::*;
    pub use ans::*;
    pub use cosmwasm_std::{
        from_json,
        testing::{MockApi as CwMockApi, MockQuerier, MockStorage},
        to_json_binary,
    };
    pub use mock_querier::{map_key, raw_map_key, wrap_querier, MockQuerierBuilder};
    pub use module::*;

    use super::*;
    pub use super::{MockAnsHost, MockDeps, TEST_VERSION};
    pub const TEST_ACCOUNT_ID: AccountId = AccountId::const_new(1, AccountTrace::Local);
}<|MERGE_RESOLUTION|>--- conflicted
+++ resolved
@@ -131,15 +131,10 @@
 /// use the package version as test version, breaks tests otherwise.
 pub const TEST_VERSION: &str = env!("CARGO_PKG_VERSION");
 pub mod addresses {
-<<<<<<< HEAD
-    use abstract_std::{native_addrs, version_control::Account};
+    use abstract_std::{native_addrs, registry::Account};
     use cosmwasm_std::{testing::MockApi, Addr, Api};
 
     use crate::mock_env_validated;
-=======
-    use abstract_std::{native_addrs, registry::Account};
-    use cosmwasm_std::{testing::MockApi, Addr, Api, CanonicalAddr};
->>>>>>> 7f11b2fa
 
     // Test addr makers
     const ADMIN_ACCOUNT: &str = "admin_account_address";
@@ -166,13 +161,8 @@
                 ans_host: mock_api
                     .addr_humanize(&native_addrs::ans_address(hrp, &mock_api).unwrap())
                     .unwrap(),
-<<<<<<< HEAD
-                version_control: mock_api
+                registry: mock_api
                     .addr_humanize(&native_addrs::version_control_address(hrp, &mock_api).unwrap())
-=======
-                registry: mock_api
-                    .addr_humanize(&CanonicalAddr::from(native_addrs::REGISTRY_ADDR))
->>>>>>> 7f11b2fa
                     .unwrap(),
                 module_factory: mock_api
                     .addr_humanize(&native_addrs::module_factory_address(hrp, &mock_api).unwrap())
