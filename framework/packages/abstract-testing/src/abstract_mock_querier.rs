--- conflicted
+++ resolved
@@ -51,11 +51,7 @@
             )
             .with_contract_map_entry(
                 account.addr(),
-<<<<<<< HEAD
-                ACCOUNT_MODULES,
-=======
                 abstract_std::account::state::ACCOUNT_MODULES,
->>>>>>> d126df4f
                 (TEST_MODULE_ID, abstract_addrs.module_address),
             )
     }
