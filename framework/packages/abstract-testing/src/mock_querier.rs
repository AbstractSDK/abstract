use std::{collections::HashMap, ops::Deref};

use abstract_std::objects::{
    common_namespace::OWNERSHIP_STORAGE_KEY, gov_type::GovernanceDetails, ownership::Ownership,
};
use cosmwasm_std::{
    testing::MockApi, Addr, Binary, ContractInfoResponse, ContractResult, Empty, QuerierWrapper,
    SystemResult, WasmQuery,
};
use cw2::{ContractVersion, CONTRACT};
use cw_storage_plus::{Item, Map, PrimaryKey};
use serde::{de::DeserializeOwned, Serialize};

use crate::prelude::*;

type BinaryQueryResult = Result<Binary, String>;
type FallbackHandler = dyn for<'a> Fn(&'a Addr, &'a Binary) -> BinaryQueryResult;
type SmartHandler = dyn for<'a> Fn(&'a Binary) -> BinaryQueryResult;
type RawHandler = dyn for<'a> Fn(&'a str) -> BinaryQueryResult;

/// [`MockQuerierBuilder`] is a helper to build a [`MockQuerier`].
/// Usage:
///
/// ```
/// use cosmwasm_std::{from_json, to_json_binary};
/// use abstract_testing::MockQuerierBuilder;
/// use cosmwasm_std::testing::{MockQuerier, MockApi};
/// use abstract_sdk::mock_module::MockModuleExecuteMsg;
///
/// let api = MockApi::default();
/// let contract_address = api.addr_make("contract_address");
/// let querier = MockQuerierBuilder::default().with_smart_handler(&contract_address, |msg| {
///    // handle the message
///     let res = match from_json::<MockModuleExecuteMsg>(msg).unwrap() {
///         // handle the message
///        _ => panic!("unexpected message"),
///    };
///
///   Ok(to_json_binary(&msg).unwrap())
/// }).build();
/// ```
pub struct MockQuerierBuilder {
    base: MockQuerier,
    fallback_raw_handler: Box<FallbackHandler>,
    fallback_smart_handler: Box<FallbackHandler>,
    smart_handlers: HashMap<Addr, Box<SmartHandler>>,
    raw_handlers: HashMap<Addr, Box<RawHandler>>,
    raw_mappings: HashMap<Addr, HashMap<Binary, Binary>>,
    contract_admin: HashMap<Addr, Addr>,
    // Used for Address generation
    pub api: MockApi,
}

impl Default for MockQuerierBuilder {
    /// Create a default
    fn default() -> Self {
        Self::new(MockApi::default())
    }
}

impl MockQuerierBuilder {
    pub fn new(api: MockApi) -> Self {
        let raw_fallback: fn(&Addr, &Binary) -> BinaryQueryResult = |addr, key| {
            let str_key = std::str::from_utf8(key.as_slice()).unwrap();
            Err(format!(
                "No raw query handler for {addr:?} with key {str_key:?}"
            ))
        };
        let smart_fallback: fn(&Addr, &Binary) -> BinaryQueryResult = |addr, key| {
            let str_key = std::str::from_utf8(key.as_slice()).unwrap();
            Err(format!(
                "unexpected smart-query on contract: {addr:?} {str_key:?}"
            ))
        };

        Self {
            base: MockQuerier::default(),
            fallback_raw_handler: Box::from(raw_fallback),
            fallback_smart_handler: Box::from(smart_fallback),
            smart_handlers: HashMap::default(),
            raw_handlers: HashMap::default(),
            raw_mappings: HashMap::default(),
            contract_admin: HashMap::default(),
            api,
        }
    }
}

pub fn map_key<'a, K, V>(map: &Map<K, V>, key: K) -> String
where
    V: Serialize + DeserializeOwned,
    K: PrimaryKey<'a>,
{
    String::from_utf8(raw_map_key(map, key)).unwrap()
}

pub fn raw_map_key<'a, K, V>(map: &Map<K, V>, key: K) -> Vec<u8>
where
    V: Serialize + DeserializeOwned,
    K: PrimaryKey<'a>,
{
    map.key(key).deref().to_vec()
}

impl MockQuerierBuilder {
    pub fn with_fallback_smart_handler<SH>(mut self, handler: SH) -> Self
    where
        SH: 'static + Fn(&Addr, &Binary) -> BinaryQueryResult,
    {
        self.fallback_smart_handler = Box::new(handler);
        self
    }

    pub fn with_fallback_raw_handler<RH>(mut self, handler: RH) -> Self
    where
        RH: 'static + Fn(&Addr, &Binary) -> BinaryQueryResult,
    {
        self.fallback_raw_handler = Box::new(handler);
        self
    }

    /// Add a smart query contract handler to the mock querier. The handler will be called when the
    /// contract address is queried with the given message.
    /// Usage:
    /// ```rust
    /// use cosmwasm_std::{from_json, to_json_binary};
    /// use abstract_testing::MockQuerierBuilder;
    /// use cosmwasm_std::testing::{MockQuerier, MockApi};
    /// use abstract_sdk::mock_module::{MockModuleQueryMsg, MockModuleQueryResponse};
    ///
    /// let api = MockApi::default();
    /// let contract_address = api.addr_make("contract_address");
    /// let querier = MockQuerierBuilder::default().with_smart_handler(&contract_address, |msg| {
    ///    // handle the message
    ///     let res = match from_json::<MockModuleQueryMsg>(msg).unwrap() {
    ///         // handle the message
    ///         MockModuleQueryMsg =>
    ///                         return to_json_binary(&MockModuleQueryResponse {}).map_err(|e| e.to_string())
    ///    };
    /// }).build();
    ///
    /// ```
    pub fn with_smart_handler<SH>(mut self, contract: &Addr, handler: SH) -> Self
    where
        SH: 'static + Fn(&Binary) -> BinaryQueryResult,
    {
        self.smart_handlers
            .insert(contract.clone(), Box::new(handler));
        self
    }

    /// Add a raw query contract handler to the mock querier. The handler will be called when the
    /// contract address is queried with the given message.
    /// Usage:
    ///
    /// ```rust
    /// use cosmwasm_std::{from_json, to_json_binary};
    /// use abstract_testing::MockQuerierBuilder;
    /// use cosmwasm_std::testing::{MockQuerier, MockApi};
    /// use abstract_sdk::mock_module::{MockModuleQueryMsg, MockModuleQueryResponse};
    ///
    /// let api = MockApi::default();
    /// let contract_address = api.addr_make("contract1");
    /// let querier = MockQuerierBuilder::default().with_raw_handler(&contract_address, |key: &str| {
    ///     // Example: Let's say, in the raw storage, the key "the key" maps to the value "the value"
    ///     match key {
    ///         "the key" => to_json_binary("the value").map_err(|e| e.to_string()),
    ///         _ => to_json_binary("").map_err(|e| e.to_string())
    ///     }
    /// }).build();
    /// ```
    pub fn with_raw_handler<RH>(mut self, contract: &Addr, handler: RH) -> Self
    where
        RH: 'static + Fn(&str) -> BinaryQueryResult,
    {
        self.raw_handlers
            .insert(contract.clone(), Box::new(handler));
        self
    }

    fn insert_contract_key_value(&mut self, contract: &Addr, key: Vec<u8>, value: Binary) {
        let raw_map = self.raw_mappings.entry(contract.clone()).or_default();
        raw_map.insert(Binary::new(key), value);
    }

    /// Add a map entry to the querier for the given contract.
    /// ```rust
    /// use cw_storage_plus::Map;
    /// use cosmwasm_std::testing::MockApi;
    /// use abstract_testing::MockQuerierBuilder;
    ///
    /// let api = MockApi::default();
    /// let contract_address = api.addr_make("contract1");
    ///
    /// const MAP: Map<String, String> = Map::new("map");
    ///
    /// MockQuerierBuilder::default()
    ///     .with_contract_map_entry(
    ///     &contract_address,
    ///     MAP,
    ///     ("key".to_string(), "value".to_string())
    /// );
    pub fn with_contract_map_entry<'a, K, V>(
        self,
        contract: &Addr,
        cw_map: Map<K, V>,
        entry: (K, V),
    ) -> Self
    where
        K: PrimaryKey<'a>,
        V: Serialize + DeserializeOwned,
    {
        self.with_contract_map_entries(contract, cw_map, vec![entry])
    }

    pub fn with_contract_map_entries<'a, K, V>(
        mut self,
        contract: &Addr,
        cw_map: Map<K, V>,
        entries: Vec<(K, V)>,
    ) -> Self
    where
        K: PrimaryKey<'a>,
        V: Serialize + DeserializeOwned,
    {
        for (key, value) in entries {
            self.insert_contract_key_value(
                contract,
                raw_map_key(&cw_map, key),
                to_json_binary(&value).unwrap(),
            );
        }

        self
    }

    /// Add an empty map key to the querier for the given contract.
    /// This is useful when you want the item to exist, but not have a value.
    pub fn with_contract_map_key<'a, K, V>(
        mut self,
        contract: &Addr,
        cw_map: Map<K, V>,
        key: K,
    ) -> Self
    where
        K: PrimaryKey<'a>,
        V: Serialize + DeserializeOwned,
    {
        self.insert_contract_key_value(contract, raw_map_key(&cw_map, key), Binary::default());

        self
    }

    /// Add an empty item key to the querier for the given contract.
    /// This is useful when you want the item to exist, but not have a value.
    pub fn with_empty_contract_item<T>(mut self, contract: &Addr, cw_item: Item<T>) -> Self
    where
        T: Serialize + DeserializeOwned,
    {
        self.insert_contract_key_value(contract, cw_item.as_slice().to_vec(), Binary::default());

        self
    }

    /// Include a contract item in the mock querier.
    /// ```rust
    /// use cw_storage_plus::Item;
    /// use cosmwasm_std::testing::MockApi;
    /// use abstract_testing::MockQuerierBuilder;
    ///
    /// let api = MockApi::default();
    /// let contract_address = api.addr_make("contract1");
    ///
    /// const ITEM: Item<String> = Item::new("item");
    ///
    /// MockQuerierBuilder::default()
    ///     .with_contract_item(
    ///     &contract_address,
    ///     ITEM,
    ///     &"value".to_string(),
    /// );
    /// ```
    pub fn with_contract_item<T>(mut self, contract: &Addr, cw_item: Item<T>, value: &T) -> Self
    where
        T: Serialize + DeserializeOwned,
    {
        self.insert_contract_key_value(
            contract,
            cw_item.as_slice().to_vec(),
            to_json_binary(value).unwrap(),
        );

        self
    }

    /// Add a specific version of the contract to the mock querier.
    /// ```rust
    /// use abstract_testing::MockQuerierBuilder;
    /// use cosmwasm_std::testing::MockApi;
    ///
    /// let api = MockApi::default();
    /// let contract_address = api.addr_make("contract1");
    ///
    /// MockQuerierBuilder::default()
    ///    .with_contract_version(&contract_address, "contract1", "v1.0.0");
    /// ```
    pub fn with_contract_version(
        self,
        contract: &Addr,
        name: impl Into<String>,
        version: impl Into<String>,
    ) -> Self {
        self.with_contract_item(
            contract,
            CONTRACT,
            &ContractVersion {
                contract: name.into(),
                version: version.into(),
            },
        )
    }
    /// set the SDK-level contract admin for a contract.
    pub fn with_contract_admin(mut self, contract: &Addr, admin: &Addr) -> Self {
        self.contract_admin.insert(contract.clone(), admin.clone());
        self
    }

    /// Build the [`MockQuerier`].
    pub fn build(mut self) -> MockQuerier {
        self.base.update_wasm(move |wasm| {
            let res = match wasm {
                WasmQuery::Raw { contract_addr, key } => {
                    let str_key = std::str::from_utf8(key.as_slice()).unwrap();
                    let addr = Addr::unchecked(contract_addr);

                    // First check for raw mappings
                    if let Some(raw_map) = self.raw_mappings.get(&addr) {
                        if let Some(value) = raw_map.get(key) {
                            return SystemResult::Ok(ContractResult::Ok(value.clone()));
                        }
                    }

                    // Then check the handlers
                    let raw_handler = self.raw_handlers.get(&addr);

                    match raw_handler {
                        Some(handler) => (*handler)(str_key),
                        None => (*self.fallback_raw_handler)(&addr, key),
                    }
                }
                WasmQuery::Smart { contract_addr, msg } => {
                    let addr = Addr::unchecked(contract_addr);
                    let contract_handler = self.smart_handlers.get(&addr);

                    match contract_handler {
                        Some(handler) => (*handler)(msg),
                        None => (*self.fallback_smart_handler)(&addr, msg),
                    }
                }
                WasmQuery::ContractInfo { contract_addr } => {
                    let addr = Addr::unchecked(contract_addr);
                    let info = ContractInfoResponse::new(
                        1,
                        Addr::unchecked(""),
                        self.contract_admin.get(&addr).map(Addr::unchecked),
                        false,
                        None,
                    );
                    Ok(to_json_binary(&info).unwrap())
                }
                unexpected => panic!("Unexpected query: {unexpected:?}"),
            };

            match res {
                Ok(res) => SystemResult::Ok(ContractResult::Ok(res)),
                Err(e) => SystemResult::Ok(ContractResult::Err(e)),
            }
        });
        self.base
    }
}

pub trait MockQuerierOwnership {
    /// Add the [`cw_gov_ownable::Ownership`] to the querier.
    fn with_owner(self, contract: &Addr, owner: Option<&Addr>) -> Self;
}

impl MockQuerierOwnership for MockQuerierBuilder {
    fn with_owner(mut self, contract: &Addr, owner: Option<&Addr>) -> Self {
        let owner = if let Some(owner) = owner {
            GovernanceDetails::Monarchy {
                monarch: owner.clone(),
            }
        } else {
            GovernanceDetails::Renounced {}
        };
        self = self.with_contract_item(
            contract,
            Item::new(OWNERSHIP_STORAGE_KEY),
            &Ownership {
                owner,
                pending_owner: None,
                pending_expiry: None,
            },
        );
        self
    }
}

pub fn wrap_querier(querier: &MockQuerier) -> QuerierWrapper<'_, Empty> {
    QuerierWrapper::<Empty>::new(querier)
}

#[cfg(test)]
mod tests {
    use abstract_std::{
        account::state::{ACCOUNT_ID, ACCOUNT_MODULES},
        objects::ABSTRACT_ACCOUNT_ID,
        version_control::state::ACCOUNT_ADDRESSES,
    };

    use super::*;

    mod account {

        use abstract_std::version_control::Account;

        use crate::mock_querier_builder;

        use super::*;

        #[test]
<<<<<<< HEAD
        fn should_return_base_account_address() {
=======
        fn should_return_admin_account_address() {
>>>>>>> fab33e7c
            let mut deps = mock_dependencies();
            deps.querier = mock_querier(deps.api);
            let abstr = AbstractMockAddrs::new(deps.api);

            let actual = ACCOUNT_ADDRESSES.query(
                &wrap_querier(&deps.querier),
                abstr.version_control,
                &ABSTRACT_ACCOUNT_ID,
            );

            let expected = abstr.account;

            assert_eq!(actual, Ok(Some(expected)));
        }

        #[test]
        fn should_return_account_address() {
            let mut deps = mock_dependencies();
            let account_base = Account::new(deps.api.addr_make("my_account"));
            deps.querier = mock_querier_builder(deps.api)
                .account(&account_base, TEST_ACCOUNT_ID)
                .build();
            let abstr = AbstractMockAddrs::new(deps.api);

            let actual = ACCOUNT_ADDRESSES.query(
                &wrap_querier(&deps.querier),
                abstr.version_control,
                &TEST_ACCOUNT_ID,
            );

            assert_eq!(actual, Ok(Some(account_base)));
        }
    }

    mod queries {
        use super::*;

        use abstract_sdk::mock_module::{MockModuleQueryMsg, MockModuleQueryResponse};
        use cosmwasm_std::QueryRequest;

        #[test]
        fn smart_query() {
            let api = MockApi::default();
            // ## ANCHOR: smart_query
            let contract_address = api.addr_make("contract_address");
            let querier = MockQuerierBuilder::default()
                .with_smart_handler(&contract_address, |msg| {
                    // handle the message
                    let MockModuleQueryMsg {} = from_json::<MockModuleQueryMsg>(msg).unwrap();
                    to_json_binary(&MockModuleQueryResponse {}).map_err(|e| e.to_string())
                })
                .build();
            // ## ANCHOR_END: smart_query

            let resp_bin = querier
                .handle_query(&QueryRequest::Wasm(WasmQuery::Smart {
                    contract_addr: contract_address.to_string(),
                    msg: to_json_binary(&MockModuleQueryMsg {}).unwrap(),
                }))
                .unwrap()
                .unwrap();
            let resp: MockModuleQueryResponse = from_json(resp_bin).unwrap();

            assert_eq!(resp, MockModuleQueryResponse {});
        }

        #[test]
        fn raw_query() {
            let api = MockApi::default();
            // ## ANCHOR: raw_query
            let contract_address = api.addr_make("contract_address");
            let querier = MockQuerierBuilder::default()
                .with_raw_handler(&contract_address, |key: &str| {
                    // Example: Let's say, in the raw storage, the key "the_key" maps to the value "the_value"
                    match key {
                        "the_key" => to_json_binary("the_value").map_err(|e| e.to_string()),
                        _ => to_json_binary("").map_err(|e| e.to_string()),
                    }
                })
                .build();
            // ## ANCHOR_END: raw_query

            let resp_bin = querier
                .handle_query(&QueryRequest::Wasm(WasmQuery::Raw {
                    contract_addr: contract_address.to_string(),
                    key: Binary::from("the_key".joined_key()),
                }))
                .unwrap()
                .unwrap();
            let resp: String = from_json(resp_bin).unwrap();

            assert_eq!(resp, "the_value");
        }
    }

    mod account_id {
        use crate::mock_querier_builder;

        use super::*;

        #[test]
<<<<<<< HEAD
        fn should_return_root_acct_id_with_test_manager() {
            let mut deps = mock_dependencies();
            deps.querier = mock_querier(deps.api);
            let root_base = root_account_base(deps.api);
=======
        fn should_return_admin_acct_id() {
            let mut deps = mock_dependencies();
            deps.querier = mock_querier(deps.api);
            let root_base = admin_account(deps.api);
>>>>>>> fab33e7c

            let actual = ACCOUNT_ID.query(&wrap_querier(&deps.querier), root_base.addr().clone());

            assert_eq!(actual, Ok(ABSTRACT_ACCOUNT_ID));
        }

        #[test]
<<<<<<< HEAD
        fn should_return_test_acct_id_with_test_manager() {
=======
        fn should_return_test_acct_id() {
>>>>>>> fab33e7c
            let mut deps = mock_dependencies();
            let test_base = test_account_base(deps.api);
            deps.querier = mock_querier_builder(deps.api)
                .account(&test_base, TEST_ACCOUNT_ID)
                .build();

            let actual = ACCOUNT_ID.query(&wrap_querier(&deps.querier), test_base.addr().clone());

            assert_eq!(actual, Ok(TEST_ACCOUNT_ID));
        }
    }

    mod account_modules {
        use super::*;

        #[test]
        fn should_return_test_module_address_for_test_module() {
            let mut deps = mock_dependencies();
            deps.querier = mock_querier(deps.api);
            let abstr = AbstractMockAddrs::new(deps.api);

            let actual = ACCOUNT_MODULES.query(
                &wrap_querier(&deps.querier),
                abstr.account.addr().clone(),
                TEST_MODULE_ID,
            );

            assert_eq!(actual, Ok(Some(abstr.module_address)));
        }

        // #[test]
        // fn should_return_none_for_unknown_module() {
        //     let mut deps = mock_dependencies();
        //     deps.querier = querier();
        //
        //     let actual = ACCOUNT_MODULES.query(
        //         &wrap_querier(&deps.querier),
        //         Addr::unchecked(TEST_MANAGER),
        //         "unknown_module",
        //     );
        //
        //     assert_that!(actual).is_ok().is_none();
        // }
    }
}<|MERGE_RESOLUTION|>--- conflicted
+++ resolved
@@ -430,11 +430,7 @@
         use super::*;
 
         #[test]
-<<<<<<< HEAD
-        fn should_return_base_account_address() {
-=======
         fn should_return_admin_account_address() {
->>>>>>> fab33e7c
             let mut deps = mock_dependencies();
             deps.querier = mock_querier(deps.api);
             let abstr = AbstractMockAddrs::new(deps.api);
@@ -536,17 +532,10 @@
         use super::*;
 
         #[test]
-<<<<<<< HEAD
-        fn should_return_root_acct_id_with_test_manager() {
-            let mut deps = mock_dependencies();
-            deps.querier = mock_querier(deps.api);
-            let root_base = root_account_base(deps.api);
-=======
         fn should_return_admin_acct_id() {
             let mut deps = mock_dependencies();
             deps.querier = mock_querier(deps.api);
             let root_base = admin_account(deps.api);
->>>>>>> fab33e7c
 
             let actual = ACCOUNT_ID.query(&wrap_querier(&deps.querier), root_base.addr().clone());
 
@@ -554,11 +543,7 @@
         }
 
         #[test]
-<<<<<<< HEAD
-        fn should_return_test_acct_id_with_test_manager() {
-=======
         fn should_return_test_acct_id() {
->>>>>>> fab33e7c
             let mut deps = mock_dependencies();
             let test_base = test_account_base(deps.api);
             deps.querier = mock_querier_builder(deps.api)
