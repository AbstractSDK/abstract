use abstract_sdk::{
    base::{ModuleIbcHandlerFn, SudoHandlerFn},
    feature_objects::{AnsHost, VersionControlContract},
    namespaces::{ADMIN_NAMESPACE, BASE_STATE},
    AbstractSdkError,
};
use abstract_std::{
    objects::{dependency::StaticDependency, nested_admin::NestedAdmin},
    AbstractError,
};
use cosmwasm_std::{Addr, Empty, StdResult, Storage};
use cw_storage_plus::Item;
use schemars::JsonSchema;
use serde::{Deserialize, Serialize};

use crate::{
    AbstractContract, AppError, ExecuteHandlerFn, IbcCallbackHandlerFn, InstantiateHandlerFn,
    MigrateHandlerFn, QueryHandlerFn, ReceiveHandlerFn, ReplyHandlerFn,
};

pub trait ContractError:
    From<cosmwasm_std::StdError>
    + From<AppError>
    + From<AbstractSdkError>
    + From<AbstractError>
    + 'static
{
}

impl<T> ContractError for T where
    T: From<cosmwasm_std::StdError>
        + From<AppError>
        + From<AbstractSdkError>
        + From<AbstractError>
        + 'static
{
}

/// The BaseState contains the main addresses needed for sending and verifying messages
#[derive(Serialize, Deserialize, Clone, Debug, PartialEq, JsonSchema)]
pub struct AppState {
    /// Proxy contract address for relaying transactions
    pub proxy_address: Addr,
    /// AnsHost contract struct (address)
    pub ans_host: AnsHost,
    /// Used to verify requests
    pub version_control: VersionControlContract,
}

/// The state variables for our AppContract.
pub struct AppContract<
    Error: ContractError,
    CustomInitMsg: 'static,
    CustomExecMsg: 'static,
    CustomQueryMsg: 'static,
    CustomMigrateMsg: 'static,
    Receive: 'static = Empty,
    SudoMsg: 'static = Empty,
> {
    // Custom state for every App
    pub admin: NestedAdmin<'static>,
    pub(crate) base_state: Item<'static, AppState>,

    // Scaffolding contract that handles type safety and provides helper methods
    pub(crate) contract: AbstractContract<Self, Error>,
}

/// Constructor
impl<
        Error: ContractError,
        CustomInitMsg,
        CustomExecMsg,
        CustomQueryMsg,
        CustomMigrateMsg,
        ReceiveMsg,
        SudoMsg,
    >
    AppContract<
        Error,
        CustomInitMsg,
        CustomExecMsg,
        CustomQueryMsg,
        CustomMigrateMsg,
        ReceiveMsg,
        SudoMsg,
    >
{
    pub const fn new(
        name: &'static str,
        version: &'static str,
        metadata: Option<&'static str>,
    ) -> Self {
        Self {
            base_state: Item::new(BASE_STATE),
            admin: NestedAdmin::new(ADMIN_NAMESPACE),
            contract: AbstractContract::new(name, version, metadata),
        }
    }

    pub fn module_id(&self) -> &str {
        self.contract.info().0
    }

    pub fn version(&self) -> &str {
        self.contract.info().1
    }

    pub fn load_state(&self, store: &dyn Storage) -> StdResult<AppState> {
        self.base_state.load(store)
    }

    /// add dependencies to the contract
    pub const fn with_dependencies(mut self, dependencies: &'static [StaticDependency]) -> Self {
        self.contract = self.contract.with_dependencies(dependencies);
        self
    }

    pub const fn with_instantiate(
        mut self,
        instantiate_handler: InstantiateHandlerFn<Self, CustomInitMsg, Error>,
    ) -> Self {
        self.contract = self.contract.with_instantiate(instantiate_handler);
        self
    }

    pub const fn with_execute(
        mut self,
        execute_handler: ExecuteHandlerFn<Self, CustomExecMsg, Error>,
    ) -> Self {
        self.contract = self.contract.with_execute(execute_handler);
        self
    }

    pub const fn with_query(
        mut self,
        query_handler: QueryHandlerFn<Self, CustomQueryMsg, Error>,
    ) -> Self {
        self.contract = self.contract.with_query(query_handler);
        self
    }

    pub const fn with_migrate(
        mut self,
        migrate_handler: MigrateHandlerFn<Self, CustomMigrateMsg, Error>,
    ) -> Self {
        self.contract = self.contract.with_migrate(migrate_handler);
        self
    }

    pub const fn with_replies(
        mut self,
        reply_handlers: &'static [(u64, ReplyHandlerFn<Self, Error>)],
    ) -> Self {
        self.contract = self.contract.with_replies([&[], reply_handlers]);
        self
    }

    pub const fn with_sudo(mut self, sudo_handler: SudoHandlerFn<Self, SudoMsg, Error>) -> Self {
        self.contract = self.contract.with_sudo(sudo_handler);
        self
    }

    pub const fn with_receive(
        mut self,
        receive_handler: ReceiveHandlerFn<Self, ReceiveMsg, Error>,
    ) -> Self {
        self.contract = self.contract.with_receive(receive_handler);
        self
    }

    /// add IBC callback handler to contract
    pub const fn with_ibc_callbacks(
        mut self,
        callbacks: &'static [(&'static str, IbcCallbackHandlerFn<Self, Error>)],
    ) -> Self {
        self.contract = self.contract.with_ibc_callbacks(callbacks);
        self
    }

    /// add Module IBC to contract
    pub const fn with_module_ibc(
        mut self,
        module_handler: ModuleIbcHandlerFn<Self, Error>,
    ) -> Self {
        self.contract = self.contract.with_module_ibc(module_handler);
        self
    }
}

#[cfg(test)]
mod tests {
    use abstract_testing::prelude::*;
    use cosmwasm_std::Response;

    use crate::mock::MockAppContract;

    #[test]
    fn builder() {
        let app = MockAppContract::new(TEST_MODULE_ID, TEST_VERSION, None)
            .with_instantiate(|_, _, _, _, _| Ok(Response::new().set_data("mock_init".as_bytes())))
            .with_execute(|_, _, _, _, _| Ok(Response::new().set_data("mock_exec".as_bytes())))
            .with_query(|_, _, _, _| cosmwasm_std::to_json_binary("mock_query").map_err(Into::into))
            .with_sudo(|_, _, _, _| Ok(Response::new().set_data("mock_sudo".as_bytes())))
            .with_receive(|_, _, _, _, _| Ok(Response::new().set_data("mock_receive".as_bytes())))
<<<<<<< HEAD
            .with_ibc_callbacks(&[("c_id", |_, _, _, _, _| {
=======
            .with_ibc_callbacks(&[("c_id", |_, _, _, _, _, _| {
>>>>>>> 3b67473b
                Ok(Response::new().set_data("mock_callback".as_bytes()))
            })])
            .with_replies(&[(1u64, |_, _, _, msg| {
                Ok(Response::new().set_data(msg.result.unwrap().data.unwrap()))
            })])
            .with_migrate(|_, _, _, _| Ok(Response::new().set_data("mock_migrate".as_bytes())));

        assert_eq!(app.module_id(), TEST_MODULE_ID);
        assert_eq!(app.version(), TEST_VERSION);
    }
}<|MERGE_RESOLUTION|>--- conflicted
+++ resolved
@@ -202,11 +202,7 @@
             .with_query(|_, _, _, _| cosmwasm_std::to_json_binary("mock_query").map_err(Into::into))
             .with_sudo(|_, _, _, _| Ok(Response::new().set_data("mock_sudo".as_bytes())))
             .with_receive(|_, _, _, _, _| Ok(Response::new().set_data("mock_receive".as_bytes())))
-<<<<<<< HEAD
             .with_ibc_callbacks(&[("c_id", |_, _, _, _, _| {
-=======
-            .with_ibc_callbacks(&[("c_id", |_, _, _, _, _, _| {
->>>>>>> 3b67473b
                 Ok(Response::new().set_data("mock_callback".as_bytes()))
             })])
             .with_replies(&[(1u64, |_, _, _, msg| {
