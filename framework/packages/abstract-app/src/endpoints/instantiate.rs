use crate::{
    state::{AppContract, AppState, ContractError},
    Handler, InstantiateEndpoint,
};
use abstract_core::{
    app::{BaseInstantiateMsg, InstantiateMsg},
    objects::module_version::set_module_data,
};
<<<<<<< HEAD
use abstract_sdk::{
    core::module_factory::{ContextResponse, QueryMsg as FactoryQuery},
    cw_helpers::wasm_smart_query,
    feature_objects::{AnsHost, VersionControlContract},
    features::{DepsAccess, ResponseGenerator},
};
use cosmwasm_std::Response;
=======
use abstract_sdk::feature_objects::{AnsHost, VersionControlContract};
use cosmwasm_std::{DepsMut, Env, MessageInfo, Response};
>>>>>>> 42b36c28
use cw2::set_contract_version;
use schemars::JsonSchema;
use serde::{de::DeserializeOwned, Serialize};

impl<
        'a,
        Error: ContractError,
        CustomInitMsg: Serialize + DeserializeOwned + JsonSchema,
        CustomExecMsg,
        CustomQueryMsg,
        CustomMigrateMsg,
        ReceiveMsg,
        SudoMsg,
    > InstantiateEndpoint
    for AppContract<
        'a,
        Error,
        CustomInitMsg,
        CustomExecMsg,
        CustomQueryMsg,
        CustomMigrateMsg,
        ReceiveMsg,
        SudoMsg,
    >
{
    type InstantiateMsg = InstantiateMsg<Self::CustomInitMsg>;
    fn instantiate(mut self, msg: Self::InstantiateMsg) -> Result<Response, Error> {
        let BaseInstantiateMsg {
            ans_host_address,
            version_control_address,
            account_base,
        } = msg.base;

        let module_msg = msg.module;

        let ans_host = AnsHost {
            address: self.api().addr_validate(&ans_host_address)?,
        };
        let version_control = VersionControlContract {
            address: self.api().addr_validate(&version_control_address)?,
        };

<<<<<<< HEAD
        // TODO: Would be nice to remove context
        // Issue: We can't pass easily AccountBase with BaseInstantiateMsg(right now)

        // Caller is factory so get proxy and manager (admin) from there
        let resp: ContextResponse = self.deps().querier.query(&wasm_smart_query(
            self.message_info().sender.to_string(),
            &FactoryQuery::Context {},
        )?)?;

        let account_base = resp.account_base;

=======
>>>>>>> 42b36c28
        // Base state
        let state = AppState {
            proxy_address: account_base.proxy.clone(),
            ans_host,
            version_control,
        };
        let (name, version, metadata) = self.info();
        let dependencies = self.dependencies();
        set_module_data(
            self.deps_mut().storage,
            name.clone(),
            version.clone(),
            dependencies,
            metadata,
        )?;
        set_contract_version(self.deps_mut().storage, &name, &version)?;
        self.base_state.save(self.deps.deps_mut().storage, &state)?;
        self.admin
            .set(self.deps.deps_mut(), Some(account_base.manager))?;

        let Some(handler) = self.maybe_instantiate_handler() else {
            return Ok(Response::new());
        };
<<<<<<< HEAD
        handler(&mut self, msg.module)?;

        Ok(self._generate_response()?)
=======
        handler(deps, env, info, self, module_msg)
>>>>>>> 42b36c28
    }
}

#[cfg(test)]
mod test {
    use super::InstantiateMsg as SuperInstantiateMsg;
    use crate::mock::*;
    use abstract_core::app::BaseInstantiateMsg;
    use abstract_sdk::base::InstantiateEndpoint;
    use speculoos::prelude::*;

    use abstract_testing::{
        addresses::test_account_base,
        prelude::{TEST_ANS_HOST, TEST_MODULE_FACTORY, TEST_VERSION_CONTROL},
    };
    use speculoos::assert_that;

    #[test]
    fn test_instantiate() {
        let mut deps = mock_dependencies();
        let info = mock_info(TEST_MODULE_FACTORY, &[]);

        deps.querier = app_base_mock_querier().build();

        let msg = SuperInstantiateMsg {
            base: BaseInstantiateMsg {
                ans_host_address: TEST_ANS_HOST.to_string(),
                version_control_address: TEST_VERSION_CONTROL.to_string(),
                account_base: test_account_base(),
            },
            module: MockInitMsg {},
        };

        let res = mock_app((deps.as_mut(), mock_env(), info).into())
            .instantiate(msg)
            .unwrap();
        assert_that!(res.messages).is_empty();
    }
}<|MERGE_RESOLUTION|>--- conflicted
+++ resolved
@@ -6,18 +6,8 @@
     app::{BaseInstantiateMsg, InstantiateMsg},
     objects::module_version::set_module_data,
 };
-<<<<<<< HEAD
-use abstract_sdk::{
-    core::module_factory::{ContextResponse, QueryMsg as FactoryQuery},
-    cw_helpers::wasm_smart_query,
-    feature_objects::{AnsHost, VersionControlContract},
-    features::{DepsAccess, ResponseGenerator},
-};
-use cosmwasm_std::Response;
-=======
-use abstract_sdk::feature_objects::{AnsHost, VersionControlContract};
+use abstract_sdk::{feature_objects::{AnsHost, VersionControlContract}, features::{DepsAccess, ResponseGenerator}};
 use cosmwasm_std::{DepsMut, Env, MessageInfo, Response};
->>>>>>> 42b36c28
 use cw2::set_contract_version;
 use schemars::JsonSchema;
 use serde::{de::DeserializeOwned, Serialize};
@@ -60,20 +50,6 @@
             address: self.api().addr_validate(&version_control_address)?,
         };
 
-<<<<<<< HEAD
-        // TODO: Would be nice to remove context
-        // Issue: We can't pass easily AccountBase with BaseInstantiateMsg(right now)
-
-        // Caller is factory so get proxy and manager (admin) from there
-        let resp: ContextResponse = self.deps().querier.query(&wasm_smart_query(
-            self.message_info().sender.to_string(),
-            &FactoryQuery::Context {},
-        )?)?;
-
-        let account_base = resp.account_base;
-
-=======
->>>>>>> 42b36c28
         // Base state
         let state = AppState {
             proxy_address: account_base.proxy.clone(),
@@ -97,13 +73,8 @@
         let Some(handler) = self.maybe_instantiate_handler() else {
             return Ok(Response::new());
         };
-<<<<<<< HEAD
-        handler(&mut self, msg.module)?;
-
+        handler(&mut self, module_msg)?;
         Ok(self._generate_response()?)
-=======
-        handler(deps, env, info, self, module_msg)
->>>>>>> 42b36c28
     }
 }
 
