--- conflicted
+++ resolved
@@ -1,4 +1,4 @@
-use abstract_sdk::feature_objects::{AnsHost, VersionControlContract};
+use abstract_sdk::feature_objects::{AnsHost, RegistryContract};
 use abstract_std::{
     app::{AppConfigResponse, AppQueryMsg, BaseQueryMsg, QueryMsg},
     objects::{
@@ -58,17 +58,12 @@
         let state = self.base_state.load(deps.storage)?;
         Ok(AppConfigResponse {
             account: state.account.into_addr(),
-<<<<<<< HEAD
             ans_host_address: AnsHost::new(deps.api, env)
                 .map_err(|e| StdError::generic_err(e.to_string()))?
                 .address,
-            version_control_address: VersionControlContract::new(deps.api, env)
+            registry_address: RegistryContract::new(deps.api, env)
                 .map_err(|e| StdError::generic_err(e.to_string()))?
                 .address,
-=======
-            ans_host_address: state.ans_host.address,
-            registry_address: state.registry.address,
->>>>>>> 7f11b2fa
         })
     }
 
