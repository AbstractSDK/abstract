--- conflicted
+++ resolved
@@ -102,12 +102,8 @@
 mod test {
     use super::QueryMsg as SuperQueryMsg;
     use crate::mock::*;
-<<<<<<< HEAD
-    use cosmwasm_std::Deps;
-=======
     use abstract_sdk::base::QueryEndpoint;
     use cosmwasm_std::{Binary, Deps};
->>>>>>> 42b36c28
     use speculoos::prelude::*;
 
     type AppQueryMsg = SuperQueryMsg<MockQueryMsg>;
