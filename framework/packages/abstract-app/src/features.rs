--- conflicted
+++ resolved
@@ -3,13 +3,8 @@
     features::{AbstractNameService, AbstractRegistryAccess, AccountIdentification},
     AbstractSdkResult,
 };
-<<<<<<< HEAD
-use abstract_std::version_control::Account;
+use abstract_std::registry::Account;
 use cosmwasm_std::{Deps, Env};
-=======
-use abstract_std::registry::Account;
-use cosmwasm_std::Deps;
->>>>>>> 7f11b2fa
 
 use crate::{state::ContractError, AppContract};
 
@@ -55,17 +50,8 @@
     > AbstractRegistryAccess
     for AppContract<Error, CustomInitMsg, CustomExecMsg, CustomQueryMsg, CustomMigrateMsg, SudoMsg>
 {
-<<<<<<< HEAD
-    fn abstract_registry(
-        &self,
-        deps: Deps,
-        env: &Env,
-    ) -> AbstractSdkResult<VersionControlContract> {
-        VersionControlContract::new(deps.api, env).map_err(Into::into)
-=======
-    fn abstract_registry(&self, deps: Deps) -> AbstractSdkResult<RegistryContract> {
-        Ok(self.base_state.load(deps.storage)?.registry)
->>>>>>> 7f11b2fa
+    fn abstract_registry(&self, deps: Deps, env: &Env) -> AbstractSdkResult<RegistryContract> {
+        RegistryContract::new(deps.api, env).map_err(Into::into)
     }
 }
 
