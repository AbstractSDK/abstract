--- conflicted
+++ resolved
@@ -200,11 +200,7 @@
     pub fn app_base_mock_querier(mock_api: cosmwasm_std::testing::MockApi) -> MockQuerierBuilder {
         let abstr = AbstractMockAddrs::new(mock_api);
         MockQuerierBuilder::default()
-<<<<<<< HEAD
-            .with_smart_handler(TEST_MODULE_FACTORY, |_msg| panic!("unexpected message"))
-=======
-            .with_smart_handler(&abstr.module_factory, |_msg| panic!("unexpected messsage"))
->>>>>>> 7980e2d5
+            .with_smart_handler(&abstr.module_factory, |_msg| panic!("unexpected message"))
     }
 
     /// Instantiate the contract with the default [`TEST_MODULE_FACTORY`].
