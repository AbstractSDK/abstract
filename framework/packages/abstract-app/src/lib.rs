--- conflicted
+++ resolved
@@ -213,15 +213,7 @@
         deps.querier = app_base_mock_querier(deps.api).build();
 
         let msg = app::InstantiateMsg {
-<<<<<<< HEAD
             base: app::BaseInstantiateMsg { account },
-=======
-            base: app::BaseInstantiateMsg {
-                ans_host_address: abstr.ans_host.to_string(),
-                registry_address: abstr.registry.to_string(),
-                account,
-            },
->>>>>>> 7f11b2fa
             module: MockInitMsg {},
         };
 
