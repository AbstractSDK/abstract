--- conflicted
+++ resolved
@@ -69,12 +69,8 @@
 
 impl<'a, T: AdapterInterface> Adapters<'a, T> {
     /// Interactions with Abstract Adapters
-    /// Construct an adapter request message.
-<<<<<<< HEAD
-    pub fn execute<M: Serialize + Into<abstract_core::adapter::ExecuteMsg<M, Empty>>>(
-=======
-    pub fn request<M: Serialize + Into<abstract_std::adapter::ExecuteMsg<M, Empty>>>(
->>>>>>> 5298ce1e
+    /// Construct an adapter execute message.
+    pub fn execute<M: Serialize + Into<abstract_std::adapter::ExecuteMsg<M, Empty>>>(
         &self,
         adapter_id: ModuleId,
         message: M,
