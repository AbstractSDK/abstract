--- conflicted
+++ resolved
@@ -22,7 +22,6 @@
 use cosmwasm_std::{Addr, Binary, Coin, CosmosMsg, Timestamp, WasmMsg};
 use prost_types::Any;
 
-<<<<<<< HEAD
 use crate::features::AccountIdentification;
 use crate::AbstractSdkResult;
 
@@ -33,11 +32,6 @@
     },
     convert_coin, convert_coins,
     gov::vote_to_option,
-=======
-use super::stargate::authz::{
-    AuthZAuthorization, AuthorizationType, GenericAuthorization, Policy, SendAuthorization,
-    StakeAuthorization,
->>>>>>> 7221e518
 };
 use crate::{features::AccountIdentification, AbstractSdkResult};
 
