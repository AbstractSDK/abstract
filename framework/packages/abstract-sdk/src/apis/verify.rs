//! # Verification
//! The `Verify` struct provides helper functions that enable the contract to verify if the sender is an Abstract Account, Account admin, etc.
use abstract_std::{
<<<<<<< HEAD
    objects::{registry::RegistryContract, AccountId},
    registry::Account,
=======
    objects::{
        ownership::nested_admin::assert_account_calling_to_as_admin_is_self,
        version_control::VersionControlContract, AccountId,
    },
    version_control::Account,
>>>>>>> 733ba887
};
use cosmwasm_std::{Addr, Deps, Env};

use super::{AbstractApi, ApiIdentification};
use crate::{
    cw_helpers::ApiQuery,
    features::{AbstractRegistryAccess, ModuleIdentification},
    AbstractSdkError, AbstractSdkResult,
};

/// Verify if an addresses is associated with an Abstract Account.
pub trait AccountVerification: AbstractRegistryAccess + ModuleIdentification {
    /**
        API for querying and verifying a sender's identity in the context of Abstract Accounts.

        # Example
        ```
        use abstract_sdk::prelude::*;
        # use cosmwasm_std::testing::mock_dependencies;
        # use abstract_sdk::mock_module::MockModule;
        # use abstract_testing::prelude::*;
        # let deps = mock_dependencies();
        # let account = admin_account(deps.api);
        # let module = MockModule::new(deps.api, account);

        let acc_registry: AccountRegistry<MockModule>  = module.account_registry(deps.as_ref()).unwrap();
        ```
    */
    fn account_registry<'a>(&'a self, deps: Deps<'a>) -> AbstractSdkResult<AccountRegistry<Self>> {
        let vc = self.abstract_registry(deps)?;
        Ok(AccountRegistry {
            base: self,
            deps,
            vc,
        })
    }
}

impl<T> AccountVerification for T where T: AbstractRegistryAccess + ModuleIdentification {}

impl<'a, T: AccountVerification> AbstractApi<T> for AccountRegistry<'a, T> {
    fn base(&self) -> &T {
        self.base
    }
    fn deps(&self) -> Deps {
        self.deps
    }
}

impl<'a, T: AccountVerification> ApiIdentification for AccountRegistry<'a, T> {
    fn api_id() -> String {
        "AccountRegistry".to_owned()
    }
}

/**
    API for querying and verifying a sender's identity in the context of Abstract Accounts.

    # Example
    ```
    use abstract_sdk::prelude::*;
    # use cosmwasm_std::testing::mock_dependencies;
    # use abstract_sdk::mock_module::MockModule;
    # use abstract_testing::prelude::*;
    # let deps = mock_dependencies();
    # let account = admin_account(deps.api);
    # let module = MockModule::new(deps.api, account);

    let acc_registry: AccountRegistry<MockModule>  = module.account_registry(deps.as_ref()).unwrap();
    ```
*/
#[derive(Clone)]
pub struct AccountRegistry<'a, T: AccountVerification> {
    base: &'a T,
    deps: Deps<'a>,
    vc: RegistryContract,
}

impl<'a, T: AccountVerification> AccountRegistry<'a, T> {
    /// Verify if the provided address is indeed an Abstract Account.
    pub fn assert_is_account(&self, maybe_account: &Addr) -> AbstractSdkResult<Account> {
        self.vc
            .assert_account(maybe_account, &self.deps.querier)
            .map_err(|error| self.wrap_query_error(error))
    }

    /// Get the account for a given account id.
    pub fn account(&self, account_id: &AccountId) -> AbstractSdkResult<Account> {
        self.vc
            .account(account_id, &self.deps.querier)
            .map_err(|error| self.wrap_query_error(error))
    }

    /// Get AccountId for given address.
    pub fn account_id(&self, maybe_account_contract_addr: &Addr) -> AbstractSdkResult<AccountId> {
        self.vc
            .account_id(maybe_account_contract_addr, &self.deps.querier)
            .map_err(|error| self.wrap_query_error(error))
    }

    /// Get namespace registration fee
    pub fn namespace_registration_fee(&self) -> AbstractSdkResult<Option<cosmwasm_std::Coin>> {
        self.vc
            .namespace_registration_fee(&self.deps.querier)
            .map_err(|error| self.wrap_query_error(error))
    }

    /// Verify if the provided address is indeed an Abstract Account AND if the current execution has admin rights.
    pub fn assert_is_account_admin(
        &self,
        env: &Env,
        maybe_account: &Addr,
    ) -> AbstractSdkResult<Account> {
        let account = self.assert_is_account(maybe_account)?;

        if !assert_account_calling_to_as_admin_is_self(&self.deps.querier, env, maybe_account) {
            return Err(AbstractSdkError::OnlyAdmin {});
        }
        Ok(account)
    }
}

#[cfg(test)]
mod test {
    #![allow(clippy::needless_borrows_for_generic_args)]
    use super::*;

    use crate::AbstractSdkError;
    use abstract_std::{
        account::state::ACCOUNT_ID,
        objects::{account::AccountTrace, module::ModuleId, registry::RegistryError},
        registry::state::ACCOUNT_ADDRESSES,
    };
    use abstract_testing::prelude::*;
    use cosmwasm_std::testing::*;
    use speculoos::prelude::*;

    struct MockBinding {}

    impl AbstractRegistryAccess for MockBinding {
        fn abstract_registry(&self, deps: Deps) -> AbstractSdkResult<RegistryContract> {
            Ok(RegistryContract::new(deps.api)?)
        }
    }

    impl ModuleIdentification for MockBinding {
        fn module_id(&self) -> ModuleId<'static> {
            ModuleId::from("module")
        }
    }

    pub const SECOND_TEST_ACCOUNT_ID: AccountId = AccountId::const_new(2, AccountTrace::Local);

    mod assert_account {

        use super::*;

        #[test]
        fn not_account_fails() {
            let mut deps = mock_dependencies();
            let not_account = Account::new(deps.api.addr_make("not_account"));
            let base = test_account(deps.api);

            deps.querier = MockQuerierBuilder::new(deps.api)
                // Setup the addresses as if the Account was registered
                .account(&not_account, TEST_ACCOUNT_ID)
                // update the proxy to be proxy of a different Account
                .account(&base, SECOND_TEST_ACCOUNT_ID)
                .with_contract_item(not_account.addr(), ACCOUNT_ID, &SECOND_TEST_ACCOUNT_ID)
                .build();

            let binding = MockBinding {};

            let res = binding
                .account_registry(deps.as_ref())
                .unwrap()
                .assert_is_account(not_account.addr());

            let expected_err = AbstractSdkError::ApiQuery {
                api: AccountRegistry::<MockBinding>::api_id(),
                module_id: binding.module_id().to_owned(),
                error: Box::new(
                    RegistryError::NotAccount(not_account.addr().clone(), SECOND_TEST_ACCOUNT_ID)
                        .into(),
                ),
            };
            assert_eq!(res.unwrap_err(), expected_err);
        }

        #[test]
        fn inactive_account_fails() {
            let mut deps = mock_dependencies();
            let abstr = AbstractMockAddrs::new(deps.api);

            deps.querier = MockQuerierBuilder::default()
                .with_contract_item(abstr.account.addr(), ACCOUNT_ID, &TEST_ACCOUNT_ID)
                .with_contract_map_key(&abstr.registry, ACCOUNT_ADDRESSES, &TEST_ACCOUNT_ID)
                .build();

            let binding = MockBinding {};

            let res = binding
                .account_registry(deps.as_ref())
                .unwrap()
                .assert_is_account(abstr.account.addr());

            assert_that!(res)
                .is_err()
                .matches(|e| matches!(e, AbstractSdkError::ApiQuery { .. }))
                .matches(|e| {
                    e.to_string().contains(
                        &RegistryError::UnknownAccountId {
                            account_id: TEST_ACCOUNT_ID,
                            registry_addr: abstr.registry.clone(),
                        }
                        .to_string(),
                    )
                });
        }

        #[test]
        fn returns_account() {
            let mut deps = mock_dependencies();
            let account = test_account(deps.api);
            let abstr = AbstractMockAddrs::new(deps.api);

            deps.querier = MockQuerierBuilder::default()
                .with_contract_item(account.addr(), ACCOUNT_ID, &TEST_ACCOUNT_ID)
                .with_contract_map_entry(
                    &abstr.registry,
                    ACCOUNT_ADDRESSES,
                    (&TEST_ACCOUNT_ID, account.clone()),
                )
                .build();

            let binding = MockBinding {};

            let res = binding
                .account_registry(deps.as_ref())
                .unwrap()
                .assert_is_account(account.addr());

            assert_that!(res).is_ok().is_equal_to(account);
        }
    }
}<|MERGE_RESOLUTION|>--- conflicted
+++ resolved
@@ -1,16 +1,11 @@
 //! # Verification
 //! The `Verify` struct provides helper functions that enable the contract to verify if the sender is an Abstract Account, Account admin, etc.
 use abstract_std::{
-<<<<<<< HEAD
     objects::{registry::RegistryContract, AccountId},
     registry::Account,
-=======
     objects::{
         ownership::nested_admin::assert_account_calling_to_as_admin_is_self,
-        version_control::VersionControlContract, AccountId,
     },
-    version_control::Account,
->>>>>>> 733ba887
 };
 use cosmwasm_std::{Addr, Deps, Env};
 
