//! # Bank
//! The Bank object handles asset transfers to and from the Account.

use abstract_std::objects::{ans_host::AnsHostError, AnsAsset, AssetEntry};
use cosmwasm_std::{to_json_binary, Addr, Coin, CosmosMsg, Deps, Env};
use cw_asset::Asset;
use serde::Serialize;

use super::{AbstractApi, ApiIdentification};
use crate::{
    ans_resolve::Resolve,
    cw_helpers::ApiQuery,
    features::{AbstractNameService, AccountExecutor, AccountIdentification, ModuleIdentification},
    AbstractSdkError, AbstractSdkResult, AccountAction,
};

/// Query and Transfer assets from and to the Abstract Account.
pub trait TransferInterface:
    AbstractNameService + AccountIdentification + ModuleIdentification
{
    /**
        API for transferring funds to and from the account.

        # Example
        ```
        use abstract_sdk::prelude::*;
        # use cosmwasm_std::testing::mock_dependencies;
        # use abstract_sdk::mock_module::MockModule;
        # use abstract_testing::prelude::*;
        # let deps = mock_dependencies();
        # let account = admin_account(deps.api);
        # let module = MockModule::new(deps.api, account);

        let bank: Bank<MockModule>  = module.bank(deps.as_ref());
        ```
    */
    fn bank<'a>(&'a self, deps: Deps<'a>) -> Bank<Self> {
        Bank { base: self, deps }
    }
}

impl<T> TransferInterface for T where
    T: AbstractNameService + AccountIdentification + ModuleIdentification
{
}

impl<'a, T: TransferInterface> AbstractApi<T> for Bank<'a, T> {
    fn base(&self) -> &T {
        self.base
    }
    fn deps(&self) -> Deps {
        self.deps
    }
}

impl<'a, T: TransferInterface> ApiIdentification for Bank<'a, T> {
    fn api_id() -> String {
        "Bank".to_owned()
    }
}

/**
    API for transferring funds to and from the account.

    # Example
    ```
    use abstract_sdk::prelude::*;
    # use cosmwasm_std::testing::mock_dependencies;
    # use abstract_sdk::mock_module::MockModule;
    # use abstract_testing::prelude::*;
    # let deps = mock_dependencies();
    # let account = admin_account(deps.api);
    # let module = MockModule::new(deps.api, account);

    let bank: Bank<MockModule>  = module.bank(deps.as_ref());
    ```
*/
#[derive(Clone)]
pub struct Bank<'a, T: TransferInterface> {
    base: &'a T,
    deps: Deps<'a>,
}

impl<'a, T: TransferInterface> Bank<'a, T> {
    /// Get the balances of the provided assets.
    pub fn balances(&self, assets: &[AssetEntry]) -> AbstractSdkResult<Vec<Asset>> {
        assets
            .iter()
            .map(|asset| self.balance(asset))
            .collect::<AbstractSdkResult<Vec<Asset>>>()
    }
    /// Get the balance of the provided asset.
    pub fn balance(&self, asset: &AssetEntry) -> AbstractSdkResult<Asset> {
        let resolved_info = asset
            .resolve(&self.deps.querier, &self.base.ans_host(self.deps)?)
            .map_err(|error| self.wrap_query_error(error))?;
        let balance = resolved_info.query_balance(
            &self.deps.querier,
            self.base.account(self.deps)?.into_addr(),
        )?;
        Ok(Asset::new(resolved_info, balance))
    }

    /// Move funds from the contract into the Account.
    pub fn deposit<R: Transferable>(&self, funds: Vec<R>) -> AbstractSdkResult<Vec<CosmosMsg>> {
        let recipient = self.base.account(self.deps)?.into_addr();
        let transferable_funds = funds
            .into_iter()
            .map(|asset| asset.transferable_asset(self.base, self.deps))
            .collect::<AbstractSdkResult<Vec<Asset>>>()?;
        transferable_funds
            .iter()
            .map(|asset| asset.transfer_msg(recipient.clone()))
            .collect::<Result<Vec<_>, _>>()
            .map_err(Into::into)
    }
}

impl<'a, T: TransferInterface + AccountExecutor> Bank<'a, T> {
    /// Transfer the provided funds from the Account to the recipient.
    /// ```
    /// # use cosmwasm_std::{Addr, Response, Deps, DepsMut, MessageInfo};
    /// # use abstract_std::version_control::Account;
    /// # use abstract_std::objects::AnsAsset;
    /// # use abstract_std::objects::ans_host::AnsHost;
    /// # use abstract_sdk::{
    /// #    features::{AccountIdentification, AbstractNameService, ModuleIdentification},
    /// #    TransferInterface, AbstractSdkResult, Execution,
    /// # };
    /// # struct MockModule;
    /// # impl AccountIdentification for MockModule {
    /// #    fn account(&self, _deps: Deps) -> AbstractSdkResult<Account> {
    /// #       unimplemented!("Not needed for this example")
    /// #   }
    /// # }
    /// #
    /// # impl ModuleIdentification for MockModule {
    /// #   fn module_id(&self) -> &'static str {
    /// #      "mock_module"
    /// #  }
    /// # }
    /// #
    /// # impl AbstractNameService for MockModule {
    /// #   fn ans_host(&self, _deps: Deps) -> AbstractSdkResult<AnsHost> {
    /// #     unimplemented!("Not needed for this example")
    /// #  }
    /// # }
    /// fn transfer_asset_to_sender(app: MockModule, deps: DepsMut, info: MessageInfo, requested_asset: AnsAsset) -> AbstractSdkResult<Response> {
    ///     let bank = app.bank(deps.as_ref());
    ///     let executor = app.executor(deps.as_ref());    
    ///     let transfer_action = bank.transfer(vec![requested_asset.clone()], &info.sender)?;
    ///
    ///     let transfer_msg = executor.execute(vec![transfer_action])?;
    ///
    ///     Ok(Response::new()
    ///         .add_message(transfer_msg)
    ///         .add_attribute("recipient", info.sender)
    ///         .add_attribute("asset_sent", requested_asset.to_string()))
    /// }
    /// ```
    pub fn transfer<R: Transferable>(
        &self,
        funds: Vec<R>,
        recipient: &Addr,
    ) -> AbstractSdkResult<AccountAction> {
        let transferable_funds = funds
            .into_iter()
            .map(|asset| asset.transferable_asset(self.base, self.deps))
            .collect::<AbstractSdkResult<Vec<Asset>>>()?;
        let msgs = transferable_funds
            .iter()
            .map(|asset| asset.transfer_msg(recipient.clone()))
            .collect::<Result<Vec<_>, _>>()?;

        Ok(AccountAction::from_vec(msgs))
    }

    /// Withdraw funds from the Account to this contract.
    pub fn withdraw<R: Transferable>(
        &self,
        env: &Env,
        funds: Vec<R>,
    ) -> AbstractSdkResult<AccountAction> {
        let recipient = &env.contract.address;
        self.transfer(funds, recipient)
    }

    /// Move cw20 assets from the Account to a recipient with the possibility using the cw20 send/receive hook
    ///
    /// Note:  **Native coins are NOT and will NEVER be supported by this method**.
    ///
    /// In order to send funds with your message, you need to construct the message yourself
    pub fn send<R: Transferable, M: Serialize>(
        &self,
        funds: R,
        recipient: &Addr,
        message: &M,
    ) -> AbstractSdkResult<AccountAction> {
        let transferable_funds = funds.transferable_asset(self.base, self.deps)?;

        let msgs = transferable_funds.send_msg(recipient, to_json_binary(message)?)?;

        Ok(AccountAction::from_vec(vec![msgs]))
    }
}

/// Turn an object that represents an asset into the blockchain representation of an asset, i.e. [`Asset`].
pub trait Transferable {
    /// Turn an object that represents an asset into the blockchain representation of an asset, i.e. [`Asset`].
    fn transferable_asset<T: AbstractNameService + ModuleIdentification>(
        self,
        base: &T,
        deps: Deps,
    ) -> AbstractSdkResult<Asset>;
}

// Helper to wrap errors
fn transferable_api_error(
    base: &impl ModuleIdentification,
    error: AnsHostError,
) -> AbstractSdkError {
    AbstractSdkError::ApiQuery {
        api: "Transferable".to_owned(),
        module_id: base.module_id().to_owned(),
        error: Box::new(error.into()),
    }
}

impl Transferable for &AnsAsset {
    fn transferable_asset<T: AbstractNameService + ModuleIdentification>(
        self,
        base: &T,
        deps: Deps,
    ) -> AbstractSdkResult<Asset> {
        self.resolve(&deps.querier, &base.ans_host(deps)?)
            .map_err(|error| transferable_api_error(base, error))
    }
}

impl Transferable for AnsAsset {
    fn transferable_asset<T: AbstractNameService + ModuleIdentification>(
        self,
        base: &T,
        deps: Deps,
    ) -> AbstractSdkResult<Asset> {
        self.resolve(&deps.querier, &base.ans_host(deps)?)
            .map_err(|error| transferable_api_error(base, error))
    }
}

impl Transferable for Asset {
    fn transferable_asset<T: AbstractNameService>(
        self,
        _base: &T,
        _deps: Deps,
    ) -> AbstractSdkResult<Asset> {
        Ok(self)
    }
}

impl Transferable for Coin {
    fn transferable_asset<T: AbstractNameService>(
        self,
        _base: &T,
        _deps: Deps,
    ) -> AbstractSdkResult<Asset> {
        Ok(Asset::from(self))
    }
}

#[cfg(test)]
mod test {
    #![allow(clippy::needless_borrows_for_generic_args)]
    use abstract_testing::prelude::*;
    use cosmwasm_std::{testing::*, *};
    use speculoos::prelude::*;

    use super::*;
    use crate::mock_module::*;

    mod transfer_coins {
        use abstract_std::account::ExecuteMsg;

        use super::*;
        use crate::{Execution, Executor, ExecutorMsg};

        #[test]
        fn transfer_asset_to_sender() {
            let (deps, account, app) = mock_module_setup();

            // ANCHOR: transfer
            let recipient: Addr = Addr::unchecked("recipient");
            let bank: Bank<'_, MockModule> = app.bank(deps.as_ref());
            let coins: Vec<Coin> = coins(100u128, "asset");
            let bank_transfer: AccountAction = bank.transfer(coins.clone(), &recipient).unwrap();

            let executor: Executor<'_, MockModule> = app.executor(deps.as_ref());
            let account_message: ExecutorMsg = executor.execute(vec![bank_transfer]).unwrap();
            let response: Response = Response::new().add_message(account_message);
            // ANCHOR_END: transfer

            let expected_msg = CosmosMsg::Bank(BankMsg::Send {
                to_address: recipient.to_string(),
                amount: coins,
            });

            assert_that!(response.messages[0].msg).is_equal_to(
                &wasm_execute(
                    account.addr(),
<<<<<<< HEAD
                    &ExecuteMsg::Execute {
=======
                    &ExecuteMsg::ModuleAction::<cosmwasm_std::Empty> {
>>>>>>> 649e3aa6
                        msgs: vec![expected_msg],
                    },
                    vec![],
                )
                .unwrap()
                .into(),
            );
        }
    }

    // transfer must be tested via integration test

    mod deposit {

        use super::*;
        use crate::apis::respond::AbstractResponse;

        #[test]
        fn deposit() {
            let (deps, account, app) = mock_module_setup();

            // ANCHOR: deposit
            // Get bank API struct from the app
            let bank: Bank<'_, MockModule> = app.bank(deps.as_ref());
            // Define coins to send
            let coins: Vec<Coin> = coins(100u128, "denom");
            // Construct messages for deposit (transfer from this contract to the account)
            let deposit_msgs: Vec<CosmosMsg> = bank.deposit(coins.clone()).unwrap();
            // Create response and add deposit msgs
            let response: Response = app.response("deposit").add_messages(deposit_msgs);
            // ANCHOR_END: deposit

            let bank_msg: CosmosMsg = CosmosMsg::Bank(BankMsg::Send {
                to_address: account.addr().to_string(),
                amount: coins,
            });

            assert_that!(response.messages[0].msg).is_equal_to::<CosmosMsg>(bank_msg);
        }
    }

    mod withdraw_coins {
        use super::*;

        #[test]
        fn withdraw_coins() {
            let (deps, _, app) = mock_module_setup();

            let expected_amount = 100u128;
            let env = mock_env();

            let bank = app.bank(deps.as_ref());
            let coins = coins(expected_amount, "asset");
            let actual_res = bank.withdraw(&env, coins.clone());

            let expected_msg: CosmosMsg = CosmosMsg::Bank(BankMsg::Send {
                to_address: env.contract.address.to_string(),
                amount: coins,
            });

            assert_that!(actual_res.unwrap().messages()[0]).is_equal_to::<CosmosMsg>(expected_msg);
        }
    }

    mod send_coins {
        use super::*;

        use cw20::Cw20ExecuteMsg;
        use cw_asset::AssetError;

        #[test]
        fn send_cw20() {
            let (deps, _, app) = mock_module_setup();

            let expected_amount = 100u128;
            let expected_recipient = deps.api.addr_make("recipient");

            let bank = app.bank(deps.as_ref());
            let hook_msg = Empty {};
            let asset = deps.api.addr_make("asset");
            let coin = Asset::cw20(asset.clone(), expected_amount);
            let actual_res = bank.send(coin, &expected_recipient, &hook_msg);

            let expected_msg: CosmosMsg = CosmosMsg::Wasm(WasmMsg::Execute {
                contract_addr: asset.to_string(),
                msg: to_json_binary(&Cw20ExecuteMsg::Send {
                    contract: expected_recipient.to_string(),
                    amount: expected_amount.into(),
                    msg: to_json_binary(&hook_msg).unwrap(),
                })
                .unwrap(),
                funds: vec![],
            });

            assert_that!(actual_res.unwrap().messages()[0]).is_equal_to::<CosmosMsg>(expected_msg);
        }

        #[test]
        fn send_coins() {
            let (deps, _, app) = mock_module_setup();

            let expected_amount = 100u128;
            let expected_recipient = deps.api.addr_make("recipient");

            let bank = app.bank(deps.as_ref());
            let coin = coin(expected_amount, "asset");
            let hook_msg = Empty {};
            let actual_res = bank.send(coin, &expected_recipient, &hook_msg);

            assert_that!(actual_res.unwrap_err()).is_equal_to::<AbstractSdkError>(
                AbstractSdkError::Asset(AssetError::UnavailableMethodForNative {
                    method: "send".into(),
                }),
            );
        }
    }
}<|MERGE_RESOLUTION|>--- conflicted
+++ resolved
@@ -307,11 +307,7 @@
             assert_that!(response.messages[0].msg).is_equal_to(
                 &wasm_execute(
                     account.addr(),
-<<<<<<< HEAD
-                    &ExecuteMsg::Execute {
-=======
-                    &ExecuteMsg::ModuleAction::<cosmwasm_std::Empty> {
->>>>>>> 649e3aa6
+                    &ExecuteMsg::<Empty>::Execute {
                         msgs: vec![expected_msg],
                     },
                     vec![],
