//! # Executor
//! The executor provides function for executing commands on the Account.
//!

use abstract_macros::with_abstract_event;
use abstract_std::account::ExecuteMsg;
use cosmwasm_std::{Binary, Coin, CosmosMsg, Deps, ReplyOn, Response, SubMsg};

use super::{AbstractApi, ApiIdentification};
use crate::{
    features::{AccountExecutor, ModuleIdentification},
    AbstractSdkResult, AccountAction,
};

/// Execute an `AccountAction` on the Account.
pub trait Execution: AccountExecutor + ModuleIdentification {
    /**
        API for executing [`AccountAction`]s on the Account.
        Group your actions together in a single execute call if possible.

        Executing [`CosmosMsg`] on the account is possible by creating an [`AccountAction`].

        # Example
        ```
        use abstract_sdk::prelude::*;
        # use cosmwasm_std::testing::mock_dependencies;
        # use abstract_sdk::mock_module::MockModule;
        # use abstract_testing::prelude::*;
        # let deps = mock_dependencies();
        # let account = admin_account(deps.api);
        # let module = MockModule::new(deps.api, account);

        let executor: Executor<MockModule>  = module.executor(deps.as_ref());
        ```
    */
    fn executor<'a>(&'a self, deps: Deps<'a>) -> Executor<Self> {
        Executor { base: self, deps }
    }
}

impl<T> Execution for T where T: AccountExecutor + ModuleIdentification {}

impl<'a, T: Execution> AbstractApi<T> for Executor<'a, T> {
    fn base(&self) -> &T {
        self.base
    }
    fn deps(&self) -> Deps {
        self.deps
    }
}

impl<'a, T: Execution> ApiIdentification for Executor<'a, T> {
    fn api_id() -> String {
        "Executor".to_owned()
    }
}

/**
    API for executing [`AccountAction`]s on the Account.
    Group your actions together in a single execute call if possible.

    Executing [`CosmosMsg`] on the account is possible by creating an [`AccountAction`].

    # Example
    ```
    use abstract_sdk::prelude::*;
    # use cosmwasm_std::testing::mock_dependencies;
    # use abstract_sdk::mock_module::MockModule;
    # use abstract_testing::prelude::*;
    # let deps = mock_dependencies();
    # let account = admin_account(deps.api);
    # let module = MockModule::new(deps.api, account);

    let executor: Executor<MockModule>  = module.executor(deps.as_ref());
    ```
*/
#[derive(Clone)]
pub struct Executor<'a, T: Execution> {
    base: &'a T,
    deps: Deps<'a>,
}

impl<'a, T: Execution> Executor<'a, T> {
    /// Execute a single message on the `ModuleActionWithData` endpoint.
    fn execute_with_data(&self, msg: CosmosMsg) -> AbstractSdkResult<ExecutorMsg> {
        let msg = self.base.execute_on_account(
            self.deps,
            &ExecuteMsg::ExecuteWithData { msg },
            vec![],
        )?;
        Ok(ExecutorMsg(msg))
    }

    /// Execute the msgs on the Account.
    /// These messages will be executed on the proxy contract and the sending module must be whitelisted.
    pub fn execute(
        &self,
        actions: impl IntoIterator<Item = impl Into<AccountAction>>,
    ) -> AbstractSdkResult<ExecutorMsg> {
        self.execute_with_funds(actions, vec![])
    }

    /// Execute the msgs on the Account.
    /// These messages will be executed on the proxy contract and the sending module must be whitelisted.
    /// Funds attached from sending module to proxy
    pub fn execute_with_funds(
        &self,
        actions: impl IntoIterator<Item = impl Into<AccountAction>>,
        funds: Vec<Coin>,
    ) -> AbstractSdkResult<ExecutorMsg> {
        let msgs = actions
            .into_iter()
            .flat_map(|a| a.into().messages())
            .collect();
        let msg = self
            .base
            .execute_on_account(self.deps, &ExecuteMsg::Execute { msgs }, funds)?;
        Ok(ExecutorMsg(msg))
    }

    /// Execute the msgs on the Account.
    /// These messages will be executed on the proxy contract and the sending module must be whitelisted.
    /// The execution will be executed in a submessage and the reply will be sent to the provided `reply_on`.
    pub fn execute_with_reply(
        &self,
        actions: impl IntoIterator<Item = impl Into<AccountAction>>,
        reply_on: ReplyOn,
        id: u64,
    ) -> AbstractSdkResult<SubMsg> {
        let msg = self.execute(actions)?;
        let sub_msg = SubMsg {
            id,
            msg: msg.into(),
            gas_limit: None,
            reply_on,
            payload: Binary::default(),
        };
        Ok(sub_msg)
    }

    /// Execute a single msg on the Account.
    /// This message will be executed on the proxy contract. Any data returned from the execution will be forwarded to the proxy's response through a reply.
    /// The resulting data should be available in the reply of the specified ID.
    pub fn execute_with_reply_and_data(
        &self,
        actions: CosmosMsg,
        reply_on: ReplyOn,
        id: u64,
    ) -> AbstractSdkResult<SubMsg> {
        let msg = self.execute_with_data(actions)?;
        let sub_msg = SubMsg {
            id,
            msg: msg.into(),
            gas_limit: None,
            reply_on,
            payload: Binary::default(),
        };
        Ok(sub_msg)
    }

    /// Execute the msgs on the Account.
    /// These messages will be executed on the proxy contract and the sending module must be whitelisted.
    /// Return a "standard" response for the executed messages. (with the provided action).
    pub fn execute_with_response(
        &self,
        actions: impl IntoIterator<Item = impl Into<AccountAction>>,
        action: &str,
    ) -> AbstractSdkResult<Response> {
        let msg = self.execute(actions)?;
        let resp = Response::default();

        Ok(with_abstract_event!(resp, self.base.module_id(), action).add_message(msg))
    }
}

/// CosmosMsg from the executor methods
#[must_use = "ExecutorMsg should be provided to Response::add_message"]
#[cfg_attr(not(target_arch = "wasm32"), derive(Debug, PartialEq, Eq))]
pub struct ExecutorMsg(CosmosMsg);

impl From<ExecutorMsg> for CosmosMsg {
    fn from(val: ExecutorMsg) -> Self {
        val.0
    }
}

#[cfg(test)]
mod test {
    #![allow(clippy::needless_borrows_for_generic_args)]
    use abstract_std::account::ExecuteMsg;
    use abstract_testing::prelude::*;
    use cosmwasm_std::*;
    use speculoos::prelude::*;

    use super::*;
    use crate::mock_module::*;

    fn mock_bank_send(amount: Vec<Coin>) -> AccountAction {
        AccountAction::from(CosmosMsg::Bank(BankMsg::Send {
            to_address: "to_address".to_string(),
            amount,
        }))
    }

    fn flatten_actions(actions: Vec<AccountAction>) -> Vec<CosmosMsg> {
        actions.into_iter().flat_map(|a| a.messages()).collect()
    }

    mod execute {
        use super::*;

        /// Tests that no error is thrown with empty messages provided
        #[test]
        fn empty_actions() {
            let (deps, account, stub) = mock_module_setup();
            let executor = stub.executor(deps.as_ref());

            let messages = vec![];

            let actual_res = executor.execute(messages.clone());
            assert_that!(actual_res).is_ok();

            let expected = ExecutorMsg(CosmosMsg::Wasm(WasmMsg::Execute {
                contract_addr: account.addr().to_string(),
<<<<<<< HEAD
                msg: to_json_binary(&ExecuteMsg::Execute {
=======
                msg: to_json_binary(&ExecuteMsg::ModuleAction::<cosmwasm_std::Empty> {
>>>>>>> 649e3aa6
                    msgs: flatten_actions(messages),
                })
                .unwrap(),
                funds: vec![],
            }));
            assert_that!(actual_res.unwrap()).is_equal_to(expected);
        }

        #[test]
        fn with_actions() {
            let (deps, account, stub) = mock_module_setup();
            let executor = stub.executor(deps.as_ref());

            // build a bank message
            let messages = vec![mock_bank_send(coins(100, "juno"))];

            let actual_res = executor.execute(messages.clone());
            assert_that!(actual_res).is_ok();

            let expected = ExecutorMsg(CosmosMsg::Wasm(WasmMsg::Execute {
                contract_addr: account.addr().to_string(),
<<<<<<< HEAD
                msg: to_json_binary(&ExecuteMsg::Execute {
=======
                msg: to_json_binary(&ExecuteMsg::ModuleAction::<cosmwasm_std::Empty> {
>>>>>>> 649e3aa6
                    msgs: flatten_actions(messages),
                })
                .unwrap(),
                // funds should be empty
                funds: vec![],
            }));
            assert_that!(actual_res.unwrap()).is_equal_to(expected);
        }
    }

    mod execute_with_reply {

        use super::*;

        /// Tests that no error is thrown with empty messages provided
        #[test]
        fn empty_actions() {
            let (deps, account, stub) = mock_module_setup();
            let executor = stub.executor(deps.as_ref());

            let empty_actions = vec![];
            let expected_reply_on = ReplyOn::Success;
            let expected_reply_id = 10952;

            let actual_res = executor.execute_with_reply(
                empty_actions.clone(),
                expected_reply_on.clone(),
                expected_reply_id,
            );
            assert_that!(actual_res).is_ok();

            let expected = SubMsg {
                id: expected_reply_id,
                msg: CosmosMsg::Wasm(WasmMsg::Execute {
                    contract_addr: account.addr().to_string(),
<<<<<<< HEAD
                    msg: to_json_binary(&ExecuteMsg::Execute {
=======
                    msg: to_json_binary(&ExecuteMsg::ModuleAction::<cosmwasm_std::Empty> {
>>>>>>> 649e3aa6
                        msgs: flatten_actions(empty_actions),
                    })
                    .unwrap(),
                    funds: vec![],
                }),
                gas_limit: None,
                reply_on: expected_reply_on,
                payload: Binary::default(),
            };
            assert_that!(actual_res.unwrap()).is_equal_to(expected);
        }

        #[test]
        fn with_actions() {
            let (deps, account, stub) = mock_module_setup();
            let executor = stub.executor(deps.as_ref());

            // build a bank message
            let action = vec![mock_bank_send(coins(1, "denom"))];
            // reply on never
            let expected_reply_on = ReplyOn::Never;
            let expected_reply_id = 1;

            let actual_res = executor.execute_with_reply(
                action.clone(),
                expected_reply_on.clone(),
                expected_reply_id,
            );
            assert_that!(actual_res).is_ok();

            let expected = SubMsg {
                id: expected_reply_id,
                msg: CosmosMsg::Wasm(WasmMsg::Execute {
                    contract_addr: account.addr().to_string(),
<<<<<<< HEAD
                    msg: to_json_binary(&ExecuteMsg::Execute {
=======
                    msg: to_json_binary(&ExecuteMsg::ModuleAction::<cosmwasm_std::Empty> {
>>>>>>> 649e3aa6
                        msgs: flatten_actions(action),
                    })
                    .unwrap(),
                    // funds should be empty
                    funds: vec![],
                }),
                gas_limit: None,
                reply_on: expected_reply_on,
                payload: Binary::default(),
            };
            assert_that!(actual_res.unwrap()).is_equal_to(expected);
        }
    }

    mod execute_with_response {
        use super::*;

        /// Tests that no error is thrown with empty messages provided
        #[test]
        fn empty_actions() {
            let (deps, account, stub) = mock_module_setup();
            let executor = stub.executor(deps.as_ref());

            let empty_actions = vec![];
            let expected_action = "THIS IS AN ACTION";

            let actual_res = executor.execute_with_response(empty_actions.clone(), expected_action);

            let expected_msg = CosmosMsg::Wasm(WasmMsg::Execute {
                contract_addr: account.addr().to_string(),
<<<<<<< HEAD
                msg: to_json_binary(&ExecuteMsg::Execute {
=======
                msg: to_json_binary(&ExecuteMsg::ModuleAction::<cosmwasm_std::Empty> {
>>>>>>> 649e3aa6
                    msgs: flatten_actions(empty_actions),
                })
                .unwrap(),
                funds: vec![],
            });

            let expected = Response::new()
                .add_event(
                    Event::new("abstract")
                        .add_attribute("contract", stub.module_id())
                        .add_attribute("action", expected_action),
                )
                .add_message(expected_msg);

            assert_that!(actual_res).is_ok().is_equal_to(expected);
        }

        #[test]
        fn with_actions() {
            let (deps, account, stub) = mock_module_setup();

            let executor = stub.executor(deps.as_ref());

            // build a bank message
            let action = vec![mock_bank_send(coins(1, "denom"))];
            let expected_action = "provide liquidity";

            let actual_res = executor.execute_with_response(action.clone(), expected_action);

            let expected_msg = CosmosMsg::Wasm(WasmMsg::Execute {
                contract_addr: account.addr().to_string(),
<<<<<<< HEAD
                msg: to_json_binary(&ExecuteMsg::Execute {
=======
                msg: to_json_binary(&ExecuteMsg::ModuleAction::<cosmwasm_std::Empty> {
>>>>>>> 649e3aa6
                    msgs: flatten_actions(action),
                })
                .unwrap(),
                // funds should be empty
                funds: vec![],
            });
            let expected = Response::new()
                .add_event(
                    Event::new("abstract")
                        .add_attribute("contract", stub.module_id())
                        .add_attribute("action", expected_action),
                )
                .add_message(expected_msg);
            assert_eq!(actual_res, Ok(expected));
        }
    }
}<|MERGE_RESOLUTION|>--- conflicted
+++ resolved
@@ -222,11 +222,7 @@
 
             let expected = ExecutorMsg(CosmosMsg::Wasm(WasmMsg::Execute {
                 contract_addr: account.addr().to_string(),
-<<<<<<< HEAD
-                msg: to_json_binary(&ExecuteMsg::Execute {
-=======
-                msg: to_json_binary(&ExecuteMsg::ModuleAction::<cosmwasm_std::Empty> {
->>>>>>> 649e3aa6
+                msg: to_json_binary(&ExecuteMsg::<Empty>::Execute {
                     msgs: flatten_actions(messages),
                 })
                 .unwrap(),
@@ -248,11 +244,7 @@
 
             let expected = ExecutorMsg(CosmosMsg::Wasm(WasmMsg::Execute {
                 contract_addr: account.addr().to_string(),
-<<<<<<< HEAD
-                msg: to_json_binary(&ExecuteMsg::Execute {
-=======
-                msg: to_json_binary(&ExecuteMsg::ModuleAction::<cosmwasm_std::Empty> {
->>>>>>> 649e3aa6
+                msg: to_json_binary(&ExecuteMsg::<Empty>::Execute {
                     msgs: flatten_actions(messages),
                 })
                 .unwrap(),
@@ -288,11 +280,7 @@
                 id: expected_reply_id,
                 msg: CosmosMsg::Wasm(WasmMsg::Execute {
                     contract_addr: account.addr().to_string(),
-<<<<<<< HEAD
-                    msg: to_json_binary(&ExecuteMsg::Execute {
-=======
-                    msg: to_json_binary(&ExecuteMsg::ModuleAction::<cosmwasm_std::Empty> {
->>>>>>> 649e3aa6
+                    msg: to_json_binary(&ExecuteMsg::<Empty>::Execute {
                         msgs: flatten_actions(empty_actions),
                     })
                     .unwrap(),
@@ -327,11 +315,7 @@
                 id: expected_reply_id,
                 msg: CosmosMsg::Wasm(WasmMsg::Execute {
                     contract_addr: account.addr().to_string(),
-<<<<<<< HEAD
-                    msg: to_json_binary(&ExecuteMsg::Execute {
-=======
-                    msg: to_json_binary(&ExecuteMsg::ModuleAction::<cosmwasm_std::Empty> {
->>>>>>> 649e3aa6
+                    msg: to_json_binary(&ExecuteMsg::<Empty>::Execute {
                         msgs: flatten_actions(action),
                     })
                     .unwrap(),
@@ -362,11 +346,7 @@
 
             let expected_msg = CosmosMsg::Wasm(WasmMsg::Execute {
                 contract_addr: account.addr().to_string(),
-<<<<<<< HEAD
-                msg: to_json_binary(&ExecuteMsg::Execute {
-=======
-                msg: to_json_binary(&ExecuteMsg::ModuleAction::<cosmwasm_std::Empty> {
->>>>>>> 649e3aa6
+                msg: to_json_binary(&ExecuteMsg::<Empty>::Execute {
                     msgs: flatten_actions(empty_actions),
                 })
                 .unwrap(),
@@ -398,11 +378,7 @@
 
             let expected_msg = CosmosMsg::Wasm(WasmMsg::Execute {
                 contract_addr: account.addr().to_string(),
-<<<<<<< HEAD
-                msg: to_json_binary(&ExecuteMsg::Execute {
-=======
-                msg: to_json_binary(&ExecuteMsg::ModuleAction::<cosmwasm_std::Empty> {
->>>>>>> 649e3aa6
+                msg: to_json_binary(&ExecuteMsg::<Empty>::Execute {
                     msgs: flatten_actions(action),
                 })
                 .unwrap(),
