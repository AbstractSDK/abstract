--- conflicted
+++ resolved
@@ -218,15 +218,9 @@
     /// Send query from this module to the host chain
     pub fn ibc_query(
         &self,
-<<<<<<< HEAD
         host_chain: ChainName,
         query_msg: impl Into<QueryRequest<Empty>>,
-        callback_info: CallbackInfo,
-=======
-        host_chain: String,
-        query: QueryRequest<Empty>,
         callback: Callback,
->>>>>>> 7641b5ec
     ) -> AbstractSdkResult<CosmosMsg> {
         let ibc_client_addr = self.module_address()?;
         let msg = wasm_execute(
