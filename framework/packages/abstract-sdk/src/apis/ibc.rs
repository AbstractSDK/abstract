--- conflicted
+++ resolved
@@ -2,11 +2,7 @@
 //! The IbcClient object provides helper function for ibc-related queries or actions.
 //!
 
-<<<<<<< HEAD
-use abstract_core::{
-=======
 use abstract_std::{
->>>>>>> 3b67473b
     ibc_client::ExecuteMsg as IbcClientMsg,
     ibc_host::HostAction,
     manager::ModuleInstallConfig,
