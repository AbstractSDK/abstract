--- conflicted
+++ resolved
@@ -2,12 +2,7 @@
 //! The IbcClient object provides helper function for ibc-related queries or actions.
 //!
 
-<<<<<<< HEAD
-use abstract_core::{
-=======
 use abstract_std::{
-    ibc::CallbackInfo,
->>>>>>> 63d68a41
     ibc_client::ExecuteMsg as IbcClientMsg,
     ibc_host::HostAction,
     manager::ModuleInstallConfig,
@@ -248,52 +243,6 @@
         assert_that!(msg.unwrap()).is_equal_to::<CosmosMsg>(expected);
     }
 
-<<<<<<< HEAD
-=======
-    /// Tests that a host_action can be built with a callback with more retries
-    #[test]
-    fn test_host_action_with_callback() {
-        let deps = mock_dependencies();
-        let stub = MockModule::new();
-        let client = stub.ibc_client(deps.as_ref());
-
-        let expected_callback = CallbackInfo {
-            receiver: "callback_receiver".to_string(),
-            id: "callback_id".to_string(),
-            msg: None,
-        };
-
-        let actual = client.host_action(
-            TEST_HOST_CHAIN.into(),
-            HostAction::Dispatch {
-                manager_msg: abstract_std::manager::ExecuteMsg::UpdateStatus { is_suspended: None },
-            },
-            Some(expected_callback.clone()),
-        );
-
-        assert_that!(actual).is_ok();
-
-        let expected = CosmosMsg::Wasm(WasmMsg::Execute {
-            contract_addr: TEST_PROXY.to_string(),
-            msg: to_json_binary(&ExecuteMsg::IbcAction {
-                msgs: vec![IbcClientMsg::RemoteAction {
-                    host_chain: TEST_HOST_CHAIN.into(),
-                    action: HostAction::Dispatch {
-                        manager_msg: abstract_std::manager::ExecuteMsg::UpdateStatus {
-                            is_suspended: None,
-                        },
-                    },
-                    callback_info: Some(expected_callback),
-                }],
-            })
-            .unwrap(),
-            funds: vec![],
-        });
-
-        assert_that!(actual.unwrap()).is_equal_to::<CosmosMsg>(expected);
-    }
-
->>>>>>> 63d68a41
     /// Tests that the ics_20 transfer can be built and that the funds are passed into the sendFunds message not the execute message
     #[test]
     fn test_ics20_transfer() {
