--- conflicted
+++ resolved
@@ -1,9 +1,5 @@
 use crate::{base::Handler, AbstractSdkError};
-<<<<<<< HEAD
-use abstract_core::ibc::IbcCallbackMsg;
-=======
 use abstract_std::ibc::IbcResponseMsg;
->>>>>>> 3b67473b
 use cosmwasm_std::{Addr, Deps, DepsMut, Env, MessageInfo, Response};
 
 /// Trait for a contract's IBC callback ExecuteMsg variant.
@@ -17,7 +13,7 @@
         deps: DepsMut,
         env: Env,
         info: MessageInfo,
-        msg: IbcCallbackMsg,
+        msg: IbcResponseMsg,
     ) -> Result<Response, Self::Error> {
         let ibc_client = self.ibc_client(deps.as_ref())?;
 
@@ -32,11 +28,7 @@
         let maybe_handler = self.maybe_ibc_callback_handler(&msg.id);
         maybe_handler.map_or_else(
             || Ok(Response::new()),
-<<<<<<< HEAD
             |handler| handler(deps, env, info, self, msg),
-=======
-            |handler| handler(deps, env, info, self, callback_msg, result),
->>>>>>> 3b67473b
         )
     }
 }