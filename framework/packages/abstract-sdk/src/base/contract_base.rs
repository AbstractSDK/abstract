use abstract_core::ibc::{IbcCallbackMsg, ModuleIbcMsg};
use cosmwasm_std::{Binary, Deps, DepsMut, Env, MessageInfo, Reply, Response, Storage};
use cw2::{ContractVersion, CONTRACT};
use cw_storage_plus::Item;

use super::handler::Handler;
use crate::{std::objects::dependency::StaticDependency, AbstractSdkError, AbstractSdkResult};

pub type ModuleId = &'static str;
/// Version of the contract in str format.
pub type VersionString = &'static str;
pub type ModuleMetadata = Option<&'static str>;

// ANCHOR: init
/// Function signature for an instantiate handler.
pub type InstantiateHandlerFn<Module, CustomInitMsg, Error> =
    fn(DepsMut, Env, MessageInfo, Module, CustomInitMsg) -> Result<Response, Error>;
// ANCHOR_END: init

// ANCHOR: exec
/// Function signature for an execute handler.
pub type ExecuteHandlerFn<Module, CustomExecMsg, Error> =
    fn(DepsMut, Env, MessageInfo, Module, CustomExecMsg) -> Result<Response, Error>;
// ANCHOR_END: exec

// ANCHOR: query
/// Function signature for a query handler.
pub type QueryHandlerFn<Module, CustomQueryMsg, Error> =
    fn(Deps, Env, &Module, CustomQueryMsg) -> Result<Binary, Error>;
// ANCHOR_END: query

<<<<<<< HEAD
// ANCHOR: ibc
/// Function signature for an IBC callback handler.
pub type IbcCallbackHandlerFn<Module, Error> =
    fn(DepsMut, Env, MessageInfo, Module, IbcCallbackMsg) -> Result<Response, Error>;
=======
type CallbackMessage = Option<Binary>;
// ANCHOR: ibc
/// Function signature for an IBC callback handler.
pub type IbcCallbackHandlerFn<Module, Error> =
    fn(DepsMut, Env, MessageInfo, Module, CallbackMessage, Callback) -> Result<Response, Error>;
>>>>>>> 3b67473b
// ANCHOR_END: ibc

// ANCHOR: module_ibc
/// Function signature for an Module to Module IBC handler.
pub type ModuleIbcHandlerFn<Module, Error> =
    fn(DepsMut, Env, Module, ModuleIbcMsg) -> Result<Response, Error>;
// ANCHOR_END: module_ibc

// ANCHOR: mig
/// Function signature for a migrate handler.
pub type MigrateHandlerFn<Module, CustomMigrateMsg, Error> =
    fn(DepsMut, Env, Module, CustomMigrateMsg) -> Result<Response, Error>;
// ANCHOR_END: mig

// ANCHOR: rec
/// Function signature for a receive handler.
pub type ReceiveHandlerFn<Module, ReceiveMsg, Error> =
    fn(DepsMut, Env, MessageInfo, Module, ReceiveMsg) -> Result<Response, Error>;
// ANCHOR_END: rec

// ANCHOR: sudo
/// Function signature for a sudo handler.
pub type SudoHandlerFn<Module, CustomSudoMsg, Error> =
    fn(DepsMut, Env, Module, CustomSudoMsg) -> Result<Response, Error>;
// ANCHOR_END: sudo

// ANCHOR: reply
/// Function signature for a reply handler.
pub type ReplyHandlerFn<Module, Error> = fn(DepsMut, Env, Module, Reply) -> Result<Response, Error>;
// ANCHOR_END: reply

/// There can be two locations where reply handlers are added.
/// 1. Base implementation of the contract.
/// 2. Custom implementation of the contract.
const MAX_REPLY_COUNT: usize = 2;

/// Abstract generic contract
pub struct AbstractContract<Module: Handler + 'static, Error: From<AbstractSdkError> + 'static> {
    /// Static info about the contract, used for migration
    pub(crate) info: (ModuleId, VersionString, ModuleMetadata),
    /// On-chain storage of the same info.
    pub(crate) version: Item<'static, ContractVersion>,
    /// Modules that this contract depends on.
    pub(crate) dependencies: &'static [StaticDependency],
    /// Handler of instantiate messages.
    pub(crate) instantiate_handler:
        Option<InstantiateHandlerFn<Module, <Module as Handler>::CustomInitMsg, Error>>,
    /// Handler of execute messages.
    pub(crate) execute_handler:
        Option<ExecuteHandlerFn<Module, <Module as Handler>::CustomExecMsg, Error>>,
    /// Handler of query messages.
    pub(crate) query_handler:
        Option<QueryHandlerFn<Module, <Module as Handler>::CustomQueryMsg, Error>>,
    /// Handler for migrations.
    pub(crate) migrate_handler:
        Option<MigrateHandlerFn<Module, <Module as Handler>::CustomMigrateMsg, Error>>,
    /// Handler for sudo messages.
    pub(crate) sudo_handler: Option<SudoHandlerFn<Module, <Module as Handler>::SudoMsg, Error>>,
    /// List of reply handlers per reply ID.
    pub reply_handlers: [&'static [(u64, ReplyHandlerFn<Module, Error>)]; MAX_REPLY_COUNT],
    /// Handler of `Receive variant Execute messages.
    pub(crate) receive_handler:
        Option<ReceiveHandlerFn<Module, <Module as Handler>::ReceiveMsg, Error>>,
    /// IBC callbacks handlers following an IBC action, per callback ID.
    pub(crate) ibc_callback_handlers:
        &'static [(&'static str, IbcCallbackHandlerFn<Module, Error>)],
    /// Module IBC handler for passing messages between a module on different chains.
    pub(crate) module_ibc_handler: Option<ModuleIbcHandlerFn<Module, Error>>,
}

impl<Module, Error: From<AbstractSdkError>> AbstractContract<Module, Error>
where
    Module: Handler,
{
    /// Creates a new customizable abstract contract.
    pub const fn new(name: ModuleId, version: VersionString, metadata: ModuleMetadata) -> Self {
        Self {
            info: (name, version, metadata),
            version: CONTRACT,
            ibc_callback_handlers: &[],
            reply_handlers: [&[], &[]],
            dependencies: &[],
            execute_handler: None,
            receive_handler: None,
            migrate_handler: None,
            sudo_handler: None,
            instantiate_handler: None,
            query_handler: None,
            module_ibc_handler: None,
        }
    }
    /// Gets the cw2 version of the contract.
    pub fn version(&self, store: &dyn Storage) -> AbstractSdkResult<ContractVersion> {
        self.version.load(store).map_err(Into::into)
    }
    /// Gets the static info of the contract.
    pub fn info(&self) -> (ModuleId, VersionString, ModuleMetadata) {
        self.info
    }
    /// add dependencies to the contract
    pub const fn with_dependencies(mut self, dependencies: &'static [StaticDependency]) -> Self {
        self.dependencies = dependencies;
        self
    }
    /// Add reply handlers to the contract.
    pub const fn with_replies(
        mut self,
        reply_handlers: [&'static [(u64, ReplyHandlerFn<Module, Error>)]; MAX_REPLY_COUNT],
    ) -> Self {
        self.reply_handlers = reply_handlers;
        self
    }

    /// add IBC callback handler to contract
    pub const fn with_ibc_callbacks(
        mut self,
        callbacks: &'static [(&'static str, IbcCallbackHandlerFn<Module, Error>)],
    ) -> Self {
        self.ibc_callback_handlers = callbacks;
        self
    }

    /// add IBC callback handler to contract
    pub const fn with_module_ibc(
        mut self,
        module_handler: ModuleIbcHandlerFn<Module, Error>,
    ) -> Self {
        self.module_ibc_handler = Some(module_handler);
        self
    }

    /// Add instantiate handler to the contract.
    pub const fn with_instantiate(
        mut self,
        instantiate_handler: InstantiateHandlerFn<
            Module,
            <Module as Handler>::CustomInitMsg,
            Error,
        >,
    ) -> Self {
        self.instantiate_handler = Some(instantiate_handler);
        self
    }

    /// Add query handler to the contract.
    pub const fn with_migrate(
        mut self,
        migrate_handler: MigrateHandlerFn<Module, <Module as Handler>::CustomMigrateMsg, Error>,
    ) -> Self {
        self.migrate_handler = Some(migrate_handler);
        self
    }

    /// Add sudo handler to the contract.
    pub const fn with_sudo(
        mut self,
        sudo_handler: SudoHandlerFn<Module, <Module as Handler>::SudoMsg, Error>,
    ) -> Self {
        self.sudo_handler = Some(sudo_handler);
        self
    }

    /// Add receive handler to the contract.
    pub const fn with_receive(
        mut self,
        receive_handler: ReceiveHandlerFn<Module, <Module as Handler>::ReceiveMsg, Error>,
    ) -> Self {
        self.receive_handler = Some(receive_handler);
        self
    }

    /// Add execute handler to the contract.
    pub const fn with_execute(
        mut self,
        execute_handler: ExecuteHandlerFn<Module, <Module as Handler>::CustomExecMsg, Error>,
    ) -> Self {
        self.execute_handler = Some(execute_handler);
        self
    }

    /// Add query handler to the contract.
    pub const fn with_query(
        mut self,
        query_handler: QueryHandlerFn<Module, <Module as Handler>::CustomQueryMsg, Error>,
    ) -> Self {
        self.query_handler = Some(query_handler);
        self
    }
}

#[cfg(test)]
mod test {
    use cosmwasm_std::Empty;
    use speculoos::assert_that;

    use super::*;

    #[cosmwasm_schema::cw_serde]
    struct MockInitMsg;

    #[cosmwasm_schema::cw_serde]
    struct MockExecMsg;

    #[cosmwasm_schema::cw_serde]
    struct MockQueryMsg;

    #[cosmwasm_schema::cw_serde]
    struct MockMigrateMsg;

    #[cosmwasm_schema::cw_serde]
    struct MockReceiveMsg;

    #[cosmwasm_schema::cw_serde]
    struct MockSudoMsg;

    use thiserror::Error;

    #[derive(Error, Debug, PartialEq)]
    pub enum MockError {
        #[error("{0}")]
        Sdk(#[from] AbstractSdkError),
    }

    struct MockModule;

    type MockAppContract = AbstractContract<MockModule, MockError>;

    impl Handler for MockModule {
        type Error = MockError;
        type CustomInitMsg = MockInitMsg;
        type CustomExecMsg = MockExecMsg;
        type CustomQueryMsg = MockQueryMsg;
        type CustomMigrateMsg = MockMigrateMsg;
        type ReceiveMsg = MockReceiveMsg;
        type SudoMsg = MockSudoMsg;

        fn contract(&self) -> &AbstractContract<Self, Self::Error> {
            unimplemented!()
        }
    }

    #[test]
    fn test_info() {
        let contract = MockAppContract::new("test_contract", "0.1.0", ModuleMetadata::default());
        let (name, version, metadata) = contract.info();
        assert_that!(&name).is_equal_to("test_contract");
        assert_that!(&version).is_equal_to("0.1.0");
        assert_that!(metadata).is_equal_to(ModuleMetadata::default());
    }

    #[test]
    fn test_with_empty() {
        let contract = MockAppContract::new("test_contract", "0.1.0", ModuleMetadata::default())
            .with_dependencies(&[]);

        assert!(contract.reply_handlers.iter().all(|x| x.is_empty()));

        assert!(contract.dependencies.is_empty());
        assert!(contract.ibc_callback_handlers.is_empty());
        assert!(contract.instantiate_handler.is_none());
        assert!(contract.receive_handler.is_none());
        assert!(contract.execute_handler.is_none());
        assert!(contract.query_handler.is_none());
        assert!(contract.migrate_handler.is_none());
    }

    #[test]
    fn test_with_dependencies() {
        const VERSION: &str = "0.1.0";
        const DEPENDENCY: StaticDependency = StaticDependency::new("test", &[VERSION]);
        const DEPENDENCIES: &[StaticDependency] = &[DEPENDENCY];

        let contract = MockAppContract::new("test_contract", "0.1.0", ModuleMetadata::default())
            .with_dependencies(DEPENDENCIES);

        assert_that!(contract.dependencies[0].clone()).is_equal_to(DEPENDENCY);
    }

    #[test]
    fn test_with_instantiate() {
        let contract = MockAppContract::new("test_contract", "0.1.0", ModuleMetadata::default())
            .with_instantiate(|_, _, _, _, _| {
                Ok(Response::default().add_attribute("test", "instantiate"))
            });

        assert!(contract.instantiate_handler.is_some());
    }

    #[test]
    fn test_with_receive() {
        let contract = MockAppContract::new("test_contract", "0.1.0", ModuleMetadata::default())
            .with_receive(|_, _, _, _, _| Ok(Response::default().add_attribute("test", "receive")));

        assert!(contract.receive_handler.is_some());
    }

    #[test]
    fn test_with_sudo() {
        let contract = MockAppContract::new("test_contract", "0.1.0", ModuleMetadata::default())
            .with_sudo(|_, _, _, _| Ok(Response::default().add_attribute("test", "sudo")));

        assert!(contract.sudo_handler.is_some());
    }

    #[test]
    fn test_with_execute() {
        let contract = MockAppContract::new("test_contract", "0.1.0", ModuleMetadata::default())
            .with_execute(|_, _, _, _, _| Ok(Response::default().add_attribute("test", "execute")));

        assert!(contract.execute_handler.is_some());
    }

    #[test]
    fn test_with_query() {
        let contract = MockAppContract::new("test_contract", "0.1.0", ModuleMetadata::default())
            .with_query(|_, _, _, _| Ok(cosmwasm_std::to_json_binary(&Empty {}).unwrap()));

        assert!(contract.query_handler.is_some());
    }

    #[test]
    fn test_with_migrate() {
        let contract = MockAppContract::new("test_contract", "0.1.0", ModuleMetadata::default())
            .with_migrate(|_, _, _, _| Ok(Response::default().add_attribute("test", "migrate")));

        assert!(contract.migrate_handler.is_some());
    }

    #[test]
    fn test_with_reply_handlers() {
        const REPLY_ID: u64 = 50u64;
        const HANDLER: ReplyHandlerFn<MockModule, MockError> =
            |_, _, _, _| Ok(Response::default().add_attribute("test", "reply"));
        let contract = MockAppContract::new("test_contract", "0.1.0", ModuleMetadata::default())
            .with_replies([&[(REPLY_ID, HANDLER)], &[]]);

        assert_that!(contract.reply_handlers[0][0].0).is_equal_to(REPLY_ID);
        assert!(contract.reply_handlers[1].is_empty());
    }

    #[test]
    fn test_with_ibc_callback_handlers() {
        const IBC_ID: &str = "aoeu";
        const HANDLER: IbcCallbackHandlerFn<MockModule, MockError> =
<<<<<<< HEAD
            |_, _, _, _, _| Ok(Response::default().add_attribute("test", "ibc"));
=======
            |_, _, _, _, _, _| Ok(Response::default().add_attribute("test", "ibc"));
>>>>>>> 3b67473b
        let contract = MockAppContract::new("test_contract", "0.1.0", ModuleMetadata::default())
            .with_ibc_callbacks(&[(IBC_ID, HANDLER)]);

        assert_that!(contract.ibc_callback_handlers[0].0).is_equal_to(IBC_ID);
    }
}<|MERGE_RESOLUTION|>--- conflicted
+++ resolved
@@ -1,4 +1,4 @@
-use abstract_core::ibc::{IbcCallbackMsg, ModuleIbcMsg};
+use abstract_std::ibc::{IbcResponseMsg, ModuleIbcMsg};
 use cosmwasm_std::{Binary, Deps, DepsMut, Env, MessageInfo, Reply, Response, Storage};
 use cw2::{ContractVersion, CONTRACT};
 use cw_storage_plus::Item;
@@ -29,18 +29,10 @@
     fn(Deps, Env, &Module, CustomQueryMsg) -> Result<Binary, Error>;
 // ANCHOR_END: query
 
-<<<<<<< HEAD
 // ANCHOR: ibc
 /// Function signature for an IBC callback handler.
 pub type IbcCallbackHandlerFn<Module, Error> =
-    fn(DepsMut, Env, MessageInfo, Module, IbcCallbackMsg) -> Result<Response, Error>;
-=======
-type CallbackMessage = Option<Binary>;
-// ANCHOR: ibc
-/// Function signature for an IBC callback handler.
-pub type IbcCallbackHandlerFn<Module, Error> =
-    fn(DepsMut, Env, MessageInfo, Module, CallbackMessage, Callback) -> Result<Response, Error>;
->>>>>>> 3b67473b
+    fn(DepsMut, Env, MessageInfo, Module, IbcResponseMsg) -> Result<Response, Error>;
 // ANCHOR_END: ibc
 
 // ANCHOR: module_ibc
@@ -385,11 +377,7 @@
     fn test_with_ibc_callback_handlers() {
         const IBC_ID: &str = "aoeu";
         const HANDLER: IbcCallbackHandlerFn<MockModule, MockError> =
-<<<<<<< HEAD
             |_, _, _, _, _| Ok(Response::default().add_attribute("test", "ibc"));
-=======
-            |_, _, _, _, _, _| Ok(Response::default().add_attribute("test", "ibc"));
->>>>>>> 3b67473b
         let contract = MockAppContract::new("test_contract", "0.1.0", ModuleMetadata::default())
             .with_ibc_callbacks(&[(IBC_ID, HANDLER)]);
 
