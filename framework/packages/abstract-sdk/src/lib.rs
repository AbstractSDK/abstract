#![doc(html_logo_url = "https://raw.githubusercontent.com/AbstractSDK/assets/mainline/logo.svg")]
#![doc = include_str ! ("../README.md")]
// #![doc(test(attr(warn(unused), deny(warnings), allow(unused_extern_crates, unused),)))]
#![warn(missing_docs)]

/// Result returned by the Abstract SDK APIs and features.
pub type AbstractSdkResult<T> = Result<T, crate::error::AbstractSdkError>;

/// The Abstract Core crate which contains the state and message objects for the native contracts. Also contains helper objects.
pub use abstract_std as std;

mod account_action;
mod ans_resolve;
mod apis;

pub mod base;
pub mod cw_helpers;
mod error;
pub mod feature_objects;
pub mod prelude;

pub use account_action::AccountAction;
pub use error::{AbstractSdkError, EndpointError};

#[cfg(feature = "stargate")]
pub use crate::apis::{authz::*, distribution::*, feegrant::*};
pub use crate::{
    apis::{
<<<<<<< HEAD
        accounting::*, adapter::*, app::*, bank::*, execution::*, ibc::*, ibc_memo::*, modules::*,
        respond::*, verify::*, version_registry::*,
=======
        adapter::*, app::*, bank::*, execution::*, ibc::*, modules::*, respond::*, verify::*,
        version_registry::*,
>>>>>>> 4192ba0a
    },
    features::AbstractNameServiceClient,
};

pub mod features {
    //! # Feature traits
    //! Features are traits that are implemented on the base layer of a module. Implementing a feature unlocks the API objects that are dependent on it.
    //!
    //! You can easily create and provide your own Adapter for other smart-contract developers by using these features as trait bounds.
    pub use crate::base::features::*;
}

pub use ans_resolve::Resolve;

/// Common state-store namespaces.
pub mod namespaces {
    pub use abstract_std::objects::common_namespace::*;
}

/// Abstract reserved version control entries.
pub mod register {
    pub use abstract_std::registry::*;
}

#[cfg(feature = "test-utils")]
pub mod mock_module;<|MERGE_RESOLUTION|>--- conflicted
+++ resolved
@@ -26,13 +26,8 @@
 pub use crate::apis::{authz::*, distribution::*, feegrant::*};
 pub use crate::{
     apis::{
-<<<<<<< HEAD
-        accounting::*, adapter::*, app::*, bank::*, execution::*, ibc::*, ibc_memo::*, modules::*,
+        adapter::*, app::*, bank::*, execution::*, ibc::*, ibc_memo::*, modules::*,
         respond::*, verify::*, version_registry::*,
-=======
-        adapter::*, app::*, bank::*, execution::*, ibc::*, modules::*, respond::*, verify::*,
-        version_registry::*,
->>>>>>> 4192ba0a
     },
     features::AbstractNameServiceClient,
 };
