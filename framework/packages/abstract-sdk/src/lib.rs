--- conflicted
+++ resolved
@@ -29,11 +29,7 @@
 pub use account_action::AccountAction;
 
 #[cfg(feature = "stargate")]
-<<<<<<< HEAD
-pub use crate::apis::{authz::*, distribution::*, grant::*};
-=======
-pub use crate::apis::{distribution::*, feegrant::*};
->>>>>>> e272adf5
+pub use crate::apis::{authz::*, distribution::*, feegrant::*};
 
 pub mod features {
     //! # Feature traits
