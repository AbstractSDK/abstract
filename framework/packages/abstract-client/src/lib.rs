--- conflicted
+++ resolved
@@ -30,21 +30,5 @@
 pub use service::Service;
 pub use source::AccountSource;
 
-<<<<<<< HEAD
-// Interchain stuff
-#[cfg(feature = "interchain")]
-mod interchain {
-    pub(crate) mod remote_account;
-    mod remote_application;
-    pub use remote_account::RemoteAccount;
-    pub use remote_application::RemoteApplication;
-
-    /// IbcTxAnalysis after waiting for interchain action
-    pub struct IbcTxAnalysisV2<Chain: cw_orch::environment::CwEnv>(
-        pub cw_orch_interchain::types::IbcTxAnalysis<Chain>,
-    );
-}
-=======
->>>>>>> b8601e9a
 #[cfg(feature = "interchain")]
 pub use interchain::*;