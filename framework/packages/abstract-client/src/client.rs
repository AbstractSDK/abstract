//! # Represents Abstract Client
//!
//! [`AbstractClient`] allows you to do everything you might need to work with the Abstract
//! or to be more precise
//!
//! - Create or interact with Account
//! - Install or interact with a module (including apps and adapters)
//! - Publish modules
//! - Do integration tests with Abstract
//!
//! Example of publishing mock app
//!
//! ```
//! # use abstract_client::AbstractClientError;
//! use abstract_app::mock::mock_app_dependency::interface::MockAppI;
//! use cw_orch::prelude::*;
//! use abstract_client::{AbstractClient, Publisher, Namespace};
//!
//! let chain = MockBech32::new("mock");
//! let client = AbstractClient::builder(chain).build()?;
//!
//! let namespace = Namespace::new("tester")?;
//! let publisher: Publisher<MockBech32> = client
//!     .publisher_builder(namespace)
//!     .build()?;
//!
//! publisher.publish_app::<MockAppI<MockBech32>>()?;
//! # Ok::<(), AbstractClientError>(())
//! ```

use abstract_core::objects::{namespace::Namespace, salt::generate_instantiate_salt, AccountId};
use abstract_interface::{
    Abstract, AbstractAccount, AccountFactoryQueryFns, AnsHost, ManagerQueryFns, RegisteredModule,
    VersionControl,
};
use cosmwasm_std::{Addr, BlockInfo, Coin, Empty, Uint128};
use cw_orch::prelude::*;

use crate::{
    account::{Account, AccountBuilder},
    source::AccountSource,
    AbstractClientError, Environment, PublisherBuilder,
};

/// Client to interact with Abstract accounts and modules
pub struct AbstractClient<Chain: CwEnv> {
    pub(crate) abstr: Abstract<Chain>,
}

/// The result type for the Abstract Client.
pub type AbstractClientResult<T> = Result<T, AbstractClientError>;

impl<Chain: CwEnv> AbstractClient<Chain> {
    /// Get [`AbstractClient`] from a chosen environment. [`Abstract`] should
    /// already be deployed to this environment.
    ///
    /// ```
    /// use abstract_client::AbstractClient;
    /// # use abstract_client::{Environment, AbstractClientError};
    /// # use cw_orch::prelude::*;
    /// # let chain = MockBech32::new("mock");
    /// # let client = AbstractClient::builder(chain.clone()).build().unwrap(); // Deploy mock abstract
    ///
    /// let client = AbstractClient::new(chain)?;
    /// # Ok::<(), AbstractClientError>(())
    /// ```
    pub fn new(chain: Chain) -> AbstractClientResult<Self> {
        let abstr = Abstract::load_from(chain)?;
        Ok(Self { abstr })
    }

    /// Version Control contract API
    ///
    /// The Version Control contract is a database contract that stores all module-related information.
    /// ```
    /// # use abstract_client::AbstractClientError;
    /// # let chain = cw_orch::prelude::MockBech32::new("mock");
    /// # let client = abstract_client::AbstractClient::builder(chain).build().unwrap();
    /// use abstract_core::objects::{module_reference::ModuleReference, module::ModuleInfo};
    /// // For getting version control address
    /// use cw_orch::prelude::*;
    ///
    /// let version_control = client.version_control();
    /// let vc_module = version_control.module(ModuleInfo::from_id_latest("abstract:version-control")?)?;
    /// assert_eq!(vc_module.reference, ModuleReference::Native(version_control.address()?));
    /// # Ok::<(), AbstractClientError>(())
    /// ```
    pub fn version_control(&self) -> &VersionControl<Chain> {
        &self.abstr.version_control
    }

    /// Abstract Name Service contract API
    ///
    /// The Abstract Name Service contract is a database contract that stores all asset-related information.
    /// ```
    /// # use abstract_client::AbstractClientError;
    /// use abstract_client::{AbstractClient, ClientResolve};
    /// use cw_asset::AssetInfo;
    /// use abstract_app::objects::AssetEntry;
    /// // For getting version control address
    /// use cw_orch::prelude::*;
    ///
    /// let denom = "test_denom";
    /// let entry = "denom";
    /// # let client = AbstractClient::builder(MockBech32::new("mock"))
    /// #     .asset(entry, cw_asset::AssetInfoBase::Native(denom.to_owned()))
    /// #     .build()?;
    ///
    /// let name_service = client.name_service();
    /// let asset_entry = AssetEntry::new(entry);
    /// let asset = asset_entry.resolve(name_service)?;
    /// assert_eq!(asset, AssetInfo::Native(denom.to_owned()));
    /// # Ok::<(), AbstractClientError>(())
    /// ```
    pub fn name_service(&self) -> &AnsHost<Chain> {
        &self.abstr.ans_host
    }

    /// Return current block info see [`BlockInfo`].
    pub fn block_info(&self) -> AbstractClientResult<BlockInfo> {
        self.environment()
            .block_info()
            .map_err(|e| AbstractClientError::CwOrch(e.into()))
    }

    /// Publisher builder for creating new [`Publisher`](crate::Publisher) Abstract Account
    /// To publish any modules your account requires to have claimed a namespace.
    pub fn publisher_builder(&self, namespace: Namespace) -> PublisherBuilder<Chain> {
        PublisherBuilder::new(AccountBuilder::new(&self.abstr), namespace)
    }

    /// Builder for creating a new Abstract [`Account`].
    pub fn account_builder(&self) -> AccountBuilder<Chain> {
        AccountBuilder::new(&self.abstr)
    }

    /// Address of the sender
    pub fn sender(&self) -> Addr {
        self.environment().sender()
    }

    /// Fetch an [`Account`] from a given source.
    ///
    /// This method is used to retrieve an account from a given source. It will **not** create a new account if the source is invalid.
    ///
    /// Sources that can be used are:
    /// - [`Namespace`]: Will retrieve the account from the namespace if it is already claimed.
    /// - [`AccountId`]: Will retrieve the account from the account id.
    /// - App [`Addr`]: Will retrieve the account from an app that is installed on it.
    pub fn account_from<T: Into<AccountSource>>(
        &self,
        source: T,
    ) -> AbstractClientResult<Account<Chain>> {
        let source = source.into();
        let chain = self.abstr.version_control.get_chain();

        match source {
            AccountSource::Namespace(namespace) => {
                // if namespace, check if we need to claim or not.
                // Check if namespace already claimed
                let account_from_namespace_result: Option<Account<Chain>> =
                    Account::maybe_from_namespace(&self.abstr, namespace.clone(), true)?;

                // Only return if the account can be retrieved without errors.
                if let Some(account_from_namespace) = account_from_namespace_result {
                    Ok(account_from_namespace)
                } else {
                    Err(AbstractClientError::NamespaceNotClaimed {
                        namespace: namespace.to_string(),
                    })
                }
            }
            AccountSource::AccountId(account_id) => {
                let abstract_account: AbstractAccount<Chain> =
                    AbstractAccount::new(&self.abstr, account_id.clone());
                Ok(Account::new(abstract_account, true))
            }
            AccountSource::App(app) => {
                // Query app for manager address and get AccountId from it.
                let app_config: abstract_core::app::AppConfigResponse = chain
                    .query(
                        &abstract_core::app::QueryMsg::<Empty>::Base(
                            abstract_core::app::BaseQueryMsg::BaseConfig {},
                        ),
                        &app,
                    )
                    .map_err(Into::into)?;

                let manager_config: abstract_core::manager::ConfigResponse = chain
                    .query(
                        &abstract_core::manager::QueryMsg::Config {},
                        &app_config.manager_address,
                    )
                    .map_err(Into::into)?;
                // This function verifies the account-id is valid and returns an error if not.
                let abstract_account: AbstractAccount<Chain> =
                    AbstractAccount::new(&self.abstr, manager_config.account_id);
                Ok(Account::new(abstract_account, true))
            }
        }
    }

    /// Retrieve denom balance for provided address
    pub fn query_balance(
        &self,
        address: &Addr,
        denom: impl Into<String>,
    ) -> AbstractClientResult<Uint128> {
        let coins = self
            .environment()
            .bank_querier()
            .balance(address, Some(denom.into()))
            .map_err(Into::into)?;
        // There will always be a single element in this case.
        Ok(coins[0].amount)
    }

    /// Retrieve balances of all denoms for provided address
    pub fn query_balances(&self, address: &Addr) -> AbstractClientResult<Vec<Coin>> {
        self.environment()
            .bank_querier()
            .balance(address, None)
            .map_err(Into::into)
            .map_err(Into::into)
    }

    /// Waits for a specified number of blocks.
    pub fn wait_blocks(&self, amount: u64) -> AbstractClientResult<()> {
        self.environment()
            .wait_blocks(amount)
            .map_err(Into::into)
            .map_err(Into::into)
    }

    /// Waits for a specified number of blocks.
    pub fn wait_seconds(&self, secs: u64) -> AbstractClientResult<()> {
        self.environment()
            .wait_seconds(secs)
            .map_err(Into::into)
            .map_err(Into::into)
    }

    /// Waits for next block.
    pub fn next_block(&self) -> AbstractClientResult<()> {
        self.environment()
            .next_block()
            .map_err(Into::into)
            .map_err(Into::into)
    }

    // Retrieve the last account created by the client.
    /// Returns `None` if no account has been created yet.
    /// **Note**: This only returns accounts that were created with the Client. Any accounts created through the web-app will not be returned.
    pub fn get_last_account(&self) -> AbstractClientResult<Option<Account<Chain>>> {
        let addresses = self.environment().state().get_all_addresses()?;
        // Now search for all the keys that start with "abstract:manager-x" and return the one which has the highest x.
        let mut last_account: Option<(u32, Account<Chain>)> = None;
        for id in addresses.keys() {
            let Some(account_id) = is_local_manager(id.as_str())? else {
                continue;
            };

            // only take accounts that the current sender owns
            let account = AbstractAccount::new(&self.abstr, account_id.clone());
            if account.manager.ownership()?.owner != Some(self.environment().sender().to_string()) {
                continue;
            }

            if let Some((last_account_id, _)) = last_account {
                if account_id.seq() > last_account_id {
                    last_account = Some((account_id.seq(), Account::new(account, true)));
                }
            } else {
                last_account = Some((account_id.seq(), Account::new(account, true)));
            }
        }
        Ok(last_account.map(|(_, account)| account))
    }

    /// Get next local account id sequence
    pub fn next_local_account_id(&self) -> AbstractClientResult<u32> {
        let sequence = self.abstr.account_factory.config()?.local_account_sequence;
        Ok(sequence)
    }

    /// Get address of instantiate2 module
    /// If used for upcoming account this supposed to be used in pair with [`AbstractClient::next_local_account_id`]
    pub fn module_instantiate2_address<M: RegisteredModule>(
        &self,
        account_id: &AccountId,
    ) -> AbstractClientResult<Addr> {
        let salt = generate_instantiate_salt(account_id);
        let wasm_querier = self.environment().wasm_querier();
        let creator = self.abstr.module_factory.addr_str()?;
        let code_id = self.version_control().get_module_code_id(
            M::module_id(),
            abstract_core::objects::module::ModuleVersion::Version(M::module_version().to_owned()),
        )?;

        let addr = wasm_querier
            .instantiate2_addr(code_id, creator, salt)
            .map_err(Into::into)?;
        Ok(Addr::unchecked(addr))
    }
}

pub(crate) fn is_local_manager(id: &str) -> AbstractClientResult<Option<AccountId>> {
    if !id.starts_with(abstract_core::MANAGER) {
        return Ok(None);
    }

    let (_, account_id_str) = id.split_once('-').unwrap();
    let account_id = AccountId::try_from(account_id_str)?;

    // Only take local accounts into account.
    if account_id.is_remote() {
        return Ok(None);
    }

    Ok(Some(account_id))
}

#[cfg(test)]
mod tests {
    use super::*;

    #[test]
    fn local_account() {
        let result = is_local_manager("abstract:manager-local-9");
        assert!(result.unwrap().is_some());
    }

    #[test]
    fn remote_account() {
        let result = is_local_manager("abstract:manager-eth>btc-9");
        assert!(result.unwrap().is_none());
    }

    #[test]
    fn not_manager() {
        let result = is_local_manager("abstract:proxy-local-9");
        assert!(result.unwrap().is_none());
    }

    #[test]
    fn last_owned_abstract_account() {
        let chain = MockBech32::new("mock");
        let sender = chain.sender();
        Abstract::deploy_on(chain.clone(), sender.to_string()).unwrap();

        let client = AbstractClient::new(chain.clone()).unwrap();
        let _acc = client.account_builder().build().unwrap();
        let acc_2 = client.account_builder().build().unwrap();

<<<<<<< HEAD
        let other_owner = chain.create_account("other_owner");
=======
        let other_owner = chain.addr_make("other_owner");
>>>>>>> 6c1e6521
        // create account with sender as sender but other owner
        client
            .account_builder()
            .ownership(
                abstract_core::objects::gov_type::GovernanceDetails::Monarchy {
                    monarch: other_owner.to_string(),
                },
            )
            .build()
            .unwrap();

        let last_account = client.get_last_account().unwrap().unwrap();

        assert_eq!(acc_2.id().unwrap(), last_account.id().unwrap());
    }
}<|MERGE_RESOLUTION|>--- conflicted
+++ resolved
@@ -352,11 +352,7 @@
         let _acc = client.account_builder().build().unwrap();
         let acc_2 = client.account_builder().build().unwrap();
 
-<<<<<<< HEAD
-        let other_owner = chain.create_account("other_owner");
-=======
         let other_owner = chain.addr_make("other_owner");
->>>>>>> 6c1e6521
         // create account with sender as sender but other owner
         client
             .account_builder()
