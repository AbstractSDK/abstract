//! # Represents Abstract Client
//!
//! [`AbstractClient`] allows you to do everything you might need to work with the Abstract
//! or to be more precise
//!
//! - Create or interact with Account
//! - Install or interact with a module (including apps and adapters)
//! - Publish modules
//! - Do integration tests with Abstract
//!
//! Example of publishing mock app
//!
//! ```
//! # use abstract_client::AbstractClientError;
//! use abstract_app::mock::mock_app_dependency::interface::MockAppI;
//! use cw_orch::prelude::*;
//! use abstract_client::{AbstractClient, Publisher, Namespace};
//!
//! let chain = MockBech32::new("mock");
//! let client = AbstractClient::builder(chain).build()?;
//!
//! let namespace = Namespace::new("tester")?;
//! let publisher: Publisher<MockBech32> = client
//!     .publisher_builder(namespace)
//!     .build()?;
//!
//! publisher.publish_app::<MockAppI<MockBech32>>()?;
//! # Ok::<(), AbstractClientError>(())
//! ```

use abstract_interface::{
    Abstract, AbstractAccount, AnsHost, IbcClient, ManagerQueryFns, RegisteredModule, VCQueryFns,
    VersionControl,
};
use abstract_std::objects::{
    module::{ModuleInfo, ModuleVersion},
    module_reference::ModuleReference,
    namespace::Namespace,
    salt::generate_instantiate_salt,
    AccountId,
};
use cosmwasm_std::{BlockInfo, Uint128};
use cw_orch::{environment::Environment as _, prelude::*};
use rand::Rng;

use crate::{
    account::{Account, AccountBuilder},
    source::AccountSource,
    AbstractClientError, Environment, PublisherBuilder,
};

/// Client to interact with Abstract accounts and modules
pub struct AbstractClient<Chain: CwEnv> {
    pub(crate) abstr: Abstract<Chain>,
}

/// The result type for the Abstract Client.
pub type AbstractClientResult<T> = Result<T, AbstractClientError>;

impl<Chain: CwEnv> AbstractClient<Chain> {
    /// Get [`AbstractClient`] from a chosen environment. [`Abstract`] should
    /// already be deployed to this environment.
    ///
    /// ```
    /// use abstract_client::AbstractClient;
    /// # use abstract_client::{Environment, AbstractClientError};
    /// # use cw_orch::prelude::*;
    /// # let chain = MockBech32::new("mock");
    /// # let client = AbstractClient::builder(chain.clone()).build().unwrap(); // Deploy mock abstract
    ///
    /// let client = AbstractClient::new(chain)?;
    /// # Ok::<(), AbstractClientError>(())
    /// ```
    pub fn new(chain: Chain) -> AbstractClientResult<Self> {
        let abstr = Abstract::load_from(chain)?;
        Ok(Self { abstr })
    }

    /// Version Control contract API
    ///
    /// The Version Control contract is a database contract that stores all module-related information.
    /// ```
    /// # use abstract_client::AbstractClientError;
    /// # let chain = cw_orch::prelude::MockBech32::new("mock");
    /// # let client = abstract_client::AbstractClient::builder(chain).build().unwrap();
    /// use abstract_std::objects::{module_reference::ModuleReference, module::ModuleInfo};
    /// // For getting version control address
    /// use cw_orch::prelude::*;
    ///
    /// let version_control = client.version_control();
    /// let vc_module = version_control.module(ModuleInfo::from_id_latest("abstract:version-control")?)?;
    /// assert_eq!(vc_module.reference, ModuleReference::Native(version_control.address()?));
    /// # Ok::<(), AbstractClientError>(())
    /// ```
    pub fn version_control(&self) -> &VersionControl<Chain> {
        &self.abstr.version_control
    }

    /// Abstract Name Service contract API
    ///
    /// The Abstract Name Service contract is a database contract that stores all asset-related information.
    /// ```
    /// # use abstract_client::AbstractClientError;
    /// use abstract_client::{AbstractClient, ClientResolve};
    /// use cw_asset::AssetInfo;
    /// use abstract_app::objects::AssetEntry;
    /// // For getting version control address
    /// use cw_orch::prelude::*;
    ///
    /// let denom = "test_denom";
    /// let entry = "denom";
    /// # let client = AbstractClient::builder(MockBech32::new("mock"))
    /// #     .asset(entry, cw_asset::AssetInfoBase::Native(denom.to_owned()))
    /// #     .build()?;
    ///
    /// let name_service = client.name_service();
    /// let asset_entry = AssetEntry::new(entry);
    /// let asset = asset_entry.resolve(name_service)?;
    /// assert_eq!(asset, AssetInfo::Native(denom.to_owned()));
    /// # Ok::<(), AbstractClientError>(())
    /// ```
    pub fn name_service(&self) -> &AnsHost<Chain> {
        &self.abstr.ans_host
    }

    /// Abstract Ibc Client contract API
    ///
    /// The Abstract Ibc Client contract allows users to create and use Interchain Abstract Accounts
    pub fn ibc_client(&self) -> &IbcClient<Chain> {
        &self.abstr.ibc.client
    }

    /// Return current block info see [`BlockInfo`].
    pub fn block_info(&self) -> AbstractClientResult<BlockInfo> {
        self.environment()
            .block_info()
            .map_err(|e| AbstractClientError::CwOrch(e.into()))
    }

    /// Publisher builder for creating new [`Publisher`](crate::Publisher) Abstract Account
    /// To publish any modules your account requires to have claimed a namespace.
    pub fn publisher_builder(&self, namespace: Namespace) -> PublisherBuilder<Chain> {
        PublisherBuilder::new(AccountBuilder::new(&self.abstr), namespace)
    }

    /// Builder for creating a new Abstract [`Account`].
    pub fn account_builder(&self) -> AccountBuilder<Chain> {
        AccountBuilder::new(&self.abstr)
    }

    /// Address of the sender
    pub fn sender(&self) -> Addr {
        self.environment().sender_addr()
    }

    /// Fetch an [`Account`] from a given source.
    ///
    /// This method is used to retrieve an account from a given source. It will **not** create a new account if the source is invalid.
    ///
    /// Sources that can be used are:
    /// - [`Namespace`]: Will retrieve the account from the namespace if it is already claimed.
    /// - [`AccountId`]: Will retrieve the account from the account id.
    /// - App [`Addr`]: Will retrieve the account from an app that is installed on it.
    pub fn account_from<T: Into<AccountSource>>(
        &self,
        source: T,
    ) -> AbstractClientResult<Account<Chain>> {
        let source = source.into();
        let chain = self.abstr.version_control.environment();

        match source {
            AccountSource::Namespace(namespace) => {
                // if namespace, check if we need to claim or not.
                // Check if namespace already claimed
                let account_from_namespace_result: Option<Account<Chain>> =
                    Account::maybe_from_namespace(&self.abstr, namespace.clone(), true)?;

                // Only return if the account can be retrieved without errors.
                if let Some(account_from_namespace) = account_from_namespace_result {
                    Ok(account_from_namespace)
                } else {
                    Err(AbstractClientError::NamespaceNotClaimed {
                        namespace: namespace.to_string(),
                    })
                }
            }
            AccountSource::AccountId(account_id) => {
                let abstract_account: AbstractAccount<Chain> =
                    AbstractAccount::new(&self.abstr, account_id.clone());
                Ok(Account::new(abstract_account, true))
            }
            AccountSource::App(app) => {
                // Query app for manager address and get AccountId from it.
                let app_config: abstract_std::app::AppConfigResponse = chain
                    .query(
                        &abstract_std::app::QueryMsg::<Empty>::Base(
                            abstract_std::app::BaseQueryMsg::BaseConfig {},
                        ),
                        &app,
                    )
                    .map_err(Into::into)?;

                let manager_config: abstract_std::manager::ConfigResponse = chain
                    .query(
                        &abstract_std::manager::QueryMsg::Config {},
                        &app_config.manager_address,
                    )
                    .map_err(Into::into)?;
                // This function verifies the account-id is valid and returns an error if not.
                let abstract_account: AbstractAccount<Chain> =
                    AbstractAccount::new(&self.abstr, manager_config.account_id);
                Ok(Account::new(abstract_account, true))
            }
        }
    }

    /// Retrieve denom balance for provided address
    pub fn query_balance(
        &self,
        address: &Addr,
        denom: impl Into<String>,
    ) -> AbstractClientResult<Uint128> {
        let coins = self
            .environment()
            .bank_querier()
            .balance(address, Some(denom.into()))
            .map_err(Into::into)?;
        // There will always be a single element in this case.
        Ok(coins[0].amount)
    }

    /// Retrieve balances of all denoms for provided address
    pub fn query_balances(&self, address: &Addr) -> AbstractClientResult<Vec<Coin>> {
        self.environment()
            .bank_querier()
            .balance(address, None)
            .map_err(Into::into)
            .map_err(Into::into)
    }

    /// Waits for a specified number of blocks.
    pub fn wait_blocks(&self, amount: u64) -> AbstractClientResult<()> {
        self.environment()
            .wait_blocks(amount)
            .map_err(Into::into)
            .map_err(Into::into)
    }

    /// Waits for a specified number of blocks.
    pub fn wait_seconds(&self, secs: u64) -> AbstractClientResult<()> {
        self.environment()
            .wait_seconds(secs)
            .map_err(Into::into)
            .map_err(Into::into)
    }

    /// Waits for next block.
    pub fn next_block(&self) -> AbstractClientResult<()> {
        self.environment()
            .next_block()
            .map_err(Into::into)
            .map_err(Into::into)
    }

    // Retrieve the last account created by the client.
    /// Returns `None` if no account has been created yet.
    /// **Note**: This only returns accounts that were created with the Client. Any accounts created through the web-app will not be returned.
    pub fn get_last_account(&self) -> AbstractClientResult<Option<Account<Chain>>> {
        let addresses = self.environment().state().get_all_addresses()?;
        // Now search for all the keys that start with "abstract:manager-x" and return the one which has the highest x.
        let mut last_account: Option<(u32, Account<Chain>)> = None;
        for id in addresses.keys() {
            let Some(account_id) = is_local_manager(id.as_str())? else {
                continue;
            };

            // only take accounts that the current sender owns
            let account = AbstractAccount::new(&self.abstr, account_id.clone());
<<<<<<< HEAD
            if account.manager.ownership()?.owner
                != Some(self.environment().sender_addr().to_string())
            {
=======
            if account.manager.top_level_owner()?.address != self.environment().sender() {
>>>>>>> ffc9d4cc
                continue;
            }

            if let Some((last_account_id, _)) = last_account {
                if account_id.seq() > last_account_id {
                    last_account = Some((account_id.seq(), Account::new(account, true)));
                }
            } else {
                last_account = Some((account_id.seq(), Account::new(account, true)));
            }
        }
        Ok(last_account.map(|(_, account)| account))
    }

    /// Get random local account id sequence(unclaimed) in 2147483648..u32::MAX range
    pub fn random_account_id(&self) -> AbstractClientResult<u32> {
        let mut rng = rand::thread_rng();
        loop {
            let random_sequence = rng.gen_range(2147483648..u32::MAX);
            let potential_account_id = AccountId::local(random_sequence);
            if self
                .abstr
                .version_control
                .account_base(potential_account_id)
                .is_err()
            {
                return Ok(random_sequence);
            };
        }
    }

    /// Get address of instantiate2 module
    /// If used for upcoming account this supposed to be used in pair with [`AbstractClient::next_local_account_id`]
    pub fn module_instantiate2_address<M: RegisteredModule>(
        &self,
        account_id: &AccountId,
    ) -> AbstractClientResult<Addr> {
        self.module_instantiate2_address_raw(
            account_id,
            ModuleInfo::from_id(
                M::module_id(),
                ModuleVersion::Version(M::module_version().to_owned()),
            )?,
        )
    }

    /// Get address of instantiate2 module
    /// Raw version of [`AbstractClient::module_instantiate2_address`]
    /// If used for upcoming account this supposed to be used in pair with [`AbstractClient::next_local_account_id`]
    pub fn module_instantiate2_address_raw(
        &self,
        account_id: &AccountId,
        module_info: ModuleInfo,
    ) -> AbstractClientResult<Addr> {
        let salt = generate_instantiate_salt(account_id);
        let wasm_querier = self.environment().wasm_querier();
        let module = self.version_control().module(module_info)?;
        let (code_id, creator) = match module.reference {
            // If AccountBase - account factory is creator
            ModuleReference::AccountBase(id) => (id, self.abstr.account_factory.addr_str()?),
            // Else module factory is creator
            ModuleReference::App(id) | ModuleReference::Standalone(id) => {
                (id, self.abstr.module_factory.addr_str()?)
            }
            _ => {
                return Err(AbstractClientError::Abstract(
                    abstract_std::AbstractError::Assert(
                        "module reference not account base, app or standalone".to_owned(),
                    ),
                ))
            }
        };

        let addr = wasm_querier
            .instantiate2_addr(code_id, creator, salt)
            .map_err(Into::into)?;
        Ok(Addr::unchecked(addr))
    }

    #[cfg(feature = "interchain")]
    /// Connect this abstract client to the remote abstract client
    /// If [`cw_orch_polytone::Polytone`] is deployed between 2 chains, it will NOT redeploy it (good for actual chains)
    /// If Polytone is not deployed, deploys it between the 2 chains (good for integration testing)
    pub fn connect_to(
        &self,
        remote_abstr: &AbstractClient<Chain>,
        ibc: &impl cw_orch_interchain::InterchainEnv<Chain>,
    ) -> AbstractClientResult<()>
    where
        Chain: cw_orch_interchain::IbcQueryHandler,
    {
        self.abstr.connect_to(&remote_abstr.abstr, ibc)?;

        Ok(())
    }
}

pub(crate) fn is_local_manager(id: &str) -> AbstractClientResult<Option<AccountId>> {
    if !id.starts_with(abstract_std::MANAGER) {
        return Ok(None);
    }

    let (_, account_id_str) = id.split_once('-').unwrap();
    let account_id = AccountId::try_from(account_id_str)?;

    // Only take local accounts into account.
    if account_id.is_remote() {
        return Ok(None);
    }

    Ok(Some(account_id))
}

#[cfg(test)]
mod tests {
    use super::*;

    #[test]
    fn local_account() {
        let result = is_local_manager("abstract:manager-local-9");
        assert!(result.unwrap().is_some());
    }

    #[test]
    fn remote_account() {
        let result = is_local_manager("abstract:manager-eth>btc-9");
        assert!(result.unwrap().is_none());
    }

    #[test]
    fn not_manager() {
        let result = is_local_manager("abstract:proxy-local-9");
        assert!(result.unwrap().is_none());
    }

    #[test]
    fn last_owned_abstract_account() {
        let chain = MockBech32::new("mock");
        let sender = chain.sender_addr();
        Abstract::deploy_on(chain.clone(), sender.to_string()).unwrap();

        let client = AbstractClient::new(chain.clone()).unwrap();
        let _acc = client.account_builder().build().unwrap();
        let acc_2 = client.account_builder().build().unwrap();

        let other_owner = chain.addr_make("other_owner");
        // create account with sender as sender but other owner
        client
            .account_builder()
            .ownership(
                abstract_std::objects::gov_type::GovernanceDetails::Monarchy {
                    monarch: other_owner.to_string(),
                },
            )
            .build()
            .unwrap();

        let last_account = client.get_last_account().unwrap().unwrap();

        assert_eq!(acc_2.id().unwrap(), last_account.id().unwrap());
    }
}<|MERGE_RESOLUTION|>--- conflicted
+++ resolved
@@ -276,13 +276,7 @@
 
             // only take accounts that the current sender owns
             let account = AbstractAccount::new(&self.abstr, account_id.clone());
-<<<<<<< HEAD
-            if account.manager.ownership()?.owner
-                != Some(self.environment().sender_addr().to_string())
-            {
-=======
-            if account.manager.top_level_owner()?.address != self.environment().sender() {
->>>>>>> ffc9d4cc
+            if account.manager.top_level_owner()?.address != self.environment().sender_addr() {
                 continue;
             }
 
