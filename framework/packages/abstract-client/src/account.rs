--- conflicted
+++ resolved
@@ -150,13 +150,8 @@
         if self.fetch_if_namespace_claimed {
             // Check if namespace already claimed
             if let Some(ref namespace) = self.namespace {
-<<<<<<< HEAD
                 let account_from_namespace_result: AbstractClientResult<Option<Account<Chain>>> =
-                    Account::from_namespace(self.abstr, namespace);
-=======
-                let account_from_namespace_result: AbstractClientResult<Account<Chain>> =
                     Account::from_namespace(self.abstr, namespace, self.install_on_sub_account);
->>>>>>> 0cc8d8e5
 
                 // Only return if the account can be retrieved without errors.
                 if let Ok(Some(account_from_namespace)) = account_from_namespace_result {
@@ -228,12 +223,9 @@
     pub(crate) fn from_namespace(
         abstr: &Abstract<Chain>,
         namespace: &str,
-<<<<<<< HEAD
-    ) -> AbstractClientResult<Option<Self>> {
-=======
         install_on_sub_account: bool,
     ) -> AbstractClientResult<Self> {
->>>>>>> 0cc8d8e5
+    ) -> AbstractClientResult<Option<Self>> {
         let namespace_response: NamespaceResponse = abstr
             .version_control
             .namespace(Namespace::new(namespace)?)?;
@@ -242,13 +234,9 @@
             return Ok(None);
         };
 
-<<<<<<< HEAD
         let abstract_account: AbstractAccount<Chain> = AbstractAccount::new(abstr, info.account_id);
 
-        Ok(Some(Self::new(abstract_account)))
-=======
-        Ok(Self::new(abstract_account, install_on_sub_account))
->>>>>>> 0cc8d8e5
+        Ok(Some(Self::new(abstract_account, install_on_sub_account)))
     }
 
     /// Get the [`AccountId`] of the Account
