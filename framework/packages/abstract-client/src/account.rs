//! # Represents Abstract Account
//!
//! [`Account`] allows you to interact with your or another user Abstract Account
//!
//! Example of creating an account
//! ```
//! # use abstract_client::AbstractClientError;
//! use abstract_client::{AbstractClient, Account};
//! use cw_orch::prelude::*;
//!
//! # let chain = MockBech32::new("mock");
//! # let client: AbstractClient<MockBech32> = AbstractClient::builder(chain).build()?;
//!
//! let alice_account: Account<MockBech32> = client
//!     .account_builder()
//!     .name("Alice")
//!     .build()?;
//!
//! assert_eq!(alice_account.owner()?, client.sender());
//! # Ok::<(), AbstractClientError>(())
//! ```
use std::fmt::{Debug, Display};

use abstract_interface::{
    Abstract, AbstractAccount, AbstractInterfaceError, AccountDetails, DependencyCreation,
    InstallConfig, MFactoryQueryFns, ManagerExecFns, ManagerQueryFns, RegisteredModule, VCQueryFns,
};
use abstract_std::{
    ibc_client,
    manager::{
        state::AccountInfo, InfoResponse, ManagerModuleInfo, ModuleAddressesResponse,
        ModuleInfosResponse, ModuleInstallConfig,
    },
    objects::{
        gov_type::GovernanceDetails,
        module::{ModuleInfo, ModuleVersion},
        namespace::Namespace,
        nested_admin::MAX_ADMIN_RECURSION,
        validation::verifiers,
        AccountId, AssetEntry,
    },
    version_control::NamespaceResponse,
    PROXY,
};
use cosmwasm_std::{to_json_binary, Attribute, Coins, CosmosMsg, Uint128};
use cw_orch::{contract::Contract, environment::MutCwEnv, prelude::*};

use crate::{
    client::AbstractClientResult,
    infrastructure::{Environment, Infrastructure},
    AbstractClientError, Application,
};

/// A builder for creating [`Accounts`](Account).
/// Get the builder from the [`AbstractClient::account_builder`](crate::AbstractClient)
/// and create the account with the `build` method.
///
/// ```
/// # use cw_orch::prelude::*;
/// # use abstract_client::{AbstractClientError, Environment};
/// # let chain = MockBech32::new("mock");
/// # let abstr_client = abstract_client::AbstractClient::builder(chain).build().unwrap();
/// # let chain = abstr_client.environment();
/// use abstract_client::{AbstractClient, Account};
///
/// let client = AbstractClient::new(chain)?;
/// let account: Account<MockBech32> = client.account_builder()
///     .name("alice")
///     // other account configuration
///     .build()?;
/// # Ok::<(), AbstractClientError>(())
/// ```
pub struct AccountBuilder<'a, Chain: CwEnv> {
    pub(crate) abstr: &'a Abstract<Chain>,
    name: Option<String>,
    description: Option<String>,
    link: Option<String>,
    namespace: Option<Namespace>,
    base_asset: Option<AssetEntry>,
    // TODO: Decide if we want to abstract this as well.
    ownership: Option<GovernanceDetails<String>>,
    owner_account: Option<&'a Account<Chain>>,
    install_modules: Vec<ModuleInstallConfig>,
    funds: AccountCreationFunds,
    fetch_if_namespace_claimed: bool,
    install_on_sub_account: bool,
    expected_local_account_id: Option<u32>,
}

/// Creation funds
enum AccountCreationFunds {
    #[allow(clippy::type_complexity)]
    Auto(Box<dyn Fn(&[Coin]) -> bool>),
    Coins(Coins),
}

impl<'a, Chain: CwEnv> AccountBuilder<'a, Chain> {
    pub(crate) fn new(abstr: &'a Abstract<Chain>) -> Self {
        Self {
            abstr,
            name: None,
            description: None,
            link: None,
            namespace: None,
            base_asset: None,
            ownership: None,
            owner_account: None,
            install_modules: vec![],
            funds: AccountCreationFunds::Coins(Coins::default()),
            fetch_if_namespace_claimed: true,
            install_on_sub_account: true,
            expected_local_account_id: None,
        }
    }

    /// Username for the account
    /// Defaults to "Default Abstract Account"
    pub fn name(&mut self, name: impl Into<String>) -> &mut Self {
        self.name = Some(name.into());
        self
    }

    /// Description for the account
    pub fn description(&mut self, description: impl Into<String>) -> &mut Self {
        self.description = Some(description.into());
        self
    }

    /// http(s) or ipfs link for the account
    pub fn link(&mut self, link: impl Into<String>) -> &mut Self {
        self.link = Some(link.into());
        self
    }

    /// Unique namespace for the account
    /// Setting this will claim the namespace for the account on construction.
    pub fn namespace(&mut self, namespace: Namespace) -> &mut Self {
        self.namespace = Some(namespace);
        self
    }

    /// Base Asset for the account
    pub fn base_asset(&mut self, base_asset: AssetEntry) -> &mut Self {
        self.base_asset = Some(base_asset);
        self
    }

    /// Try to fetch the account before creating it if the namespace is already claimed.
    /// Defaults to `true`.
    pub fn fetch_if_namespace_claimed(&mut self, value: bool) -> &mut Self {
        self.fetch_if_namespace_claimed = value;
        self
    }

    /// Install modules on a new sub-account instead of current account.
    /// Defaults to `true`
    pub fn install_on_sub_account(&mut self, value: bool) -> &mut Self {
        self.install_on_sub_account = value;
        self
    }

    /// Create sub-account instead
    pub fn sub_account(&mut self, owner_account: &'a Account<Chain>) -> &mut Self {
        self.owner_account = Some(owner_account);
        self
    }

    /// Governance of the account.
    /// Defaults to the [`GovernanceDetails::Monarchy`] variant, owned by the sender
    pub fn ownership(&mut self, ownership: GovernanceDetails<String>) -> &mut Self {
        self.ownership = Some(ownership);
        self
    }

    /// Install an adapter on current account.
    pub fn install_adapter<M: InstallConfig<InitMsg = Empty>>(
        &mut self,
    ) -> AbstractClientResult<&mut Self> {
        self.install_modules.push(M::install_config(&Empty {})?);
        Ok(self)
    }

    /// Install an application on current account.
    pub fn install_app<M: InstallConfig>(
        &mut self,
        configuration: &M::InitMsg,
    ) -> AbstractClientResult<&mut Self> {
        self.install_modules.push(M::install_config(configuration)?);
        Ok(self)
    }

    /// Install an application with dependencies on current account.
    pub fn install_app_with_dependencies<M: DependencyCreation + InstallConfig>(
        &mut self,
        module_configuration: &M::InitMsg,
        dependencies_config: M::DependenciesConfig,
    ) -> AbstractClientResult<&mut Self> {
        let deps_install_config = M::dependency_install_configs(dependencies_config)?;
        self.install_modules.extend(deps_install_config);
        self.install_modules
            .push(M::install_config(module_configuration)?);
        Ok(self)
    }

    /// Enables automatically paying for module instantiations and namespace registration.
    /// The provided function will be called with the required funds. If the function returns `false`,
    /// the account creation will fail.
    pub fn auto_fund_assert<F: Fn(&[Coin]) -> bool + 'static>(&mut self, f: F) -> &mut Self {
        self.funds = AccountCreationFunds::Auto(Box::new(f));
        self
    }

    /// Enables automatically paying for module instantiations and namespace registration.
    /// Use `auto_fund_assert` to add limits to the auto fund mode.
    pub fn auto_fund(&mut self) -> &mut Self {
        self.funds = AccountCreationFunds::Auto(Box::new(|_| true));
        self
    }

    /// Add funds to the account creation
    /// Can't be used in pair with auto fund mode
    pub fn funds(&mut self, funds: &[Coin]) -> AbstractClientResult<&mut Self> {
        let coins = match &mut self.funds {
            AccountCreationFunds::Auto(_) => return Err(AbstractClientError::FundsWithAutoFund {}),
            AccountCreationFunds::Coins(coins) => coins,
        };

        for coin in funds {
            coins
                .add(coin.clone())
                .map_err(AbstractInterfaceError::from)?;
        }
        Ok(self)
    }

    /// Assign expected local account_id on creation.
    /// The tx will error if this does not match the account-id at runtime. Useful for instantiate2 address prediction.
    pub fn expected_account_id(&mut self, local_account_id: u32) -> &mut Self {
        self.expected_local_account_id = Some(local_account_id);
        self
    }

    /// Builds the [`Account`].
    pub fn build(&self) -> AbstractClientResult<Account<Chain>> {
        if self.fetch_if_namespace_claimed {
            // Check if namespace already claimed
            if let Some(ref namespace) = self.namespace {
                let account_from_namespace_result: Option<Account<Chain>> =
                    Account::maybe_from_namespace(
                        self.abstr,
                        namespace.clone(),
                        self.install_on_sub_account,
                    )?;

                // Only return if the account can be retrieved without errors.
                if let Some(account_from_namespace) = account_from_namespace_result {
                    return Ok(account_from_namespace);
                }
            }
        }

        let chain = self.abstr.version_control.get_chain();
        let sender = chain.sender().to_string();
        let name = self
            .name
            .clone()
            .unwrap_or_else(|| String::from("Default Abstract Account"));
        let ownership = self
            .ownership
            .clone()
            .unwrap_or(GovernanceDetails::Monarchy { monarch: sender });

        // Validate everything before sending tx
        verifiers::validate_name(&name)?;
        verifiers::validate_description(self.description.as_deref())?;
        verifiers::validate_link(self.link.as_deref())?;

        let install_modules = self.install_modules.clone();
        let funds = match &self.funds {
            AccountCreationFunds::Auto(auto_funds_assert) => {
                let modules = install_modules.iter().map(|m| m.module.clone()).collect();
                // Simulate module install to find out required funds
                let simulate_response = self
                    .abstr
                    .module_factory
                    .simulate_install_modules(modules)?;

                let mut funds = Coins::try_from(simulate_response.total_required_funds).unwrap();

                // Add namespace fee if any
                if self.namespace.is_some() {
                    let vc_config = self.abstr.version_control.config()?;

                    if let Some(namespace_fee) = vc_config.namespace_registration_fee {
                        funds
                            .add(namespace_fee)
                            .map_err(AbstractInterfaceError::from)?;
                    }
                };

                let funds = funds.into_vec();
                // Use auto funds assert function for validation
                if !auto_funds_assert(&funds) {
                    return Err(AbstractClientError::AutoFundsAssertFailed(funds));
                }
                funds
            }
            AccountCreationFunds::Coins(coins) => coins.to_vec(),
        };

        let account_details = AccountDetails {
            name,
            description: self.description.clone(),
            link: self.link.clone(),
            namespace: self.namespace.as_ref().map(ToString::to_string),
            base_asset: self.base_asset.clone(),
            install_modules,
            account_id: self.expected_local_account_id,
        };
        let abstract_account = if let Some(owner_account) = self.owner_account {
            owner_account
                .abstr_account
                .create_sub_account(account_details, Some(&funds))?
        } else {
            self.abstr.account_factory.create_new_account(
                account_details,
                ownership,
                Some(&funds),
            )?
        };
        Ok(Account::new(abstract_account, self.install_on_sub_account))
    }
}

/// Represents an existing Abstract account.
///
/// Get this struct from [`AbstractClient::account_from_namespace`](crate::AbstractClient)
/// or create a new account with the [`AccountBuilder`].
#[derive(Clone)]
pub struct Account<Chain: CwEnv> {
    pub(crate) abstr_account: AbstractAccount<Chain>,
    install_on_sub_account: bool,
}

impl<Chain: CwEnv> AsRef<AbstractAccount<Chain>> for Account<Chain> {
    fn as_ref(&self) -> &AbstractAccount<Chain> {
        &self.abstr_account
    }
}

struct ParsedAccountCreationResponse {
    sub_account_id: u32,
    module_address: String,
}

impl<Chain: CwEnv> Account<Chain> {
    pub(crate) fn new(
        abstract_account: AbstractAccount<Chain>,
        install_on_sub_account: bool,
    ) -> Self {
        Self {
            abstr_account: abstract_account,
            install_on_sub_account,
        }
    }

    pub(crate) fn maybe_from_namespace(
        abstr: &Abstract<Chain>,
        namespace: Namespace,
        install_on_sub_account: bool,
    ) -> AbstractClientResult<Option<Self>> {
        let namespace_response: NamespaceResponse = abstr.version_control.namespace(namespace)?;

        let NamespaceResponse::Claimed(info) = namespace_response else {
            return Ok(None);
        };

        let abstract_account: AbstractAccount<Chain> = AbstractAccount::new(abstr, info.account_id);

        Ok(Some(Self::new(abstract_account, install_on_sub_account)))
    }

    /// Get the [`AccountId`] of the Account
    pub fn id(&self) -> AbstractClientResult<AccountId> {
        self.abstr_account.id().map_err(Into::into)
    }

    /// Wether this account installs his applications on a sub account
    pub fn install_on_sub_account(&self) -> bool {
        self.install_on_sub_account
    }

    /// Query account balance of a given denom
    // TODO: Asset balance?
    pub fn query_balance(&self, denom: impl Into<String>) -> AbstractClientResult<Uint128> {
        let coins = self
            .environment()
            .bank_querier()
            .balance(self.proxy()?, Some(denom.into()))
            .map_err(Into::into)?;

        // There will always be a single element in this case.
        Ok(coins[0].amount)
    }

    /// Query account balances of all denoms
    pub fn query_balances(&self) -> AbstractClientResult<Vec<Coin>> {
        self.environment()
            .bank_querier()
            .balance(self.proxy()?, None)
            .map_err(Into::into)
            .map_err(Into::into)
    }

    /// Query account info
    pub fn info(&self) -> AbstractClientResult<AccountInfo<Addr>> {
        let info_response: InfoResponse = self.abstr_account.manager.info()?;
        Ok(info_response.info)
    }

    /// Install an application on the account.
    /// if `install_on_sub_account` is `true`, the application will be installed on new a sub-account. (default)
    pub fn install_app<M: InstallConfig + From<Contract<Chain>>>(
        &self,
        configuration: &M::InitMsg,
        funds: &[Coin],
    ) -> AbstractClientResult<Application<Chain, M>> {
        let modules = vec![M::install_config(configuration)?];

        match self.install_on_sub_account {
            true => self.install_module_sub_internal(modules, funds),
            false => self.install_module_current_internal(modules, funds),
        }
    }

    /// Install an adapter on current account.
    pub fn install_adapter<M: InstallConfig<InitMsg = Empty> + From<Contract<Chain>>>(
        &self,
        funds: &[Coin],
    ) -> AbstractClientResult<Application<Chain, M>> {
        let modules = vec![M::install_config(&Empty {})?];

        match self.install_on_sub_account {
            true => self.install_module_sub_internal(modules, funds),
            false => self.install_module_current_internal(modules, funds),
        }
    }

    /// Creates a new sub-account on the current account and
    /// installs an App module and its dependencies with the provided dependencies config. \
    ///
    /// The returned [`Application`] is a wrapper around the sub-account and simplifies interaction with the App module.
    pub fn install_app_with_dependencies<
        M: DependencyCreation + InstallConfig + From<Contract<Chain>>,
    >(
        &self,
        module_configuration: &M::InitMsg,
        dependencies_config: M::DependenciesConfig,
        funds: &[Coin],
    ) -> AbstractClientResult<Application<Chain, M>> {
        let mut install_configs: Vec<ModuleInstallConfig> =
            M::dependency_install_configs(dependencies_config)?;
        install_configs.push(M::install_config(module_configuration)?);

        match self.install_on_sub_account {
            true => self.install_module_sub_internal(install_configs, funds),
            false => self.install_module_current_internal(install_configs, funds),
        }
    }

    /// Upgrades the account to the latest version
    ///
    /// Migrates manager and proxy contracts to their respective new versions.
    pub fn upgrade(&self, version: ModuleVersion) -> AbstractClientResult<()> {
        self.abstr_account.manager.upgrade(vec![
            (
                ModuleInfo::from_id(abstract_std::registry::MANAGER, version.clone())?,
                Some(
                    to_json_binary(&abstract_std::manager::MigrateMsg {})
                        .map_err(Into::<CwOrchError>::into)?,
                ),
            ),
            (
                ModuleInfo::from_id(abstract_std::registry::PROXY, version)?,
                Some(
                    to_json_binary(&abstract_std::proxy::MigrateMsg {})
                        .map_err(Into::<CwOrchError>::into)?,
                ),
            ),
        ])?;
        Ok(())
    }

    /// Returns owner of the account
    pub fn ownership(&self) -> AbstractClientResult<cw_ownable::Ownership<String>> {
        self.abstr_account.manager.ownership().map_err(Into::into)
    }

    /// Returns the owner address of the account.
    /// If the account is a sub-account, it will return the top-level owner address.
    pub fn owner(&self) -> AbstractClientResult<Addr> {
        let mut governance = self.abstr_account.manager.info()?.info.governance_details;

        let environment = self.environment();
        // Get sub-accounts until we get non-sub-account governance or reach recursion limit
        for _ in 0..MAX_ADMIN_RECURSION {
            match &governance {
                GovernanceDetails::SubAccount { manager, .. } => {
                    governance = environment
                        .query::<_, InfoResponse>(
                            &abstract_std::manager::QueryMsg::Info {},
                            manager,
                        )
                        .map_err(|err| err.into())?
                        .info
                        .governance_details;
                }
                _ => break,
            }
        }

        // Get top level account owner address
        governance
            .owner_address()
            .ok_or(AbstractClientError::RenouncedAccount {})
    }

    /// Executes a [`CosmosMsg`] on the proxy of the account.
    pub fn execute(
        &self,
        execute_msgs: impl IntoIterator<Item = impl Into<CosmosMsg>>,
        funds: &[Coin],
    ) -> AbstractClientResult<<Chain as TxHandler>::Response> {
        let msgs = execute_msgs.into_iter().map(Into::into).collect();
        self.abstr_account
            .manager
            .execute(
                &abstract_std::manager::ExecuteMsg::ExecOnModule {
                    module_id: PROXY.to_owned(),
                    exec_msg: to_json_binary(&abstract_std::proxy::ExecuteMsg::ModuleAction {
                        msgs,
                    })
                    .map_err(AbstractInterfaceError::from)?,
                },
                Some(funds),
            )
            .map_err(Into::into)
    }

    /// Set IBC status on an Account.
    pub fn set_ibc_status(&self, enabled: bool) -> AbstractClientResult<()> {
        self.abstr_account.manager.update_settings(Some(enabled))?;

        Ok(())
    }

    /// Executes an ibc action on the proxy of the account
    pub fn create_ibc_account(
        &self,
        host_chain: impl Into<String>,
        base_asset: Option<AssetEntry>,
        namespace: Option<String>,
        install_modules: Vec<ModuleInstallConfig>,
    ) -> AbstractClientResult<<Chain as TxHandler>::Response> {
        self.abstr_account
            .manager
            .execute(
                &abstract_std::manager::ExecuteMsg::ExecOnModule {
                    module_id: PROXY.to_owned(),
<<<<<<< HEAD
                    exec_msg: to_json_binary(&abstract_core::proxy::ExecuteMsg::IbcAction {
                        msg: ibc_client::ExecuteMsg::Register {
=======
                    exec_msg: to_json_binary(&abstract_std::proxy::ExecuteMsg::IbcAction {
                        msgs: vec![ibc_client::ExecuteMsg::Register {
>>>>>>> 025a52b9
                            host_chain: host_chain.into(),
                            base_asset,
                            namespace,
                            install_modules,
                        },
                    })
                    .map_err(AbstractInterfaceError::from)?,
                },
                None,
            )
            .map_err(Into::into)
    }

    /// Module infos of installed modules on account
    pub fn module_infos(&self) -> AbstractClientResult<ModuleInfosResponse> {
        let mut module_infos: Vec<ManagerModuleInfo> = vec![];
        loop {
            let last_module_id: Option<String> = module_infos
                .last()
                .map(|module_info| module_info.id.clone());
            let res: ModuleInfosResponse = self
                .abstr_account
                .manager
                .module_infos(None, last_module_id)?;
            if res.module_infos.is_empty() {
                break;
            }
            module_infos.extend(res.module_infos);
        }
        Ok(ModuleInfosResponse { module_infos })
    }

    /// Addresses of installed modules on account
    pub fn module_addresses(
        &self,
        ids: Vec<String>,
    ) -> AbstractClientResult<ModuleAddressesResponse> {
        self.abstr_account
            .manager
            .module_addresses(ids)
            .map_err(Into::into)
    }

    /// Get Sub Accounts of this account
    pub fn sub_accounts(&self) -> AbstractClientResult<Vec<Account<Chain>>> {
        let mut sub_accounts = vec![];
        let mut start_after = None;
        let abstr_deployment = Abstract::load_from(self.environment())?;
        loop {
            let sub_account_ids = self
                .abstr_account
                .manager
                .sub_account_ids(None, start_after)?
                .sub_accounts;
            start_after = sub_account_ids.last().cloned();

            if sub_account_ids.is_empty() {
                break;
            }
            sub_accounts.extend(sub_account_ids.into_iter().map(|id| {
                Account::new(
                    AbstractAccount::new(&abstr_deployment, AccountId::local(id)),
                    false,
                )
            }));
        }
        Ok(sub_accounts)
    }

    /// Address of the proxy
    pub fn proxy(&self) -> AbstractClientResult<Addr> {
        self.abstr_account.proxy.address().map_err(Into::into)
    }

    /// Address of the manager
    pub fn manager(&self) -> AbstractClientResult<Addr> {
        self.abstr_account.manager.address().map_err(Into::into)
    }

    /// Retrieve installed application on account
    /// This can't retrieve sub-account installed applications.
    pub fn application<M: RegisteredModule + From<Contract<Chain>>>(
        &self,
    ) -> AbstractClientResult<Application<Chain, M>> {
        let module = self.module()?;
        let account = self.clone();

        Application::new(account, module)
    }

    /// Install module on current account
    fn install_module_current_internal<M: RegisteredModule + From<Contract<Chain>>>(
        &self,
        modules: Vec<ModuleInstallConfig>,
        funds: &[Coin],
    ) -> AbstractClientResult<Application<Chain, M>> {
        let install_module_response = self
            .abstr_account
            .manager
            .install_modules(modules, Some(funds))?;

        let module_addr = Self::parse_modules_installing_response(install_module_response);
        let contract = Contract::new(M::module_id().to_owned(), self.environment())
            .with_address(Some(&module_addr));

        let adapter: M = contract.into();

        Application::new(
            Account::new(self.abstr_account.clone(), self.install_on_sub_account),
            adapter,
        )
    }

    /// Installs module on sub account
    fn install_module_sub_internal<M: RegisteredModule + From<Contract<Chain>>>(
        &self,
        modules: Vec<ModuleInstallConfig>,
        funds: &[Coin],
    ) -> AbstractClientResult<Application<Chain, M>> {
        // Create sub account.
        let sub_account_response = self.abstr_account.manager.create_sub_account(
            modules,
            "Sub Account".to_owned(),
            None,
            None,
            None,
            None,
            None,
            funds,
        )?;

        let parsed_account_creation_response =
            Self::parse_account_creation_response(sub_account_response);

        let sub_account: AbstractAccount<Chain> = AbstractAccount::new(
            &self.infrastructure()?,
            AccountId::local(parsed_account_creation_response.sub_account_id),
        );

        let contract =
            Contract::new(M::module_id().to_owned(), self.environment()).with_address(Some(
                &Addr::unchecked(parsed_account_creation_response.module_address),
            ));

        let app: M = contract.into();

        Application::new(Account::new(sub_account, false), app)
    }

    fn parse_account_creation_response(
        response: <Chain as TxHandler>::Response,
    ) -> ParsedAccountCreationResponse {
        let wasm_abstract_attributes: Vec<Attribute> = response
            .events()
            .into_iter()
            .filter(|e| e.ty == "wasm-abstract")
            .flat_map(|e| e.attributes)
            .collect();

        let sub_account_id: Option<u32> = wasm_abstract_attributes
            .iter()
            .find(|a| a.key == "sub_account_added")
            .map(|a| a.value.parse().unwrap());

        let module_addresses: Option<String> = wasm_abstract_attributes
            .iter()
            .find(|a| a.key == "new_modules")
            .map(|a| a.value.parse().unwrap());

        // When there are multiple modules registered the addresses are returned in a common
        // separated list. We want the last one as that is the "top-level" module while the rest
        // are dependencies, since in the sub-account creation call, we pass in the top-level
        // module last.
        let module_address: String = module_addresses
            .unwrap()
            .split(',')
            .last()
            .unwrap()
            .to_string();

        ParsedAccountCreationResponse {
            // We expect both of these fields to be present.
            sub_account_id: sub_account_id.unwrap(),
            module_address,
        }
    }

    fn parse_modules_installing_response(response: <Chain as TxHandler>::Response) -> Addr {
        let wasm_abstract_attributes: Vec<Attribute> = response
            .events()
            .into_iter()
            .filter(|e| e.ty == "wasm-abstract")
            .flat_map(|e| e.attributes)
            .collect();

        let module_addresses: String = wasm_abstract_attributes
            .iter()
            .find(|a| a.key == "new_modules")
            .map(|a| a.value.parse().unwrap())
            .unwrap();

        // When there are multiple modules registered the addresses are returned in a common
        // separated list. We want the last one as that is the "top-level" module while the rest
        // are dependencies, since in the sub-account creation call, we pass in the top-level
        // module last.
        let module_address = module_addresses.split(',').last().unwrap();

        // We install only one module
        Addr::unchecked(module_address)
    }

    pub(crate) fn module<T: RegisteredModule + From<Contract<Chain>>>(
        &self,
    ) -> AbstractClientResult<T> {
        let module_id = T::module_id();
        let maybe_module_addr = self.module_addresses(vec![module_id.to_string()])?.modules;

        if !maybe_module_addr.is_empty() {
            let contract = Contract::new(module_id.to_owned(), self.environment())
                .with_address(Some(&maybe_module_addr[0].1));
            let module: T = contract.into();
            Ok(module)
        } else {
            Err(AbstractClientError::ModuleNotInstalled {})
        }
    }
}

impl<Chain: MutCwEnv> Account<Chain> {
    /// Set balance for the Proxy
    pub fn set_balance(&self, amount: &[Coin]) -> AbstractClientResult<()> {
        self.environment()
            .set_balance(&self.proxy()?, amount.to_vec())
            .map_err(Into::into)
            .map_err(Into::into)
    }

    /// Add balance to the Proxy
    pub fn add_balance(&self, amount: &[Coin]) -> AbstractClientResult<()> {
        self.environment()
            .add_balance(&self.proxy()?, amount.to_vec())
            .map_err(Into::into)
            .map_err(Into::into)
    }
}

impl<Chain: CwEnv> Display for Account<Chain> {
    fn fmt(&self, f: &mut std::fmt::Formatter<'_>) -> std::fmt::Result {
        write!(f, "{}", self.abstr_account)
    }
}

impl<Chain: CwEnv> Debug for Account<Chain> {
    fn fmt(&self, f: &mut std::fmt::Formatter<'_>) -> std::fmt::Result {
        write!(f, "{}", self.abstr_account)
    }
}<|MERGE_RESOLUTION|>--- conflicted
+++ resolved
@@ -567,13 +567,8 @@
             .execute(
                 &abstract_std::manager::ExecuteMsg::ExecOnModule {
                     module_id: PROXY.to_owned(),
-<<<<<<< HEAD
-                    exec_msg: to_json_binary(&abstract_core::proxy::ExecuteMsg::IbcAction {
+                    exec_msg: to_json_binary(&abstract_std::proxy::ExecuteMsg::IbcAction {
                         msg: ibc_client::ExecuteMsg::Register {
-=======
-                    exec_msg: to_json_binary(&abstract_std::proxy::ExecuteMsg::IbcAction {
-                        msgs: vec![ibc_client::ExecuteMsg::Register {
->>>>>>> 025a52b9
                             host_chain: host_chain.into(),
                             base_asset,
                             namespace,
