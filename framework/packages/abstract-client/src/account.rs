--- conflicted
+++ resolved
@@ -596,42 +596,10 @@
     }
 
     /// Set IBC status on an Account.
-<<<<<<< HEAD
-    pub fn set_ibc_status(&self, enabled: bool) -> AbstractClientResult<()> {
-        self.abstr_account.manager.update_settings(Some(enabled))?;
-
-        Ok(())
-    }
-
-    /// Executes an ibc action on the proxy of the account
-    pub fn create_ibc_account(
-        &self,
-        host_chain: impl Into<String>,
-        namespace: Option<String>,
-        install_modules: Vec<ModuleInstallConfig>,
-    ) -> AbstractClientResult<<Chain as TxHandler>::Response> {
-        self.abstr_account
-            .manager
-            .execute(
-                &abstract_core::manager::ExecuteMsg::ExecOnModule {
-                    module_id: PROXY.to_owned(),
-                    exec_msg: to_json_binary(&abstract_core::proxy::ExecuteMsg::IbcAction {
-                        msgs: vec![ibc_client::ExecuteMsg::Register {
-                            host_chain: host_chain.into(),
-                            namespace,
-                            install_modules,
-                        }],
-                    })
-                    .map_err(AbstractInterfaceError::from)?,
-                },
-                None,
-            )
-=======
     pub fn set_ibc_status(&self, enabled: bool) -> AbstractClientResult<Chain::Response> {
         self.abstr_account
             .manager
             .set_ibc_status(enabled)
->>>>>>> 6ddb6d04
             .map_err(Into::into)
     }
 
