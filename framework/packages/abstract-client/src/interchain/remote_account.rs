--- conflicted
+++ resolved
@@ -431,13 +431,9 @@
                 memo,
             },
             funds,
-<<<<<<< HEAD
             memo,
             receiver: None,
         })
-=======
-        )
->>>>>>> 9174713c
     }
 
     /// Module infos of installed modules on account
