--- conflicted
+++ resolved
@@ -396,14 +396,7 @@
     pub fn execute_on_account(
         &self,
         account_msgs: Vec<account::ExecuteMsg>,
-<<<<<<< HEAD
     ) -> AbstractClientResult<SuccessNestedPacketsFlow<Chain, Empty>> {
-        self.ibc_client_execute(ibc_client::ExecuteMsg::RemoteAction {
-            host_chain: self.host_chain_id(),
-            action: ibc_host::HostAction::Dispatch { account_msgs },
-        })
-=======
-    ) -> AbstractClientResult<IbcTxAnalysisV2<Chain>> {
         self.ibc_client_execute(
             ibc_client::ExecuteMsg::RemoteAction {
                 host_chain: self.host_chain_id(),
@@ -411,7 +404,6 @@
             },
             vec![],
         )
->>>>>>> 8be70083
     }
 
     /// Queries a module on the account.
@@ -434,18 +426,12 @@
         &self,
         funds: Vec<Coin>,
         memo: Option<String>,
-<<<<<<< HEAD
     ) -> AbstractClientResult<SuccessNestedPacketsFlow<Chain, Empty>> {
-        self.ibc_client_execute(ibc_client::ExecuteMsg::SendFunds {
-            host_chain: self.host_chain_id(),
-=======
-    ) -> AbstractClientResult<IbcTxAnalysisV2<Chain>> {
         self.ibc_client_execute(
             ibc_client::ExecuteMsg::SendFunds {
                 host_chain: self.host_chain_id(),
                 memo,
             },
->>>>>>> 8be70083
             funds,
         )
     }
@@ -555,12 +541,8 @@
     pub(crate) fn ibc_client_execute(
         &self,
         msg: ibc_client::ExecuteMsg,
-<<<<<<< HEAD
+        funds: Vec<Coin>,
     ) -> AbstractClientResult<SuccessNestedPacketsFlow<Chain, Empty>> {
-=======
-        funds: Vec<Coin>,
-    ) -> AbstractClientResult<IbcTxAnalysisV2<Chain>> {
->>>>>>> 8be70083
         let exec_msg = to_json_binary(&msg).unwrap();
         let msg = account::ExecuteMsg::ExecuteOnModule {
             module_id: IBC_CLIENT.to_owned(),
