//! # Represents Abstract Remote Application
//!
//! [`RemoteApplication`] represents a module installed on a remote account

use std::fmt::Debug;

use abstract_interface::{AbstractInterfaceError, RegisteredModule};
use abstract_std::{account, adapter, ibc_client, ibc_host};
use cosmwasm_std::to_json_binary;
use cw_orch::{contract::Contract, prelude::*};
use cw_orch_interchain::{core::SuccessNestedPacketsFlow, prelude::*};
use serde::{de::DeserializeOwned, Serialize};

use crate::{client::AbstractClientResult, remote_account::RemoteAccount};

/// An application represents a module installed on a [`RemoteAccount`].
pub struct RemoteApplication<Chain: IbcQueryHandler, IBC: InterchainEnv<Chain>, M> {
    remote_account: RemoteAccount<Chain, IBC>,
    module: M,
}

impl<
        Chain: IbcQueryHandler,
        IBC: InterchainEnv<Chain>,
        M: RegisteredModule + ExecutableContract + QueryableContract + ContractInstance<Chain>,
    > RemoteApplication<Chain, IBC, M>
{
    /// Get module interface installed on provided remote account
    pub(crate) fn new(
        remote_account: RemoteAccount<Chain, IBC>,
        module: M,
    ) -> AbstractClientResult<Self> {
        // Sanity check: the module must be installed on the account
        remote_account.module_addresses(vec![M::module_id().to_string()])?;
        Ok(Self {
            remote_account,
            module,
        })
    }

    /// remote-account on which application is installed
    pub fn account(&self) -> &RemoteAccount<Chain, IBC> {
        &self.remote_account
    }

    /// Execute message on application
    pub fn execute(
        &self,
        execute: &M::ExecuteMsg,
        funds: Vec<Coin>,
<<<<<<< HEAD
    ) -> AbstractClientResult<SuccessNestedPacketsFlow<Chain, Empty>> {
        self.remote_account
            .ibc_client_execute(ibc_client::ExecuteMsg::RemoteAction {
=======
    ) -> AbstractClientResult<IbcTxAnalysisV2<Chain>> {
        self.remote_account.ibc_client_execute(
            ibc_client::ExecuteMsg::RemoteAction {
>>>>>>> 8be70083
                host_chain: self.remote_account.host_chain_id(),
                action: ibc_host::HostAction::Dispatch {
                    account_msgs: vec![account::ExecuteMsg::ExecuteOnModule {
                        module_id: M::module_id().to_owned(),
                        exec_msg: to_json_binary(execute).map_err(AbstractInterfaceError::from)?,
                        funds,
                    }],
                },
            },
            vec![],
        )
    }

    /// Queries request on  application
    pub fn query<G: DeserializeOwned + Serialize + Debug>(
        &self,
        query: &M::QueryMsg,
    ) -> AbstractClientResult<G> {
        self.module.query(query).map_err(Into::into)
    }

    /// Attempts to get a module on the application. This would typically be a dependency of the
    /// module of type `M`.
    pub fn module<T: RegisteredModule + From<Contract<Chain>>>(&self) -> AbstractClientResult<T> {
        self.remote_account.module()
    }

    /// Address of the module
    pub fn address(&self) -> AbstractClientResult<Addr> {
        self.module.address().map_err(Into::into)
    }
}

impl<Chain: IbcQueryHandler, IBC: InterchainEnv<Chain>, M: ContractInstance<Chain>>
    RemoteApplication<Chain, IBC, M>
{
    /// Authorize this application on installed adapters. Accepts Module Id's of adapters
    pub fn authorize_on_adapters(&self, adapter_ids: &[&str]) -> AbstractClientResult<()> {
        let mut account_msgs = vec![];
        for module_id in adapter_ids {
            account_msgs.push(account::ExecuteMsg::ExecuteOnModule {
                module_id: module_id.to_string(),
                exec_msg: to_json_binary(&adapter::ExecuteMsg::<Empty>::Base(
                    adapter::BaseExecuteMsg {
                        account_address: None,
                        msg: adapter::AdapterBaseMsg::UpdateAuthorizedAddresses {
                            to_add: vec![],
                            to_remove: vec![],
                        },
                    },
                ))
                .map_err(Into::<CwOrchError>::into)?,
                funds: vec![],
            })
        }

        let _ = self.remote_account.ibc_client_execute(
            ibc_client::ExecuteMsg::RemoteAction {
                host_chain: self.remote_account.host_chain_id(),
                action: ibc_host::HostAction::Dispatch { account_msgs },
            },
            vec![],
        )?;
        Ok(())
    }
}

// ## Traits to make generated queries work

impl<
        Chain: IbcQueryHandler,
        IBC: InterchainEnv<Chain>,
        M: QueryableContract + ContractInstance<Chain>,
    > QueryableContract for RemoteApplication<Chain, IBC, M>
{
    type QueryMsg = M::QueryMsg;
}

impl<
        Chain: IbcQueryHandler,
        IBC: InterchainEnv<Chain>,
        M: QueryableContract + ContractInstance<Chain>,
    > ContractInstance<Chain> for RemoteApplication<Chain, IBC, M>
{
    fn as_instance(&self) -> &Contract<Chain> {
        self.module.as_instance()
    }

    fn as_instance_mut(&mut self) -> &mut Contract<Chain> {
        self.module.as_instance_mut()
    }
}<|MERGE_RESOLUTION|>--- conflicted
+++ resolved
@@ -48,15 +48,9 @@
         &self,
         execute: &M::ExecuteMsg,
         funds: Vec<Coin>,
-<<<<<<< HEAD
     ) -> AbstractClientResult<SuccessNestedPacketsFlow<Chain, Empty>> {
-        self.remote_account
-            .ibc_client_execute(ibc_client::ExecuteMsg::RemoteAction {
-=======
-    ) -> AbstractClientResult<IbcTxAnalysisV2<Chain>> {
         self.remote_account.ibc_client_execute(
             ibc_client::ExecuteMsg::RemoteAction {
->>>>>>> 8be70083
                 host_chain: self.remote_account.host_chain_id(),
                 action: ibc_host::HostAction::Dispatch {
                     account_msgs: vec![account::ExecuteMsg::ExecuteOnModule {
