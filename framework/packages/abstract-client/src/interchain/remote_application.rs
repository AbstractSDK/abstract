//! # Represents Abstract Remote Application
//!
//! [`RemoteApplication`] represents a module installed on a remote account

use std::fmt::Debug;

use abstract_interface::{AbstractInterfaceError, RegisteredModule};
use abstract_std::{account, adapter, ibc_client, ibc_host};
use cosmwasm_std::to_json_binary;
use cw_orch::{contract::Contract, prelude::*};
use cw_orch_interchain::{core::SuccessNestedPacketsFlow, prelude::*};
use serde::{de::DeserializeOwned, Serialize};

use crate::{client::AbstractClientResult, remote_account::RemoteAccount};

/// An application represents a module installed on a [`RemoteAccount`].
pub struct RemoteApplication<Chain: IbcQueryHandler, IBC: InterchainEnv<Chain>, M> {
    remote_account: RemoteAccount<Chain, IBC>,
    module: M,
}

impl<
        Chain: IbcQueryHandler,
        IBC: InterchainEnv<Chain>,
        M: RegisteredModule + ExecutableContract + QueryableContract + ContractInstance<Chain>,
    > RemoteApplication<Chain, IBC, M>
{
    /// Get module interface installed on provided remote account
    pub(crate) fn new(
        remote_account: RemoteAccount<Chain, IBC>,
        module: M,
    ) -> AbstractClientResult<Self> {
        // Sanity check: the module must be installed on the account
        remote_account.module_addresses(vec![M::module_id().to_string()])?;
        Ok(Self {
            remote_account,
            module,
        })
    }

    /// remote-account on which application is installed
    pub fn account(&self) -> &RemoteAccount<Chain, IBC> {
        &self.remote_account
    }

    /// Execute message on application
    pub fn execute(
        &self,
        execute: &M::ExecuteMsg,
<<<<<<< HEAD
    ) -> AbstractClientResult<SuccessNestedPacketsFlow<Chain, Empty>> {
=======
        funds: Vec<Coin>,
    ) -> AbstractClientResult<IbcTxAnalysisV2<Chain>> {
>>>>>>> b253c0af
        self.remote_account
            .ibc_client_execute(ibc_client::ExecuteMsg::RemoteAction {
                host_chain: self.remote_account.host_chain_id(),
                action: ibc_host::HostAction::Dispatch {
                    account_msgs: vec![account::ExecuteMsg::ExecuteOnModule {
                        module_id: M::module_id().to_owned(),
                        exec_msg: to_json_binary(execute).map_err(AbstractInterfaceError::from)?,
                        funds,
                    }],
                },
            })
    }

    /// Queries request on  application
    pub fn query<G: DeserializeOwned + Serialize + Debug>(
        &self,
        query: &M::QueryMsg,
    ) -> AbstractClientResult<G> {
        self.module.query(query).map_err(Into::into)
    }

    /// Attempts to get a module on the application. This would typically be a dependency of the
    /// module of type `M`.
    pub fn module<T: RegisteredModule + From<Contract<Chain>>>(&self) -> AbstractClientResult<T> {
        self.remote_account.module()
    }

    /// Address of the module
    pub fn address(&self) -> AbstractClientResult<Addr> {
        self.module.address().map_err(Into::into)
    }
}

impl<Chain: IbcQueryHandler, IBC: InterchainEnv<Chain>, M: ContractInstance<Chain>>
    RemoteApplication<Chain, IBC, M>
{
    /// Authorize this application on installed adapters. Accepts Module Id's of adapters
    pub fn authorize_on_adapters(&self, adapter_ids: &[&str]) -> AbstractClientResult<()> {
        let mut account_msgs = vec![];
        for module_id in adapter_ids {
            account_msgs.push(account::ExecuteMsg::ExecuteOnModule {
                module_id: module_id.to_string(),
                exec_msg: to_json_binary(&adapter::ExecuteMsg::<Empty>::Base(
                    adapter::BaseExecuteMsg {
                        account_address: None,
                        msg: adapter::AdapterBaseMsg::UpdateAuthorizedAddresses {
                            to_add: vec![],
                            to_remove: vec![],
                        },
                    },
                ))
                .map_err(Into::<CwOrchError>::into)?,
                funds: vec![],
            })
        }

        let _ = self
            .remote_account
            .ibc_client_execute(ibc_client::ExecuteMsg::RemoteAction {
                host_chain: self.remote_account.host_chain_id(),
                action: ibc_host::HostAction::Dispatch { account_msgs },
            })?;
        Ok(())
    }
}

// ## Traits to make generated queries work

impl<
        Chain: IbcQueryHandler,
        IBC: InterchainEnv<Chain>,
        M: QueryableContract + ContractInstance<Chain>,
    > QueryableContract for RemoteApplication<Chain, IBC, M>
{
    type QueryMsg = M::QueryMsg;
}

impl<
        Chain: IbcQueryHandler,
        IBC: InterchainEnv<Chain>,
        M: QueryableContract + ContractInstance<Chain>,
    > ContractInstance<Chain> for RemoteApplication<Chain, IBC, M>
{
    fn as_instance(&self) -> &Contract<Chain> {
        self.module.as_instance()
    }

    fn as_instance_mut(&mut self) -> &mut Contract<Chain> {
        self.module.as_instance_mut()
    }
}<|MERGE_RESOLUTION|>--- conflicted
+++ resolved
@@ -47,12 +47,8 @@
     pub fn execute(
         &self,
         execute: &M::ExecuteMsg,
-<<<<<<< HEAD
+        funds: Vec<Coin>,
     ) -> AbstractClientResult<SuccessNestedPacketsFlow<Chain, Empty>> {
-=======
-        funds: Vec<Coin>,
-    ) -> AbstractClientResult<IbcTxAnalysisV2<Chain>> {
->>>>>>> b253c0af
         self.remote_account
             .ibc_client_execute(ibc_client::ExecuteMsg::RemoteAction {
                 host_chain: self.remote_account.host_chain_id(),
