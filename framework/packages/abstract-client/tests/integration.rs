use abstract_adapter::mock::{
    MockAdapterI, MockExecMsg as AdapterMockExecMsg, MockInitMsg as AdapterMockInitMsg,
    MockQueryMsg as AdapterMockQueryMsg, TEST_METADATA,
};
use abstract_app::{
    abstract_sdk::base::Handler,
    mock::{
        interface::MockAppWithDepI, mock_app_dependency::interface::MockAppI, MockExecMsgFns,
        MockInitMsg, MockQueryMsgFns, MockQueryResponse,
    },
    traits::ModuleIdentification,
};
use abstract_client::{
    builder::cw20_builder::{self, Cw20ExecuteMsgFns, Cw20QueryMsgFns},
    AbstractClient, AbstractClientError, Account, AccountSource, Application, Environment,
    Publisher,
};
use abstract_core::{
    ans_host::QueryMsgFns,
    manager::{
        state::AccountInfo, ManagerModuleInfo, ModuleAddressesResponse, ModuleInfosResponse,
    },
    objects::{
        dependency::Dependency, fee::FixedFee, gov_type::GovernanceDetails,
        module_version::ModuleDataResponse, namespace::Namespace, AccountId, AssetEntry,
    },
};
use abstract_interface::{ClientResolve, RegisteredModule, VCExecFns, VCQueryFns};
use abstract_testing::{
    addresses::{TEST_MODULE_NAME, TTOKEN},
    prelude::{TEST_MODULE_ID, TEST_NAMESPACE, TEST_VERSION, TEST_WITH_DEP_NAMESPACE},
};
use cosmwasm_std::{coins, Addr, BankMsg, Coin, Empty, Uint128};
use cw_asset::{AssetInfo, AssetInfoUnchecked};
use cw_orch::{
    contract::interface_traits::{ContractInstance, CwOrchExecute, CwOrchQuery},
    prelude::*,
};
use cw_ownable::Ownership;

#[test]
fn can_create_account_without_optional_parameters() -> anyhow::Result<()> {
    let chain = MockBech32::new("mock");
    let sender = chain.sender();
    let client = AbstractClient::builder(chain).build()?;

    let account: Account<MockBech32> = client.account_builder().build()?;

    let account_info = account.info()?;
    assert_eq!(
        AccountInfo {
            name: String::from("Default Abstract Account"),
            chain_id: String::from("cosmos-testnet-14002"),
            description: None,
            governance_details: GovernanceDetails::Monarchy {
                monarch: sender.clone()
            },
            link: None,
        },
        account_info
    );

    let ownership: Ownership<String> = account.ownership()?;
    assert_eq!(
        Ownership {
            owner: Some(sender.to_string()),
            pending_owner: None,
            pending_expiry: None
        },
        ownership
    );

    Ok(())
}

#[test]
fn can_create_account_with_optional_parameters() -> anyhow::Result<()> {
    let asset = "asset";

    let chain = MockBech32::new("mock");
    let client = AbstractClient::builder(chain.clone())
        .asset(asset, AssetInfoUnchecked::native(asset))
        .build()?;

    let name = "test-account";
    let description = "description";
    let link = "https://abstract.money";
    let governance_details = GovernanceDetails::Monarchy {
<<<<<<< HEAD
        monarch: chain.create_account("monarch").to_string(),
=======
        monarch: chain.addr_make("monarch").to_string(),
>>>>>>> 6c1e6521
    };
    let namespace = Namespace::new("test-namespace")?;
    let base_asset = AssetEntry::new(asset);
    let account: Account<MockBech32> = client
        .account_builder()
        .name(name)
        .link(link)
        .description(description)
        .ownership(governance_details.clone())
        .namespace(namespace.clone())
        .base_asset(base_asset)
        .build()?;

    let account_info = account.info()?;
    assert_eq!(
        AccountInfo {
            name: String::from(name),
            chain_id: String::from("cosmos-testnet-14002"),
            description: Some(String::from(description)),
            governance_details,
            link: Some(String::from(link)),
        },
        account_info.into()
    );

    // Namespace is claimed.
    let account_id = client
        .version_control()
        .namespace(namespace)?
        .unwrap()
        .account_id;
    assert_eq!(account_id, AccountId::local(1));

    Ok(())
}

#[test]
fn can_get_account_from_namespace() -> anyhow::Result<()> {
    let chain = MockBech32::new("mock");
    let client = AbstractClient::builder(chain.clone()).build()?;

    let namespace = Namespace::new("namespace")?;
    let account: Account<MockBech32> = client
        .account_builder()
        .namespace(namespace.clone())
        .build()?;

    // From namespace directly
    let account_from_namespace: Account<MockBech32> = client.account_from(namespace)?;

    assert_eq!(account.info()?, account_from_namespace.info()?);
    Ok(())
}

#[test]
fn err_fetching_unclaimed_namespace() -> anyhow::Result<()> {
    let chain = MockBech32::new("mock");
    let client = AbstractClient::builder(chain).build()?;

    let namespace = Namespace::new("namespace")?;

    let account_from_namespace_no_claim_res: Result<
        Account<MockBech32>,
        abstract_client::AbstractClientError,
    > = client.account_from(namespace);

    assert!(matches!(
        account_from_namespace_no_claim_res.unwrap_err(),
        abstract_client::AbstractClientError::NamespaceNotClaimed { .. }
    ));

    Ok(())
}

#[test]
fn can_create_publisher_without_optional_parameters() -> anyhow::Result<()> {
    let chain = MockBech32::new("mock");
    let sender = chain.sender();
    let client = AbstractClient::builder(chain).build()?;

    let publisher: Publisher<MockBech32> = client
        .publisher_builder(Namespace::new(TEST_NAMESPACE)?)
        .build()?;

    let account_info = publisher.account().info()?;
    assert_eq!(
        AccountInfo {
            name: String::from("Default Abstract Account"),
            chain_id: String::from("cosmos-testnet-14002"),
            description: None,
            governance_details: GovernanceDetails::Monarchy { monarch: sender },
            link: None,
        },
        account_info
    );

    Ok(())
}

#[test]
fn can_create_publisher_with_optional_parameters() -> anyhow::Result<()> {
    let asset = "asset";
    let chain = MockBech32::new("mock");
    let client = AbstractClient::builder(chain.clone())
        .asset(asset, AssetInfoUnchecked::native(asset))
        .build()?;

    let name = "test-account";
    let description = "description";
    let link = "https://abstract.money";
    let governance_details = GovernanceDetails::Monarchy {
<<<<<<< HEAD
        monarch: chain.create_account("monarch").to_string(),
=======
        monarch: chain.addr_make("monarch").to_string(),
>>>>>>> 6c1e6521
    };
    let namespace = Namespace::new("test-namespace")?;
    let base_asset = AssetEntry::new(asset);
    let publisher: Publisher<MockBech32> = client
        .publisher_builder(namespace.clone())
        .name(name)
        .link(link)
        .description(description)
        .ownership(governance_details.clone())
        .base_asset(base_asset)
        .build()?;

    let account_info = publisher.account().info()?;
    assert_eq!(
        AccountInfo {
            name: String::from(name),
            chain_id: String::from("cosmos-testnet-14002"),
            description: Some(String::from(description)),
            governance_details,
            link: Some(String::from(link)),
        },
        account_info.into()
    );

    // Namespace is claimed.
    let account_id = client
        .version_control()
        .namespace(namespace)?
        .unwrap()
        .account_id;
    assert_eq!(account_id, AccountId::local(1));

    Ok(())
}

#[test]
fn can_get_publisher_from_namespace() -> anyhow::Result<()> {
    let chain = MockBech32::new("mock");
    let client = AbstractClient::builder(chain).build()?;

    let namespace = Namespace::new("namespace")?;
    let publisher: Publisher<MockBech32> = client.publisher_builder(namespace.clone()).build()?;

    let publisher_from_namespace: Publisher<MockBech32> =
        client.publisher_builder(namespace).build()?;

    assert_eq!(
        publisher.account().info()?,
        publisher_from_namespace.account().info()?
    );

    Ok(())
}

#[test]
fn can_publish_and_install_app() -> anyhow::Result<()> {
    let chain = MockBech32::new("mock");
    let client = AbstractClient::builder(chain).build()?;

    let publisher: Publisher<MockBech32> = client
        .publisher_builder(Namespace::new(TEST_NAMESPACE)?)
        .build()?;

    let publisher_account = publisher.account();
    let publisher_manager = publisher_account.manager()?;
    let publisher_proxy = publisher_account.proxy()?;

    publisher.publish_app::<MockAppI<MockBech32>>()?;

    // Install app on sub-account
    let my_app: Application<_, MockAppI<_>> =
        publisher_account.install_app::<MockAppI<MockBech32>>(&MockInitMsg {}, &[])?;

    my_app.call_as(&publisher_manager).do_something()?;

    let something = my_app.get_something()?;

    assert_eq!(MockQueryResponse {}, something);

    // Can get installed application of the account
    let my_app: Application<_, MockAppI<_>> = my_app.account().application()?;
    let something = my_app.get_something()?;
    assert_eq!(MockQueryResponse {}, something);

    let sub_account_details = my_app.account().info()?;
    assert_eq!(
        AccountInfo {
            name: String::from("Sub Account"),
            chain_id: String::from("cosmos-testnet-14002"),
            description: None,
            governance_details: GovernanceDetails::SubAccount {
                manager: publisher_manager.clone(),
                proxy: publisher_proxy
            },
            link: None,
        },
        sub_account_details
    );

    let sub_accounts = publisher.account().sub_accounts()?;
    assert_eq!(sub_accounts.len(), 1);
    assert_eq!(sub_accounts[0].id()?, my_app.account().id()?);

    // Install app on current account
    let publisher = client
        .publisher_builder(Namespace::new("tester")?)
        .install_on_sub_account(false)
        .build()?;
    let my_adapter: Application<_, MockAppI<_>> =
        publisher.account().install_app(&MockInitMsg {}, &[])?;

    my_adapter.call_as(&publisher_manager).do_something()?;
    let mock_query: MockQueryResponse = my_adapter.get_something()?;

    assert_eq!(MockQueryResponse {}, mock_query);

    let sub_account_details = my_adapter.account().info()?;
    assert_eq!(
        AccountInfo {
            name: String::from("Default Abstract Account"),
            chain_id: String::from("cosmos-testnet-14002"),
            description: None,
            governance_details: GovernanceDetails::Monarchy {
                monarch: client.sender()
            },
            link: None,
        },
        sub_account_details
    );

    Ok(())
}

#[test]
fn can_publish_and_install_adapter() -> anyhow::Result<()> {
    let chain = MockBech32::new("mock");
    let client = AbstractClient::builder(chain).build()?;

    let publisher: Publisher<_> = client
        .publisher_builder(Namespace::new("tester")?)
        .build()?;

    let publisher_manager = publisher.account().manager()?;
    let publisher_proxy = publisher.account().proxy()?;

<<<<<<< HEAD
    publisher.publish_adapter::<BootMockInitMsg, BootMockAdapter<_>>(BootMockInitMsg {})?;

    // Install adapter on sub-account
    let my_adapter: Application<_, BootMockAdapter<_>> = publisher.account().install_adapter(&[])?;
=======
    publisher.publish_adapter::<AdapterMockInitMsg, MockAdapterI<_>>(AdapterMockInitMsg {})?;

    // Install adapter on sub-account
    let my_adapter: Application<_, MockAdapterI<_>> = publisher.account().install_adapter(&[])?;
>>>>>>> 6c1e6521

    my_adapter
        .call_as(&publisher_manager)
        .execute(&AdapterMockExecMsg {}.into(), None)?;
    let mock_query: String = my_adapter.query(&AdapterMockQueryMsg::GetSomething {}.into())?;

    assert_eq!(String::from("mock_query"), mock_query);

    let sub_account_details = my_adapter.account().info()?;
    assert_eq!(
        AccountInfo {
            name: String::from("Sub Account"),
            chain_id: String::from("cosmos-testnet-14002"),
            description: None,
            governance_details: GovernanceDetails::SubAccount {
                manager: publisher_manager.clone(),
                proxy: publisher_proxy
            },
            link: None,
        },
        sub_account_details
    );

    // Install adapter on current account
    let publisher = client
        .publisher_builder(Namespace::new("tester")?)
        .install_on_sub_account(false)
        .build()?;
<<<<<<< HEAD
    let my_adapter: Application<_, BootMockAdapter<_>> = publisher.account().install_adapter(&[])?;
=======
    let my_adapter: Application<_, MockAdapterI<_>> = publisher.account().install_adapter(&[])?;
>>>>>>> 6c1e6521

    my_adapter
        .call_as(&publisher_manager)
        .execute(&AdapterMockExecMsg {}.into(), None)?;
    let mock_query: String = my_adapter.query(&AdapterMockQueryMsg::GetSomething {}.into())?;

    assert_eq!(String::from("mock_query"), mock_query);

    let sub_account_details = my_adapter.account().info()?;
    assert_eq!(
        AccountInfo {
            name: String::from("Default Abstract Account"),
            chain_id: String::from("cosmos-testnet-14002"),
            description: None,
            governance_details: GovernanceDetails::Monarchy {
                monarch: client.sender()
            },
            link: None,
        },
        sub_account_details
    );
    Ok(())
}

#[test]
fn can_fetch_account_from_id() -> anyhow::Result<()> {
    let chain = MockBech32::new("mock");
    let client = AbstractClient::builder(chain).build()?;

    let account1 = client.account_builder().build()?;

    let account2 = client.account_from(account1.id()?)?;

    assert_eq!(account1.info()?, account2.info()?);

    Ok(())
}

#[test]
fn can_fetch_account_from_app() -> anyhow::Result<()> {
    let chain = MockBech32::new("mock");
    let client = AbstractClient::builder(chain).build()?;

    let app_publisher: Publisher<MockBech32> = client
        .publisher_builder(Namespace::new(TEST_NAMESPACE)?)
        .build()?;

    app_publisher.publish_app::<MockAppI<MockBech32>>()?;

    let account1 = client
        .account_builder()
        // Install apps in this account
        .install_on_sub_account(false)
        .build()?;

    let app = account1.install_app::<MockAppI<MockBech32>>(&MockInitMsg {}, &[])?;

    let account2 = client.account_from(AccountSource::App(app.address()?))?;

    assert_eq!(account1.info()?, account2.info()?);

    Ok(())
}

#[test]
fn can_install_module_with_dependencies() -> anyhow::Result<()> {
    let chain = MockBech32::new("mock");
    let client = AbstractClient::builder(chain).build()?;

    let app_publisher: Publisher<MockBech32> = client
        .publisher_builder(Namespace::new(TEST_WITH_DEP_NAMESPACE)?)
        .build()?;

    let app_dependency_publisher: Publisher<MockBech32> = client
        .publisher_builder(Namespace::new(TEST_NAMESPACE)?)
        .build()?;

    app_dependency_publisher.publish_app::<MockAppI<_>>()?;
    app_publisher.publish_app::<MockAppWithDepI<_>>()?;

    let my_app: Application<_, MockAppWithDepI<_>> = app_publisher
        .account()
        .install_app_with_dependencies::<MockAppWithDepI<MockBech32>>(
            &MockInitMsg {},
            Empty {},
            &[],
        )?;

    my_app
        .call_as(&app_publisher.account().manager()?)
        .do_something()?;

    let something = my_app.get_something()?;

    assert_eq!(MockQueryResponse {}, something);

    let module_infos_response: ModuleInfosResponse = my_app.account().module_infos()?;
    let module_addresses_response: ModuleAddressesResponse = my_app
        .account()
        .module_addresses(vec![TEST_MODULE_ID.to_owned(), TEST_MODULE_ID.to_owned()])?;

    let app_address: Addr = module_addresses_response
        .modules
        .iter()
        .find(|(module_id, _)| module_id == TEST_MODULE_ID)
        .unwrap()
        .clone()
        .1;

    let app_dependency_address: Addr = module_addresses_response
        .modules
        .iter()
        .find(|(module_id, _)| module_id == TEST_MODULE_ID)
        .unwrap()
        .clone()
        .1;

    assert!(module_infos_response
        .module_infos
        .contains(&ManagerModuleInfo {
            id: TEST_MODULE_ID.to_owned(),
            version: cw2::ContractVersion {
                contract: TEST_MODULE_ID.to_owned(),
                version: TEST_VERSION.to_owned()
            },
            address: app_dependency_address,
        }));

    assert!(module_infos_response
        .module_infos
        .contains(&ManagerModuleInfo {
            id: TEST_MODULE_ID.to_owned(),
            version: cw2::ContractVersion {
                contract: TEST_MODULE_ID.to_owned(),
                version: TEST_VERSION.to_owned()
            },
            address: app_address,
        }));

    Ok(())
}

#[test]
fn can_build_cw20_with_all_options() -> anyhow::Result<()> {
    let chain = MockBech32::new("mock");
    let sender = chain.sender();
    let client = AbstractClient::builder(chain.clone()).build()?;

    let name = "name";
    let symbol = "symbol";
    let decimals = 6;
    let description = "A test cw20 token";
    let logo = "link-to-logo";
    let project = "project";
<<<<<<< HEAD
    let marketing = chain.create_account("marketing");
=======
    let marketing = chain.addr_make("marketing");
>>>>>>> 6c1e6521
    let cap = Uint128::from(100u128);
    let starting_balance = Uint128::from(100u128);
    let minter_response = cw20_builder::MinterResponse {
        minter: sender.to_string(),
        cap: Some(cap),
    };

    let cw20: cw20_builder::Cw20Base<MockBech32> = client
        .cw20_builder(name, symbol, decimals)
        .initial_balance(cw20_builder::Cw20Coin {
            address: sender.to_string(),
            amount: starting_balance,
        })
        .admin(sender.to_string())
        .mint(minter_response.clone())
        .marketing(cw20_builder::InstantiateMarketingInfo {
            description: Some(description.to_owned()),
            logo: Some(cw20_builder::Logo::Url(logo.to_owned())),
            project: Some(project.to_owned()),
            marketing: Some(marketing.to_string()),
        })
        .instantiate_with_id("abstract:test_cw20")?;

    let actual_minter_response: cw20_builder::MinterResponse = cw20.minter()?;
    assert_eq!(minter_response, actual_minter_response);

    let marketing_info_response: cw20_builder::MarketingInfoResponse = cw20.marketing_info()?;
    assert_eq!(
        cw20_builder::MarketingInfoResponse {
            description: Some(description.to_owned()),
            logo: Some(cw20_builder::LogoInfo::Url(logo.to_owned())),
            project: Some(project.to_owned()),
            marketing: Some(marketing),
        },
        marketing_info_response
    );

    let owner_balance: cw20_builder::BalanceResponse = cw20.balance(sender.to_string())?;
    assert_eq!(
        cw20_builder::BalanceResponse {
            balance: starting_balance
        },
        owner_balance
    );
    let transfer_amount = Uint128::from(50u128);
<<<<<<< HEAD
    let recipient = chain.create_account("user");
=======
    let recipient = chain.addr_make("user");
>>>>>>> 6c1e6521
    cw20.transfer(transfer_amount, recipient.to_string())?;

    let recipient_balance = cw20.balance(recipient.to_string())?;
    assert_eq!(
        cw20_builder::BalanceResponse {
            balance: transfer_amount
        },
        recipient_balance
    );

    Ok(())
}

#[test]
fn can_build_cw20_with_minimum_options() -> anyhow::Result<()> {
    let chain = MockBech32::new("mock");
    let sender = chain.sender();
    let client = AbstractClient::builder(chain).build()?;

    let name = "name";
    let symbol = "symbol";
    let decimals = 6;

    let cw20: cw20_builder::Cw20Base<MockBech32> = client
        .cw20_builder(name, symbol, decimals)
        .instantiate_with_id("abstract:test_cw20")?;

    let minter_response = cw20.minter();
    assert!(minter_response.is_err());

    let marketing_info_response: cw20_builder::MarketingInfoResponse = cw20.marketing_info()?;
    assert_eq!(
        cw20_builder::MarketingInfoResponse {
            description: None,
            logo: None,
            project: None,
            marketing: None,
        },
        marketing_info_response
    );

    let owner_balance: cw20_builder::BalanceResponse = cw20.balance(sender.to_string())?;
    assert_eq!(
        cw20_builder::BalanceResponse {
            balance: Uint128::zero(),
        },
        owner_balance
    );

    Ok(())
}

#[test]
fn can_modify_and_query_balance_on_account() -> anyhow::Result<()> {
    let chain = MockBech32::new("mock");
    let client = AbstractClient::builder(chain).build()?;
    let account = client.account_builder().build()?;

    let coin1 = Coin::new(50, "denom1");
    let coin2 = Coin::new(20, "denom2");
    let coin3 = Coin::new(10, "denom3");
    account.set_balance(&[coin1.clone(), coin2.clone()])?;
    account.add_balance(&[coin3.clone()])?;

    assert_eq!(coin1.amount, account.query_balance("denom1")?);
    assert_eq!(coin2.amount, account.query_balance("denom2")?);
    assert_eq!(coin3.amount, account.query_balance("denom3")?);
    assert_eq!(Uint128::zero(), account.query_balance("denom4")?);

    assert_eq!(vec![coin1, coin2, coin3], account.query_balances()?);
    Ok(())
}
#[test]
fn can_get_module_dependency() -> anyhow::Result<()> {
    let chain = MockBech32::new("mock");
    let client = AbstractClient::builder(chain).build()?;

    let app_publisher: Publisher<MockBech32> = client
        .publisher_builder(Namespace::new(TEST_WITH_DEP_NAMESPACE)?)
        .build()?;

    let app_dependency_publisher: Publisher<MockBech32> = client
        .publisher_builder(Namespace::new(TEST_NAMESPACE)?)
        .build()?;

    app_dependency_publisher.publish_app::<MockAppI<MockBech32>>()?;
    app_publisher.publish_app::<MockAppWithDepI<MockBech32>>()?;

    let my_app: Application<MockBech32, MockAppWithDepI<MockBech32>> = app_publisher
        .account()
        .install_app_with_dependencies(&MockInitMsg {}, Empty {}, &[])?;

    let dependency: MockAppI<MockBech32> = my_app.module()?;
    dependency.do_something()?;
    Ok(())
}

#[test]
fn can_set_and_query_balance_with_client() -> anyhow::Result<()> {
    let chain = MockBech32::new("mock");
    let client = AbstractClient::builder(chain.clone()).build()?;

<<<<<<< HEAD
    let user = chain.create_account("user");
=======
    let user = chain.addr_make("user");
>>>>>>> 6c1e6521
    let coin1 = Coin::new(50, "denom1");
    let coin2 = Coin::new(20, "denom2");
    let coin3 = Coin::new(10, "denom3");
    client.set_balance(&user, &[coin1.clone(), coin2.clone()])?;
    client.add_balance(&user, &[coin3.clone()])?;

    assert_eq!(coin1.amount, client.query_balance(&user, "denom1")?);
    assert_eq!(coin2.amount, client.query_balance(&user, "denom2")?);
    assert_eq!(coin3.amount, client.query_balance(&user, "denom3")?);
    assert_eq!(Uint128::zero(), client.query_balance(&user, "denom4")?);

    assert_eq!(vec![coin1, coin2, coin3], client.query_balances(&user)?);
    Ok(())
}

#[test]
fn cannot_get_nonexisting_module_dependency() -> anyhow::Result<()> {
    let chain = MockBech32::new("mock");
    let client = AbstractClient::builder(chain).build()?;

    let publisher: Publisher<MockBech32> = client
        .publisher_builder(Namespace::new(TEST_NAMESPACE)?)
        .build()?;

    publisher.publish_app::<MockAppI<MockBech32>>()?;

    let my_app: Application<MockBech32, MockAppI<MockBech32>> = publisher
        .account()
        .install_app::<MockAppI<MockBech32>>(&MockInitMsg {}, &[])?;

    let dependency_res = my_app.module::<MockAppWithDepI<MockBech32>>();
    assert!(dependency_res.is_err());
    Ok(())
}

#[test]
fn can_execute_on_proxy() -> anyhow::Result<()> {
    let denom = "denom";
    let chain = MockBech32::new("mock");
    let client = AbstractClient::builder(chain.clone()).build()?;
    client.set_balances([(client.sender(), coins(100, denom).as_slice())])?;

<<<<<<< HEAD
    let user = chain.create_account("user");
=======
    let user = chain.addr_make("user");
>>>>>>> 6c1e6521

    let account: Account<MockBech32> = client.account_builder().build()?;

    let amount = 20;
    account.execute(
        vec![BankMsg::Send {
            to_address: user.to_string(),
            amount: coins(20, denom),
        }],
        &coins(amount, denom),
    )?;

    assert_eq!(amount, client.query_balance(&user, denom)?.into());
    Ok(())
}

#[test]
fn resolve_works() -> anyhow::Result<()> {
    let denom = "test_denom";
    let entry = "denom";
    let chain = MockBech32::new("mock");
    let client = AbstractClient::builder(chain)
        .asset(entry, cw_asset::AssetInfoBase::Native(denom.to_owned()))
        .build()?;

    let name_service = client.name_service();
    let asset_entry = AssetEntry::new(entry);
    let asset = asset_entry.resolve(name_service)?;
    assert_eq!(asset, AssetInfo::Native(denom.to_owned()));

    // Or use it on AnsHost object
    let asset = name_service.resolve(&asset_entry)?;
    assert_eq!(asset, AssetInfo::Native(denom.to_owned()));
    Ok(())
}

#[test]
fn doc_example_test() -> anyhow::Result<()> {
    // ## ANCHOR: build_client
    // Create environment
    let env: MockBech32 = MockBech32::new("mock");
    let sender: Addr = env.sender();

    // Build the client
    let client: AbstractClient<MockBech32> = AbstractClient::builder(env).build()?;
    // ## ANCHOR_END: build_client

    // ## ANCHOR: balances
    let coins = &[Coin::new(50, "eth"), Coin::new(20, "btc")];

    // Set a balance
    client.set_balance(&sender, coins)?;

    // Add to an address's balance
    client.add_balance(&sender, &[Coin::new(50, "eth")])?;

    // Query an address's balance
    let coin1_balance = client.query_balance(&sender, "eth")?;

    assert_eq!(coin1_balance.u128(), 100);
    // ## ANCHOR_END: balances

    // ## ANCHOR: publisher
    // Create a publisher
    let publisher: Publisher<MockBech32> = client
        .publisher_builder(Namespace::from_id(TEST_MODULE_ID)?)
        .build()?;

    // Publish an app
    publisher.publish_app::<MockAppI<MockBech32>>()?;
    // ## ANCHOR_END: publisher

    // ## ANCHOR: account
    let account: Account<MockBech32> = client.account_builder().build()?;

    // ## ANCHOR: app_interface
    // Install an app
    let app: Application<MockBech32, MockAppI<MockBech32>> =
        account.install_app::<MockAppI<MockBech32>>(&MockInitMsg {}, &[])?;
    // ## ANCHOR_END: account
    // Call a function on the app
    app.do_something()?;

    // Call as someone else
    let manager: Addr = account.manager()?;
    app.call_as(&manager).do_something()?;

    // Query the app
    let something: MockQueryResponse = app.get_something()?;
    // ## ANCHOR_END: app_interface

    // ## ANCHOR: account_helpers
    // Get account info
    let account_info: AccountInfo = account.info()?;
    // Get the owner
    let owner: Addr = account.owner()?;
    // Add or set balance
    account.add_balance(&[Coin::new(100, "btc")])?;
    // ...
    // ## ANCHOR_END: account_helpers

    assert_eq!(
        AccountInfo {
            name: String::from("Default Abstract Account"),
            chain_id: String::from("cosmos-testnet-14002"),
            description: None,
            governance_details: GovernanceDetails::Monarchy {
                monarch: sender.clone()
            },
            link: None,
        },
        account_info
    );

    assert_eq!(owner, sender);
    assert_eq!(something, MockQueryResponse {});

    Ok(())
}

#[test]
fn can_get_abstract_account_from_client_account() -> anyhow::Result<()> {
    let chain = MockBech32::new("mock");

    // Build the client
    let client: AbstractClient<MockBech32> = AbstractClient::builder(chain).build()?;

    let account = client.account_builder().build()?;
    let abstract_account: &abstract_interface::AbstractAccount<MockBech32> = account.as_ref();
    assert_eq!(abstract_account.id()?, AccountId::local(1));
    Ok(())
}

#[test]
fn can_use_adapter_object_after_publishing() -> anyhow::Result<()> {
    let chain = MockBech32::new("mock");
    let client: AbstractClient<MockBech32> = AbstractClient::builder(chain).build()?;
    let publisher = client
        .publisher_builder(Namespace::new(TEST_NAMESPACE)?)
        .build()?;

    let adapter = publisher
<<<<<<< HEAD
        .publish_adapter::<BootMockInitMsg, BootMockAdapter<MockBech32>>(BootMockInitMsg {})?;
=======
        .publish_adapter::<AdapterMockInitMsg, MockAdapterI<MockBech32>>(AdapterMockInitMsg {})?;
>>>>>>> 6c1e6521
    let module_data: ModuleDataResponse =
        adapter.query(&abstract_core::adapter::QueryMsg::Base(
            abstract_core::adapter::BaseQueryMsg::ModuleData {},
        ))?;

    assert_eq!(
        module_data,
        ModuleDataResponse {
            module_id: abstract_adapter::mock::MOCK_ADAPTER.module_id().to_owned(),
            version: abstract_adapter::mock::MOCK_ADAPTER.version().to_owned(),
            dependencies: abstract_adapter::mock::MOCK_ADAPTER
                .dependencies()
                .iter()
                .map(Dependency::from)
                .map(Into::into)
                .collect(),
            metadata: Some(TEST_METADATA.to_owned())
        }
    );
    Ok(())
}

#[test]
fn can_register_dex_with_client() -> anyhow::Result<()> {
    let dexes = vec!["foo".to_owned(), "bar".to_owned()];
    let chain = MockBech32::new("mock");

    let client: AbstractClient<MockBech32> = AbstractClient::builder(chain)
        .dexes(dexes.clone())
        .build()?;

    let dexes_response = client.name_service().registered_dexes()?;
    assert_eq!(
        dexes_response,
        abstract_core::ans_host::RegisteredDexesResponse { dexes }
    );
    Ok(())
}

#[test]
fn can_customize_sub_account() -> anyhow::Result<()> {
    let chain = MockBech32::new("mock");
    let client = AbstractClient::builder(chain).build()?;
    let account = client.account_builder().build()?;
    let sub_account = client
        .account_builder()
        .name("foo-bar")
        .sub_account(&account)
        .build()?;

    let info = sub_account.info()?;
    assert_eq!(info.name, "foo-bar");

    // Account aware of sub account
    let sub_accounts = account.sub_accounts()?;
    assert_eq!(sub_accounts.len(), 1);
    assert_eq!(sub_accounts[0].id()?, sub_account.id()?);
    Ok(())
}

#[test]
fn cant_create_sub_accounts_for_another_user() -> anyhow::Result<()> {
    let chain = MockBech32::new("mock");
    let client = AbstractClient::builder(chain).build()?;
    let account = client.account_builder().build()?;
    let result = client
        .account_builder()
        .name("foo-bar")
        .ownership(GovernanceDetails::SubAccount {
            manager: account.manager()?.into_string(),
            proxy: account.proxy()?.into_string(),
        })
        .build();

    // No debug on `Account<Chain>`
    let Err(AbstractClientError::Interface(abstract_interface::AbstractInterfaceError::Orch(err))) =
        result
    else {
        panic!("Expected cw-orch error")
    };
    let err: account_factory::error::AccountFactoryError = err.downcast().unwrap();
    assert_eq!(
        err,
        account_factory::error::AccountFactoryError::SubAccountCreatorNotManager {
            caller: client.sender().into_string(),
            manager: account.manager()?.into_string()
        }
    );
    Ok(())
}

#[test]
fn install_adapter_on_account_builder() -> anyhow::Result<()> {
    let client = AbstractClient::builder(MockBech32::new("mock")).build()?;

    let publisher: Publisher<MockBech32> = client
        .publisher_builder(Namespace::new(TEST_NAMESPACE)?)
        .build()?;

    // Publish adapter
    let adapter: MockAdapterI<_> = publisher.publish_adapter(AdapterMockInitMsg {})?;

    let account = client
        .account_builder()
<<<<<<< HEAD
        .install_adapter::<BootMockAdapter<MockBech32>>()?
=======
        .install_adapter::<MockAdapterI<MockBech32>>()?
>>>>>>> 6c1e6521
        .build()?;
    let modules = account.module_infos()?.module_infos;
    let adapter_info = modules
        .iter()
<<<<<<< HEAD
        .find(|module| module.id == BootMockAdapter::<MockBech32>::module_id())
=======
        .find(|module| module.id == MockAdapterI::<MockBech32>::module_id())
>>>>>>> 6c1e6521
        .expect("Adapter not found");

    assert_eq!(
        *adapter_info,
        ManagerModuleInfo {
<<<<<<< HEAD
            id: BootMockAdapter::<MockBech32>::module_id().to_owned(),
            version: cw2::ContractVersion {
                contract: BootMockAdapter::<MockBech32>::module_id().to_owned(),
                version: BootMockAdapter::<MockBech32>::module_version().to_owned()
=======
            id: MockAdapterI::<MockBech32>::module_id().to_owned(),
            version: cw2::ContractVersion {
                contract: MockAdapterI::<MockBech32>::module_id().to_owned(),
                version: MockAdapterI::<MockBech32>::module_version().to_owned()
>>>>>>> 6c1e6521
            },
            address: adapter.address()?,
        }
    );

    Ok(())
}

#[test]
fn install_application_on_account_builder() -> anyhow::Result<()> {
    let client = AbstractClient::builder(MockBech32::new("mock")).build()?;

    let publisher: Publisher<MockBech32> = client
        .publisher_builder(Namespace::new(TEST_NAMESPACE)?)
        .build()?;

    // Publish app
    publisher.publish_app::<MockAppI<MockBech32>>()?;

    let account = client
        .account_builder()
        .install_app::<MockAppI<MockBech32>>(&MockInitMsg {})?
        .build()?;

    let my_app = account.application::<MockAppI<_>>()?;

    let something = my_app.get_something()?;
    assert_eq!(MockQueryResponse {}, something);

    let modules = account.module_infos()?.module_infos;
    let app_info = modules
        .iter()
        .find(|module| module.id == MockAppI::<MockBech32>::module_id())
        .expect("Application not found");

    assert_eq!(
        *app_info,
        ManagerModuleInfo {
            id: MockAppI::<MockBech32>::module_id().to_owned(),
            version: cw2::ContractVersion {
                contract: MockAppI::<MockBech32>::module_id().to_owned(),
                version: MockAppI::<MockBech32>::module_version().to_owned()
            },
            address: my_app.address()?,
        }
    );
    Ok(())
}

#[test]
fn auto_funds_work() -> anyhow::Result<()> {
    // Give enough tokens for the owner
    let chain = MockBech32::new("mock");
    let owner = chain.sender();
    chain.set_balance(&owner, coins(50, TTOKEN))?;

    let client = AbstractClient::builder(chain).build()?;

    let publisher: Publisher<MockBech32> = client
        .publisher_builder(Namespace::new(TEST_NAMESPACE)?)
        .build()?;
    let _: MockAdapterI<_> = publisher.publish_adapter(AdapterMockInitMsg {})?;

    client.version_control().update_module_configuration(
        TEST_MODULE_NAME.to_owned(),
        Namespace::new(TEST_NAMESPACE)?,
        abstract_core::version_control::UpdateModule::Versioned {
<<<<<<< HEAD
            version: BootMockAdapter::<MockBech32>::module_version().to_owned(),
=======
            version: MockAdapterI::<Mock>::module_version().to_owned(),
>>>>>>> 6c1e6521
            metadata: None,
            monetization: Some(abstract_core::objects::module::Monetization::InstallFee(
                FixedFee::new(&Coin {
                    denom: TTOKEN.to_owned(),
                    amount: Uint128::new(50),
                }),
            )),
            instantiation_funds: None,
        },
    )?;
    let mut account_builder = client.account_builder();

    // User can guard his funds
    account_builder
        .name("bob")
<<<<<<< HEAD
        .install_adapter::<BootMockAdapter<MockBech32>>()?
=======
        .install_adapter::<MockAdapterI<Mock>>()?
>>>>>>> 6c1e6521
        .auto_fund_assert(|c| c[0].amount < Uint128::new(50));
    let e = account_builder.build().unwrap_err();
    assert!(matches!(e, AbstractClientError::AutoFundsAssertFailed(_)));

    // Or can enable auto_fund and create account if have enough funds
    let account = account_builder.auto_fund().build()?;
    let info = account.info()?;
    assert_eq!(info.name, "bob");

    // funds used
    let balance = client.environment().query_balance(&owner, TTOKEN)?;
    assert!(balance.is_zero());
    Ok(())
}

#[test]
fn install_application_with_deps_on_account_builder() -> anyhow::Result<()> {
    let chain = MockBech32::new("mock");
    let client = AbstractClient::builder(chain).build()?;

    let app_publisher: Publisher<MockBech32> = client
        .publisher_builder(Namespace::new(TEST_WITH_DEP_NAMESPACE)?)
        .build()?;

    let app_dependency_publisher: Publisher<MockBech32> = client
        .publisher_builder(Namespace::new(TEST_NAMESPACE)?)
        .build()?;

    // Publish apps
    app_dependency_publisher.publish_app::<MockAppI<MockBech32>>()?;
    app_publisher.publish_app::<MockAppWithDepI<MockBech32>>()?;

    let account = client
        .account_builder()
        .install_app_with_dependencies::<MockAppWithDepI<MockBech32>>(&MockInitMsg {}, Empty {})?
        .build()?;

    let modules = account.module_infos()?.module_infos;

    // Check dependency
    let dep_app = account.application::<MockAppI<_>>()?;
    let something = dep_app.get_something()?;
    assert_eq!(MockQueryResponse {}, something);

    let app_info = modules
        .iter()
        .find(|module| module.id == MockAppI::<MockBech32>::module_id())
        .expect("Dependency of an application not found");

    assert_eq!(
        *app_info,
        ManagerModuleInfo {
            id: MockAppI::<MockBech32>::module_id().to_owned(),
            version: cw2::ContractVersion {
                contract: MockAppI::<MockBech32>::module_id().to_owned(),
                version: MockAppI::<MockBech32>::module_version().to_owned()
            },
            address: dep_app.address()?,
        }
    );

    // Check app itself
    let my_app = account.application::<MockAppWithDepI<_>>()?;

    my_app
        .call_as(&app_publisher.account().manager()?)
        .do_something()?;

    let something = my_app.get_something()?;

    assert_eq!(MockQueryResponse {}, something);

    let app_info = modules
        .iter()
        .find(|module| module.id == MockAppWithDepI::<MockBech32>::module_id())
        .expect("Application not found");

    assert_eq!(
        *app_info,
        ManagerModuleInfo {
            id: MockAppWithDepI::<MockBech32>::module_id().to_owned(),
            version: cw2::ContractVersion {
                contract: MockAppWithDepI::<MockBech32>::module_id().to_owned(),
                version: MockAppWithDepI::<MockBech32>::module_version().to_owned()
            },
            address: my_app.address()?,
        }
    );
    Ok(())
}

#[test]
fn create_account_with_expected_account_id() -> anyhow::Result<()> {
    let chain = MockBech32::new("mock");
    let client = AbstractClient::builder(chain).build()?;

    // Check it fails on wrong account_id
    let next_id = client.next_local_account_id()?;
    let err = client.account_builder().account_id(10).build().unwrap_err();
    let AbstractClientError::Interface(abstract_interface::AbstractInterfaceError::Orch(err)) = err
    else {
        panic!("Expected cw-orch error")
    };
    let err: account_factory::error::AccountFactoryError = err.downcast().unwrap();
    assert_eq!(
        err,
        account_factory::error::AccountFactoryError::ExpectedAccountIdFailed {
            predicted: AccountId::local(10),
            actual: AccountId::local(next_id)
        }
    );

    // Can create if right id
    let account = client.account_builder().account_id(next_id).build()?;

    // Check it fails on wrong account_id for sub-accounts
    let next_id = client.next_local_account_id()?;
    let err = client
        .account_builder()
        .sub_account(&account)
        .account_id(0)
        .build()
        .unwrap_err();
    let AbstractClientError::Interface(abstract_interface::AbstractInterfaceError::Orch(err)) = err
    else {
        panic!("Expected cw-orch error")
    };
    let err: account_factory::error::AccountFactoryError = err.downcast().unwrap();
    assert_eq!(
        err,
        account_factory::error::AccountFactoryError::ExpectedAccountIdFailed {
            predicted: AccountId::local(0),
            actual: AccountId::local(next_id)
        }
    );

    // Can create sub-account if right id
    let sub_account = client
        .account_builder()
        .sub_account(&account)
        .account_id(next_id)
        .build()?;
    let sub_accounts = account.sub_accounts()?;
    assert_eq!(sub_accounts[0].id()?, sub_account.id()?);
    Ok(())
}

#[test]
fn instantiate2_addr() -> anyhow::Result<()> {
    let chain = MockBech32::new("mock");
    let client = AbstractClient::builder(chain).build()?;

    let publisher: Publisher<MockBech32> = client
        .publisher_builder(Namespace::new(TEST_NAMESPACE)?)
        .build()?;

    publisher.publish_app::<MockAppI<MockBech32>>()?;

    let account_id = AccountId::local(client.next_local_account_id()?);
    let expected_addr = client.module_instantiate2_address::<MockAppI<MockBech32>>(&account_id)?;

    let application: Application<MockBech32, MockAppI<MockBech32>> =
        publisher.account().install_app(&MockInitMsg {}, &[])?;

    assert_eq!(application.address()?, expected_addr);
    Ok(())
}<|MERGE_RESOLUTION|>--- conflicted
+++ resolved
@@ -86,11 +86,7 @@
     let description = "description";
     let link = "https://abstract.money";
     let governance_details = GovernanceDetails::Monarchy {
-<<<<<<< HEAD
-        monarch: chain.create_account("monarch").to_string(),
-=======
         monarch: chain.addr_make("monarch").to_string(),
->>>>>>> 6c1e6521
     };
     let namespace = Namespace::new("test-namespace")?;
     let base_asset = AssetEntry::new(asset);
@@ -202,11 +198,7 @@
     let description = "description";
     let link = "https://abstract.money";
     let governance_details = GovernanceDetails::Monarchy {
-<<<<<<< HEAD
-        monarch: chain.create_account("monarch").to_string(),
-=======
         monarch: chain.addr_make("monarch").to_string(),
->>>>>>> 6c1e6521
     };
     let namespace = Namespace::new("test-namespace")?;
     let base_asset = AssetEntry::new(asset);
@@ -352,17 +344,10 @@
     let publisher_manager = publisher.account().manager()?;
     let publisher_proxy = publisher.account().proxy()?;
 
-<<<<<<< HEAD
-    publisher.publish_adapter::<BootMockInitMsg, BootMockAdapter<_>>(BootMockInitMsg {})?;
-
-    // Install adapter on sub-account
-    let my_adapter: Application<_, BootMockAdapter<_>> = publisher.account().install_adapter(&[])?;
-=======
     publisher.publish_adapter::<AdapterMockInitMsg, MockAdapterI<_>>(AdapterMockInitMsg {})?;
 
     // Install adapter on sub-account
     let my_adapter: Application<_, MockAdapterI<_>> = publisher.account().install_adapter(&[])?;
->>>>>>> 6c1e6521
 
     my_adapter
         .call_as(&publisher_manager)
@@ -391,11 +376,7 @@
         .publisher_builder(Namespace::new("tester")?)
         .install_on_sub_account(false)
         .build()?;
-<<<<<<< HEAD
-    let my_adapter: Application<_, BootMockAdapter<_>> = publisher.account().install_adapter(&[])?;
-=======
     let my_adapter: Application<_, MockAdapterI<_>> = publisher.account().install_adapter(&[])?;
->>>>>>> 6c1e6521
 
     my_adapter
         .call_as(&publisher_manager)
@@ -550,11 +531,7 @@
     let description = "A test cw20 token";
     let logo = "link-to-logo";
     let project = "project";
-<<<<<<< HEAD
-    let marketing = chain.create_account("marketing");
-=======
     let marketing = chain.addr_make("marketing");
->>>>>>> 6c1e6521
     let cap = Uint128::from(100u128);
     let starting_balance = Uint128::from(100u128);
     let minter_response = cw20_builder::MinterResponse {
@@ -600,11 +577,7 @@
         owner_balance
     );
     let transfer_amount = Uint128::from(50u128);
-<<<<<<< HEAD
-    let recipient = chain.create_account("user");
-=======
     let recipient = chain.addr_make("user");
->>>>>>> 6c1e6521
     cw20.transfer(transfer_amount, recipient.to_string())?;
 
     let recipient_balance = cw20.balance(recipient.to_string())?;
@@ -707,11 +680,7 @@
     let chain = MockBech32::new("mock");
     let client = AbstractClient::builder(chain.clone()).build()?;
 
-<<<<<<< HEAD
-    let user = chain.create_account("user");
-=======
     let user = chain.addr_make("user");
->>>>>>> 6c1e6521
     let coin1 = Coin::new(50, "denom1");
     let coin2 = Coin::new(20, "denom2");
     let coin3 = Coin::new(10, "denom3");
@@ -754,11 +723,7 @@
     let client = AbstractClient::builder(chain.clone()).build()?;
     client.set_balances([(client.sender(), coins(100, denom).as_slice())])?;
 
-<<<<<<< HEAD
-    let user = chain.create_account("user");
-=======
     let user = chain.addr_make("user");
->>>>>>> 6c1e6521
 
     let account: Account<MockBech32> = client.account_builder().build()?;
 
@@ -901,11 +866,7 @@
         .build()?;
 
     let adapter = publisher
-<<<<<<< HEAD
-        .publish_adapter::<BootMockInitMsg, BootMockAdapter<MockBech32>>(BootMockInitMsg {})?;
-=======
         .publish_adapter::<AdapterMockInitMsg, MockAdapterI<MockBech32>>(AdapterMockInitMsg {})?;
->>>>>>> 6c1e6521
     let module_data: ModuleDataResponse =
         adapter.query(&abstract_core::adapter::QueryMsg::Base(
             abstract_core::adapter::BaseQueryMsg::ModuleData {},
@@ -1010,36 +971,21 @@
 
     let account = client
         .account_builder()
-<<<<<<< HEAD
-        .install_adapter::<BootMockAdapter<MockBech32>>()?
-=======
         .install_adapter::<MockAdapterI<MockBech32>>()?
->>>>>>> 6c1e6521
         .build()?;
     let modules = account.module_infos()?.module_infos;
     let adapter_info = modules
         .iter()
-<<<<<<< HEAD
-        .find(|module| module.id == BootMockAdapter::<MockBech32>::module_id())
-=======
         .find(|module| module.id == MockAdapterI::<MockBech32>::module_id())
->>>>>>> 6c1e6521
         .expect("Adapter not found");
 
     assert_eq!(
         *adapter_info,
         ManagerModuleInfo {
-<<<<<<< HEAD
-            id: BootMockAdapter::<MockBech32>::module_id().to_owned(),
-            version: cw2::ContractVersion {
-                contract: BootMockAdapter::<MockBech32>::module_id().to_owned(),
-                version: BootMockAdapter::<MockBech32>::module_version().to_owned()
-=======
             id: MockAdapterI::<MockBech32>::module_id().to_owned(),
             version: cw2::ContractVersion {
                 contract: MockAdapterI::<MockBech32>::module_id().to_owned(),
                 version: MockAdapterI::<MockBech32>::module_version().to_owned()
->>>>>>> 6c1e6521
             },
             address: adapter.address()?,
         }
@@ -1107,11 +1053,7 @@
         TEST_MODULE_NAME.to_owned(),
         Namespace::new(TEST_NAMESPACE)?,
         abstract_core::version_control::UpdateModule::Versioned {
-<<<<<<< HEAD
-            version: BootMockAdapter::<MockBech32>::module_version().to_owned(),
-=======
             version: MockAdapterI::<Mock>::module_version().to_owned(),
->>>>>>> 6c1e6521
             metadata: None,
             monetization: Some(abstract_core::objects::module::Monetization::InstallFee(
                 FixedFee::new(&Coin {
@@ -1127,11 +1069,7 @@
     // User can guard his funds
     account_builder
         .name("bob")
-<<<<<<< HEAD
-        .install_adapter::<BootMockAdapter<MockBech32>>()?
-=======
         .install_adapter::<MockAdapterI<Mock>>()?
->>>>>>> 6c1e6521
         .auto_fund_assert(|c| c[0].amount < Uint128::new(50));
     let e = account_builder.build().unwrap_err();
     assert!(matches!(e, AbstractClientError::AutoFundsAssertFailed(_)));
