use abstract_adapter::mock::{
    MockAdapterI, MockExecMsg as AdapterMockExecMsg, MockInitMsg as AdapterMockInitMsg,
    MockQueryMsg as AdapterMockQueryMsg, TEST_METADATA,
};
use abstract_app::{
    abstract_sdk::base::Handler,
    mock::{
        interface::MockAppWithDepI, mock_app_dependency::interface::MockAppI, MockExecMsgFns,
        MockInitMsg, MockQueryMsgFns, MockQueryResponse,
    },
    traits::ModuleIdentification,
};
use abstract_client::{
    builder::cw20_builder::{self, Cw20ExecuteMsgFns, Cw20QueryMsgFns},
    AbstractClient, AbstractClientError, Account, AccountSource, Application, Environment,
    Publisher,
};
use abstract_core::{
    ans_host::QueryMsgFns,
    manager::{
        state::AccountInfo, ManagerModuleInfo, ModuleAddressesResponse, ModuleInfosResponse,
    },
    objects::{
        dependency::Dependency, fee::FixedFee, gov_type::GovernanceDetails,
        module_version::ModuleDataResponse, namespace::Namespace, AccountId, AssetEntry,
    },
};
use abstract_interface::{ClientResolve, RegisteredModule, VCExecFns, VCQueryFns};
use abstract_testing::{
    addresses::{TEST_MODULE_NAME, TTOKEN},
    prelude::{TEST_MODULE_ID, TEST_NAMESPACE, TEST_VERSION, TEST_WITH_DEP_NAMESPACE},
};
use cosmwasm_std::{coins, Addr, BankMsg, Coin, Empty, Uint128};
use cw_asset::{AssetInfo, AssetInfoUnchecked};
use cw_orch::{
    contract::interface_traits::{ContractInstance, CwOrchExecute, CwOrchQuery},
    prelude::*,
};
use cw_ownable::Ownership;

#[test]
fn can_create_account_without_optional_parameters() -> anyhow::Result<()> {
    let chain = MockBech32::new("mock");
    let sender = chain.sender();
    let client = AbstractClient::builder(chain).build()?;

    let account: Account<MockBech32> = client.account_builder().build()?;

    let account_info = account.info()?;
    assert_eq!(
        AccountInfo {
            name: String::from("Default Abstract Account"),
            chain_id: String::from("cosmos-testnet-14002"),
            description: None,
            governance_details: GovernanceDetails::Monarchy {
                monarch: sender.clone()
            },
            link: None,
        },
        account_info
    );

    let ownership: Ownership<String> = account.ownership()?;
    assert_eq!(
        Ownership {
            owner: Some(sender.to_string()),
            pending_owner: None,
            pending_expiry: None
        },
        ownership
    );

    Ok(())
}

#[test]
fn can_create_account_with_optional_parameters() -> anyhow::Result<()> {
    let asset = "asset";

    let chain = MockBech32::new("mock");
    let client = AbstractClient::builder(chain.clone())
        .asset(asset, AssetInfoUnchecked::native(asset))
        .build()?;

    let name = "test-account";
    let description = "description";
    let link = "https://abstract.money";
    let governance_details = GovernanceDetails::Monarchy {
        monarch: chain.addr_make("monarch").to_string(),
    };
    let namespace = Namespace::new("test-namespace")?;
    let base_asset = AssetEntry::new(asset);
    let account: Account<MockBech32> = client
        .account_builder()
        .name(name)
        .link(link)
        .description(description)
        .ownership(governance_details.clone())
        .namespace(namespace.clone())
        .base_asset(base_asset)
        .build()?;

    let account_info = account.info()?;
    assert_eq!(
        AccountInfo {
            name: String::from(name),
            chain_id: String::from("cosmos-testnet-14002"),
            description: Some(String::from(description)),
            governance_details,
            link: Some(String::from(link)),
        },
        account_info.into()
    );

    // Namespace is claimed.
    let account_id = client
        .version_control()
        .namespace(namespace)?
        .unwrap()
        .account_id;
    assert_eq!(account_id, AccountId::local(1));

    Ok(())
}

#[test]
fn can_get_account_from_namespace() -> anyhow::Result<()> {
    let chain = MockBech32::new("mock");
    let client = AbstractClient::builder(chain.clone()).build()?;

    let namespace = Namespace::new("namespace")?;
    let account: Account<MockBech32> = client
        .account_builder()
        .namespace(namespace.clone())
        .build()?;

    // From namespace directly
    let account_from_namespace: Account<MockBech32> = client.account_from(namespace)?;

    assert_eq!(account.info()?, account_from_namespace.info()?);
    Ok(())
}

#[test]
fn err_fetching_unclaimed_namespace() -> anyhow::Result<()> {
    let chain = MockBech32::new("mock");
    let client = AbstractClient::builder(chain).build()?;

    let namespace = Namespace::new("namespace")?;

    let account_from_namespace_no_claim_res: Result<
        Account<MockBech32>,
        abstract_client::AbstractClientError,
    > = client.account_from(namespace);

    assert!(matches!(
        account_from_namespace_no_claim_res.unwrap_err(),
        abstract_client::AbstractClientError::NamespaceNotClaimed { .. }
    ));

    Ok(())
}

#[test]
fn can_create_publisher_without_optional_parameters() -> anyhow::Result<()> {
    let chain = MockBech32::new("mock");
    let sender = chain.sender();
    let client = AbstractClient::builder(chain).build()?;

    let publisher: Publisher<MockBech32> = client
        .publisher_builder(Namespace::new(TEST_NAMESPACE)?)
        .build()?;

    let account_info = publisher.account().info()?;
    assert_eq!(
        AccountInfo {
            name: String::from("Default Abstract Account"),
            chain_id: String::from("cosmos-testnet-14002"),
            description: None,
            governance_details: GovernanceDetails::Monarchy { monarch: sender },
            link: None,
        },
        account_info
    );

    Ok(())
}

#[test]
fn can_create_publisher_with_optional_parameters() -> anyhow::Result<()> {
    let asset = "asset";
    let chain = MockBech32::new("mock");
    let client = AbstractClient::builder(chain.clone())
        .asset(asset, AssetInfoUnchecked::native(asset))
        .build()?;

    let name = "test-account";
    let description = "description";
    let link = "https://abstract.money";
    let governance_details = GovernanceDetails::Monarchy {
        monarch: chain.addr_make("monarch").to_string(),
    };
    let namespace = Namespace::new("test-namespace")?;
    let base_asset = AssetEntry::new(asset);
    let publisher: Publisher<MockBech32> = client
        .publisher_builder(namespace.clone())
        .name(name)
        .link(link)
        .description(description)
        .ownership(governance_details.clone())
        .base_asset(base_asset)
        .build()?;

    let account_info = publisher.account().info()?;
    assert_eq!(
        AccountInfo {
            name: String::from(name),
            chain_id: String::from("cosmos-testnet-14002"),
            description: Some(String::from(description)),
            governance_details,
            link: Some(String::from(link)),
        },
        account_info.into()
    );

    // Namespace is claimed.
    let account_id = client
        .version_control()
        .namespace(namespace)?
        .unwrap()
        .account_id;
    assert_eq!(account_id, AccountId::local(1));

    Ok(())
}

#[test]
fn can_get_publisher_from_namespace() -> anyhow::Result<()> {
    let chain = MockBech32::new("mock");
    let client = AbstractClient::builder(chain).build()?;

    let namespace = Namespace::new("namespace")?;
    let publisher: Publisher<MockBech32> = client.publisher_builder(namespace.clone()).build()?;

    let publisher_from_namespace: Publisher<MockBech32> =
        client.publisher_builder(namespace).build()?;

    assert_eq!(
        publisher.account().info()?,
        publisher_from_namespace.account().info()?
    );

    Ok(())
}

#[test]
fn can_publish_and_install_app() -> anyhow::Result<()> {
    let chain = MockBech32::new("mock");
    let client = AbstractClient::builder(chain).build()?;

    let publisher: Publisher<MockBech32> = client
        .publisher_builder(Namespace::new(TEST_NAMESPACE)?)
        .build()?;

    let publisher_account = publisher.account();
    let publisher_manager = publisher_account.manager()?;
    let publisher_proxy = publisher_account.proxy()?;

    publisher.publish_app::<MockAppI<MockBech32>>()?;

    // Install app on sub-account
    let my_app: Application<_, MockAppI<_>> =
        publisher_account.install_app::<MockAppI<MockBech32>>(&MockInitMsg {}, &[])?;

    my_app.call_as(&publisher_manager).do_something()?;

    let something = my_app.get_something()?;

    assert_eq!(MockQueryResponse {}, something);

    // Can get installed application of the account
    let my_app: Application<_, MockAppI<_>> = my_app.account().application()?;
    let something = my_app.get_something()?;
    assert_eq!(MockQueryResponse {}, something);

    let sub_account_details = my_app.account().info()?;
    assert_eq!(
        AccountInfo {
            name: String::from("Sub Account"),
            chain_id: String::from("cosmos-testnet-14002"),
            description: None,
            governance_details: GovernanceDetails::SubAccount {
                manager: publisher_manager.clone(),
                proxy: publisher_proxy
            },
            link: None,
        },
        sub_account_details
    );

    let sub_accounts = publisher.account().sub_accounts()?;
    assert_eq!(sub_accounts.len(), 1);
    assert_eq!(sub_accounts[0].id()?, my_app.account().id()?);

    // Install app on current account
    let publisher = client
        .publisher_builder(Namespace::new("tester")?)
        .install_on_sub_account(false)
        .build()?;
    let my_adapter: Application<_, MockAppI<_>> =
        publisher.account().install_app(&MockInitMsg {}, &[])?;

    my_adapter.call_as(&publisher_manager).do_something()?;
    let mock_query: MockQueryResponse = my_adapter.get_something()?;

    assert_eq!(MockQueryResponse {}, mock_query);

    let sub_account_details = my_adapter.account().info()?;
    assert_eq!(
        AccountInfo {
            name: String::from("Default Abstract Account"),
            chain_id: String::from("cosmos-testnet-14002"),
            description: None,
            governance_details: GovernanceDetails::Monarchy {
                monarch: client.sender()
            },
            link: None,
        },
        sub_account_details
    );

    Ok(())
}

#[test]
fn can_publish_and_install_adapter() -> anyhow::Result<()> {
    let chain = MockBech32::new("mock");
    let client = AbstractClient::builder(chain).build()?;

    let publisher: Publisher<_> = client
        .publisher_builder(Namespace::new("tester")?)
        .build()?;

    let publisher_manager = publisher.account().manager()?;
    let publisher_proxy = publisher.account().proxy()?;

    publisher.publish_adapter::<AdapterMockInitMsg, MockAdapterI<_>>(AdapterMockInitMsg {})?;

    // Install adapter on sub-account
    let my_adapter: Application<_, MockAdapterI<_>> = publisher.account().install_adapter(&[])?;

    my_adapter
        .call_as(&publisher_manager)
        .execute(&AdapterMockExecMsg {}.into(), None)?;
    let mock_query: String = my_adapter.query(&AdapterMockQueryMsg::GetSomething {}.into())?;

    assert_eq!(String::from("mock_query"), mock_query);

    let sub_account_details = my_adapter.account().info()?;
    assert_eq!(
        AccountInfo {
            name: String::from("Sub Account"),
            chain_id: String::from("cosmos-testnet-14002"),
            description: None,
            governance_details: GovernanceDetails::SubAccount {
                manager: publisher_manager.clone(),
                proxy: publisher_proxy
            },
            link: None,
        },
        sub_account_details
    );

    // Install adapter on current account
    let publisher = client
        .publisher_builder(Namespace::new("tester")?)
        .install_on_sub_account(false)
        .build()?;
    let my_adapter: Application<_, MockAdapterI<_>> = publisher.account().install_adapter(&[])?;

    my_adapter
        .call_as(&publisher_manager)
        .execute(&AdapterMockExecMsg {}.into(), None)?;
    let mock_query: String = my_adapter.query(&AdapterMockQueryMsg::GetSomething {}.into())?;

    assert_eq!(String::from("mock_query"), mock_query);

    let sub_account_details = my_adapter.account().info()?;
    assert_eq!(
        AccountInfo {
            name: String::from("Default Abstract Account"),
            chain_id: String::from("cosmos-testnet-14002"),
            description: None,
            governance_details: GovernanceDetails::Monarchy {
                monarch: client.sender()
            },
            link: None,
        },
        sub_account_details
    );
    Ok(())
}

#[test]
fn can_fetch_account_from_id() -> anyhow::Result<()> {
    let chain = MockBech32::new("mock");
    let client = AbstractClient::builder(chain).build()?;

    let account1 = client.account_builder().build()?;

    let account2 = client.account_from(account1.id()?)?;

    assert_eq!(account1.info()?, account2.info()?);

    Ok(())
}

#[test]
fn can_fetch_account_from_app() -> anyhow::Result<()> {
    let chain = MockBech32::new("mock");
    let client = AbstractClient::builder(chain).build()?;

    let app_publisher: Publisher<MockBech32> = client
        .publisher_builder(Namespace::new(TEST_NAMESPACE)?)
        .build()?;

    app_publisher.publish_app::<MockAppI<MockBech32>>()?;

    let account1 = client
        .account_builder()
        // Install apps in this account
        .install_on_sub_account(false)
        .build()?;

    let app = account1.install_app::<MockAppI<MockBech32>>(&MockInitMsg {}, &[])?;

    let account2 = client.account_from(AccountSource::App(app.address()?))?;

    assert_eq!(account1.info()?, account2.info()?);

    Ok(())
}

#[test]
fn can_install_module_with_dependencies() -> anyhow::Result<()> {
    let chain = MockBech32::new("mock");
    let client = AbstractClient::builder(chain).build()?;

    let app_publisher: Publisher<MockBech32> = client
        .publisher_builder(Namespace::new(TEST_WITH_DEP_NAMESPACE)?)
        .build()?;

    let app_dependency_publisher: Publisher<MockBech32> = client
        .publisher_builder(Namespace::new(TEST_NAMESPACE)?)
        .build()?;

    app_dependency_publisher.publish_app::<MockAppI<_>>()?;
    app_publisher.publish_app::<MockAppWithDepI<_>>()?;

    let my_app: Application<_, MockAppWithDepI<_>> = app_publisher
        .account()
        .install_app_with_dependencies::<MockAppWithDepI<MockBech32>>(
            &MockInitMsg {},
            Empty {},
            &[],
        )?;

    my_app
        .call_as(&app_publisher.account().manager()?)
        .do_something()?;

    let something = my_app.get_something()?;

    assert_eq!(MockQueryResponse {}, something);

    let module_infos_response: ModuleInfosResponse = my_app.account().module_infos()?;
    let module_addresses_response: ModuleAddressesResponse = my_app
        .account()
        .module_addresses(vec![TEST_MODULE_ID.to_owned(), TEST_MODULE_ID.to_owned()])?;

    let app_address: Addr = module_addresses_response
        .modules
        .iter()
        .find(|(module_id, _)| module_id == TEST_MODULE_ID)
        .unwrap()
        .clone()
        .1;

    let app_dependency_address: Addr = module_addresses_response
        .modules
        .iter()
        .find(|(module_id, _)| module_id == TEST_MODULE_ID)
        .unwrap()
        .clone()
        .1;

    assert!(module_infos_response
        .module_infos
        .contains(&ManagerModuleInfo {
            id: TEST_MODULE_ID.to_owned(),
            version: cw2::ContractVersion {
                contract: TEST_MODULE_ID.to_owned(),
                version: TEST_VERSION.to_owned()
            },
            address: app_dependency_address,
        }));

    assert!(module_infos_response
        .module_infos
        .contains(&ManagerModuleInfo {
            id: TEST_MODULE_ID.to_owned(),
            version: cw2::ContractVersion {
                contract: TEST_MODULE_ID.to_owned(),
                version: TEST_VERSION.to_owned()
            },
            address: app_address,
        }));

    Ok(())
}

#[test]
fn can_build_cw20_with_all_options() -> anyhow::Result<()> {
    let chain = MockBech32::new("mock");
    let sender = chain.sender();
    let client = AbstractClient::builder(chain.clone()).build()?;

    let name = "name";
    let symbol = "symbol";
    let decimals = 6;
    let description = "A test cw20 token";
    let logo = "link-to-logo";
    let project = "project";
    let marketing = chain.addr_make("marketing");
    let cap = Uint128::from(100u128);
    let starting_balance = Uint128::from(100u128);
    let minter_response = cw20_builder::MinterResponse {
        minter: sender.to_string(),
        cap: Some(cap),
    };

    let cw20: cw20_builder::Cw20Base<MockBech32> = client
        .cw20_builder(name, symbol, decimals)
        .initial_balance(cw20_builder::Cw20Coin {
            address: sender.to_string(),
            amount: starting_balance,
        })
        .admin(sender.to_string())
        .mint(minter_response.clone())
        .marketing(cw20_builder::InstantiateMarketingInfo {
            description: Some(description.to_owned()),
            logo: Some(cw20_builder::Logo::Url(logo.to_owned())),
            project: Some(project.to_owned()),
            marketing: Some(marketing.to_string()),
        })
        .instantiate_with_id("abstract:test_cw20")?;

    let actual_minter_response: cw20_builder::MinterResponse = cw20.minter()?;
    assert_eq!(minter_response, actual_minter_response);

    let marketing_info_response: cw20_builder::MarketingInfoResponse = cw20.marketing_info()?;
    assert_eq!(
        cw20_builder::MarketingInfoResponse {
            description: Some(description.to_owned()),
            logo: Some(cw20_builder::LogoInfo::Url(logo.to_owned())),
            project: Some(project.to_owned()),
            marketing: Some(marketing),
        },
        marketing_info_response
    );

    let owner_balance: cw20_builder::BalanceResponse = cw20.balance(sender.to_string())?;
    assert_eq!(
        cw20_builder::BalanceResponse {
            balance: starting_balance
        },
        owner_balance
    );
    let transfer_amount = Uint128::from(50u128);
    let recipient = chain.addr_make("user");
    cw20.transfer(transfer_amount, recipient.to_string())?;

    let recipient_balance = cw20.balance(recipient.to_string())?;
    assert_eq!(
        cw20_builder::BalanceResponse {
            balance: transfer_amount
        },
        recipient_balance
    );

    Ok(())
}

#[test]
fn can_build_cw20_with_minimum_options() -> anyhow::Result<()> {
    let chain = MockBech32::new("mock");
    let sender = chain.sender();
    let client = AbstractClient::builder(chain).build()?;

    let name = "name";
    let symbol = "symbol";
    let decimals = 6;

    let cw20: cw20_builder::Cw20Base<MockBech32> = client
        .cw20_builder(name, symbol, decimals)
        .instantiate_with_id("abstract:test_cw20")?;

    let minter_response = cw20.minter();
    assert!(minter_response.is_err());

    let marketing_info_response: cw20_builder::MarketingInfoResponse = cw20.marketing_info()?;
    assert_eq!(
        cw20_builder::MarketingInfoResponse {
            description: None,
            logo: None,
            project: None,
            marketing: None,
        },
        marketing_info_response
    );

    let owner_balance: cw20_builder::BalanceResponse = cw20.balance(sender.to_string())?;
    assert_eq!(
        cw20_builder::BalanceResponse {
            balance: Uint128::zero(),
        },
        owner_balance
    );

    Ok(())
}

#[test]
fn can_modify_and_query_balance_on_account() -> anyhow::Result<()> {
    let chain = MockBech32::new("mock");
    let client = AbstractClient::builder(chain).build()?;
    let account = client.account_builder().build()?;

    let coin1 = Coin::new(50, "denom1");
    let coin2 = Coin::new(20, "denom2");
    let coin3 = Coin::new(10, "denom3");
    account.set_balance(&[coin1.clone(), coin2.clone()])?;
    account.add_balance(&[coin3.clone()])?;

    assert_eq!(coin1.amount, account.query_balance("denom1")?);
    assert_eq!(coin2.amount, account.query_balance("denom2")?);
    assert_eq!(coin3.amount, account.query_balance("denom3")?);
    assert_eq!(Uint128::zero(), account.query_balance("denom4")?);

    assert_eq!(vec![coin1, coin2, coin3], account.query_balances()?);
    Ok(())
}
#[test]
fn can_get_module_dependency() -> anyhow::Result<()> {
    let chain = MockBech32::new("mock");
    let client = AbstractClient::builder(chain).build()?;

    let app_publisher: Publisher<MockBech32> = client
        .publisher_builder(Namespace::new(TEST_WITH_DEP_NAMESPACE)?)
        .build()?;

    let app_dependency_publisher: Publisher<MockBech32> = client
        .publisher_builder(Namespace::new(TEST_NAMESPACE)?)
        .build()?;

    app_dependency_publisher.publish_app::<MockAppI<MockBech32>>()?;
    app_publisher.publish_app::<MockAppWithDepI<MockBech32>>()?;

    let my_app: Application<MockBech32, MockAppWithDepI<MockBech32>> = app_publisher
        .account()
        .install_app_with_dependencies(&MockInitMsg {}, Empty {}, &[])?;

    let dependency: MockAppI<MockBech32> = my_app.module()?;
    dependency.do_something()?;
    Ok(())
}

#[test]
fn can_set_and_query_balance_with_client() -> anyhow::Result<()> {
    let chain = MockBech32::new("mock");
    let client = AbstractClient::builder(chain.clone()).build()?;

    let user = chain.addr_make("user");
    let coin1 = Coin::new(50, "denom1");
    let coin2 = Coin::new(20, "denom2");
    let coin3 = Coin::new(10, "denom3");
    client.set_balance(&user, &[coin1.clone(), coin2.clone()])?;
    client.add_balance(&user, &[coin3.clone()])?;

    assert_eq!(coin1.amount, client.query_balance(&user, "denom1")?);
    assert_eq!(coin2.amount, client.query_balance(&user, "denom2")?);
    assert_eq!(coin3.amount, client.query_balance(&user, "denom3")?);
    assert_eq!(Uint128::zero(), client.query_balance(&user, "denom4")?);

    assert_eq!(vec![coin1, coin2, coin3], client.query_balances(&user)?);
    Ok(())
}

#[test]
fn cannot_get_nonexisting_module_dependency() -> anyhow::Result<()> {
    let chain = MockBech32::new("mock");
    let client = AbstractClient::builder(chain).build()?;

    let publisher: Publisher<MockBech32> = client
        .publisher_builder(Namespace::new(TEST_NAMESPACE)?)
        .build()?;

    publisher.publish_app::<MockAppI<MockBech32>>()?;

    let my_app: Application<MockBech32, MockAppI<MockBech32>> = publisher
        .account()
        .install_app::<MockAppI<MockBech32>>(&MockInitMsg {}, &[])?;

    let dependency_res = my_app.module::<MockAppWithDepI<MockBech32>>();
    assert!(dependency_res.is_err());
    Ok(())
}

#[test]
fn can_execute_on_proxy() -> anyhow::Result<()> {
    let denom = "denom";
    let chain = MockBech32::new("mock");
    let client = AbstractClient::builder(chain.clone()).build()?;
    client.set_balances([(client.sender(), coins(100, denom).as_slice())])?;

    let user = chain.addr_make("user");

    let account: Account<MockBech32> = client.account_builder().build()?;

    let amount = 20;
    account.execute(
        vec![BankMsg::Send {
            to_address: user.to_string(),
            amount: coins(20, denom),
        }],
        &coins(amount, denom),
    )?;

    assert_eq!(amount, client.query_balance(&user, denom)?.into());
    Ok(())
}

#[test]
fn resolve_works() -> anyhow::Result<()> {
    let denom = "test_denom";
    let entry = "denom";
    let chain = MockBech32::new("mock");
    let client = AbstractClient::builder(chain)
        .asset(entry, cw_asset::AssetInfoBase::Native(denom.to_owned()))
        .build()?;

    let name_service = client.name_service();
    let asset_entry = AssetEntry::new(entry);
    let asset = asset_entry.resolve(name_service)?;
    assert_eq!(asset, AssetInfo::Native(denom.to_owned()));

    // Or use it on AnsHost object
    let asset = name_service.resolve(&asset_entry)?;
    assert_eq!(asset, AssetInfo::Native(denom.to_owned()));
    Ok(())
}

#[test]
fn doc_example_test() -> anyhow::Result<()> {
    // ## ANCHOR: build_client
    // Create environment
    let env: MockBech32 = MockBech32::new("mock");
    let sender: Addr = env.sender();

    // Build the client
    let client: AbstractClient<MockBech32> = AbstractClient::builder(env).build()?;
    // ## ANCHOR_END: build_client

    // ## ANCHOR: balances
    let coins = &[Coin::new(50, "eth"), Coin::new(20, "btc")];

    // Set a balance
    client.set_balance(&sender, coins)?;

    // Add to an address's balance
    client.add_balance(&sender, &[Coin::new(50, "eth")])?;

    // Query an address's balance
    let coin1_balance = client.query_balance(&sender, "eth")?;

    assert_eq!(coin1_balance.u128(), 100);
    // ## ANCHOR_END: balances

    // ## ANCHOR: publisher
    // Create a publisher
    let publisher: Publisher<MockBech32> = client
        .publisher_builder(Namespace::from_id(TEST_MODULE_ID)?)
        .build()?;

    // Publish an app
    publisher.publish_app::<MockAppI<MockBech32>>()?;
    // ## ANCHOR_END: publisher

    // ## ANCHOR: account
    let account: Account<MockBech32> = client.account_builder().build()?;

    // ## ANCHOR: app_interface
    // Install an app
    let app: Application<MockBech32, MockAppI<MockBech32>> =
        account.install_app::<MockAppI<MockBech32>>(&MockInitMsg {}, &[])?;
    // ## ANCHOR_END: account
    // Call a function on the app
    app.do_something()?;

    // Call as someone else
    let manager: Addr = account.manager()?;
    app.call_as(&manager).do_something()?;

    // Query the app
    let something: MockQueryResponse = app.get_something()?;
    // ## ANCHOR_END: app_interface

    // ## ANCHOR: account_helpers
    // Get account info
    let account_info: AccountInfo = account.info()?;
    // Get the owner
    let owner: Addr = account.owner()?;
    // Add or set balance
    account.add_balance(&[Coin::new(100, "btc")])?;
    // ...
    // ## ANCHOR_END: account_helpers

    assert_eq!(
        AccountInfo {
            name: String::from("Default Abstract Account"),
            chain_id: String::from("cosmos-testnet-14002"),
            description: None,
            governance_details: GovernanceDetails::Monarchy {
                monarch: sender.clone()
            },
            link: None,
        },
        account_info
    );

    assert_eq!(owner, sender);
    assert_eq!(something, MockQueryResponse {});

    Ok(())
}

#[test]
fn can_get_abstract_account_from_client_account() -> anyhow::Result<()> {
    let chain = MockBech32::new("mock");

    // Build the client
    let client: AbstractClient<MockBech32> = AbstractClient::builder(chain).build()?;

    let account = client.account_builder().build()?;
    let abstract_account: &abstract_interface::AbstractAccount<MockBech32> = account.as_ref();
    assert_eq!(abstract_account.id()?, AccountId::local(1));
    Ok(())
}

#[test]
fn can_use_adapter_object_after_publishing() -> anyhow::Result<()> {
    let chain = MockBech32::new("mock");
    let client: AbstractClient<MockBech32> = AbstractClient::builder(chain).build()?;
    let publisher = client
        .publisher_builder(Namespace::new(TEST_NAMESPACE)?)
        .build()?;

    let adapter = publisher
        .publish_adapter::<AdapterMockInitMsg, MockAdapterI<MockBech32>>(AdapterMockInitMsg {})?;
    let module_data: ModuleDataResponse =
        adapter.query(&abstract_core::adapter::QueryMsg::Base(
            abstract_core::adapter::BaseQueryMsg::ModuleData {},
        ))?;

    assert_eq!(
        module_data,
        ModuleDataResponse {
            module_id: abstract_adapter::mock::MOCK_ADAPTER.module_id().to_owned(),
            version: abstract_adapter::mock::MOCK_ADAPTER.version().to_owned(),
            dependencies: abstract_adapter::mock::MOCK_ADAPTER
                .dependencies()
                .iter()
                .map(Dependency::from)
                .map(Into::into)
                .collect(),
            metadata: Some(TEST_METADATA.to_owned())
        }
    );
    Ok(())
}

#[test]
fn can_register_dex_with_client() -> anyhow::Result<()> {
    let dexes = vec!["foo".to_owned(), "bar".to_owned()];
    let chain = MockBech32::new("mock");

    let client: AbstractClient<MockBech32> = AbstractClient::builder(chain)
        .dexes(dexes.clone())
        .build()?;

    let dexes_response = client.name_service().registered_dexes()?;
    assert_eq!(
        dexes_response,
        abstract_core::ans_host::RegisteredDexesResponse { dexes }
    );
    Ok(())
}

#[test]
fn can_customize_sub_account() -> anyhow::Result<()> {
    let chain = MockBech32::new("mock");
    let client = AbstractClient::builder(chain).build()?;
    let account = client.account_builder().build()?;
    let sub_account = client
        .account_builder()
        .name("foo-bar")
        .sub_account(&account)
        .build()?;

    let info = sub_account.info()?;
    assert_eq!(info.name, "foo-bar");

    // Account aware of sub account
    let sub_accounts = account.sub_accounts()?;
    assert_eq!(sub_accounts.len(), 1);
    assert_eq!(sub_accounts[0].id()?, sub_account.id()?);
    Ok(())
}

#[test]
fn cant_create_sub_accounts_for_another_user() -> anyhow::Result<()> {
    let chain = MockBech32::new("mock");
    let client = AbstractClient::builder(chain).build()?;
    let account = client.account_builder().build()?;
    let result = client
        .account_builder()
        .name("foo-bar")
        .ownership(GovernanceDetails::SubAccount {
            manager: account.manager()?.into_string(),
            proxy: account.proxy()?.into_string(),
        })
        .build();

    // No debug on `Account<Chain>`
    let Err(AbstractClientError::Interface(abstract_interface::AbstractInterfaceError::Orch(err))) =
        result
    else {
        panic!("Expected cw-orch error")
    };
    let err: account_factory::error::AccountFactoryError = err.downcast().unwrap();
    assert_eq!(
        err,
        account_factory::error::AccountFactoryError::SubAccountCreatorNotManager {
            caller: client.sender().into_string(),
            manager: account.manager()?.into_string()
        }
    );
    Ok(())
}

#[test]
fn install_adapter_on_account_builder() -> anyhow::Result<()> {
    let client = AbstractClient::builder(MockBech32::new("mock")).build()?;

    let publisher: Publisher<MockBech32> = client
        .publisher_builder(Namespace::new(TEST_NAMESPACE)?)
        .build()?;

    // Publish adapter
    let adapter: MockAdapterI<_> = publisher.publish_adapter(AdapterMockInitMsg {})?;

    let account = client
        .account_builder()
        .install_adapter::<MockAdapterI<MockBech32>>()?
        .build()?;
    let modules = account.module_infos()?.module_infos;
    let adapter_info = modules
        .iter()
        .find(|module| module.id == MockAdapterI::<MockBech32>::module_id())
        .expect("Adapter not found");

    assert_eq!(
        *adapter_info,
        ManagerModuleInfo {
            id: MockAdapterI::<MockBech32>::module_id().to_owned(),
            version: cw2::ContractVersion {
                contract: MockAdapterI::<MockBech32>::module_id().to_owned(),
                version: MockAdapterI::<MockBech32>::module_version().to_owned()
            },
            address: adapter.address()?,
        }
    );

    Ok(())
}

#[test]
fn install_application_on_account_builder() -> anyhow::Result<()> {
    let client = AbstractClient::builder(MockBech32::new("mock")).build()?;

    let publisher: Publisher<MockBech32> = client
        .publisher_builder(Namespace::new(TEST_NAMESPACE)?)
        .build()?;

    // Publish app
    publisher.publish_app::<MockAppI<MockBech32>>()?;

    let account = client
        .account_builder()
        .install_app::<MockAppI<MockBech32>>(&MockInitMsg {})?
        .build()?;

    let my_app = account.application::<MockAppI<_>>()?;

    let something = my_app.get_something()?;
    assert_eq!(MockQueryResponse {}, something);

    let modules = account.module_infos()?.module_infos;
    let app_info = modules
        .iter()
        .find(|module| module.id == MockAppI::<MockBech32>::module_id())
        .expect("Application not found");

    assert_eq!(
        *app_info,
        ManagerModuleInfo {
            id: MockAppI::<MockBech32>::module_id().to_owned(),
            version: cw2::ContractVersion {
                contract: MockAppI::<MockBech32>::module_id().to_owned(),
                version: MockAppI::<MockBech32>::module_version().to_owned()
            },
            address: my_app.address()?,
        }
    );
    Ok(())
}

#[test]
fn auto_funds_work() -> anyhow::Result<()> {
    // Give enough tokens for the owner
    let chain = MockBech32::new("mock");
    let owner = chain.sender();
    chain.set_balance(&owner, coins(50, TTOKEN))?;

    let client = AbstractClient::builder(chain).build()?;

    let publisher: Publisher<MockBech32> = client
        .publisher_builder(Namespace::new(TEST_NAMESPACE)?)
        .build()?;
    let _: MockAdapterI<_> = publisher.publish_adapter(AdapterMockInitMsg {})?;

    client.version_control().update_module_configuration(
        TEST_MODULE_NAME.to_owned(),
        Namespace::new(TEST_NAMESPACE)?,
        abstract_core::version_control::UpdateModule::Versioned {
<<<<<<< HEAD
            version: MockAdapterI::<Mock>::module_version().to_owned(),
=======
            version: BootMockAdapter::<MockBech32>::module_version().to_owned(),
>>>>>>> d53c01f9
            metadata: None,
            monetization: Some(abstract_core::objects::module::Monetization::InstallFee(
                FixedFee::new(&Coin {
                    denom: TTOKEN.to_owned(),
                    amount: Uint128::new(50),
                }),
            )),
            instantiation_funds: None,
        },
    )?;
    let mut account_builder = client.account_builder();

    // User can guard his funds
    account_builder
        .name("bob")
<<<<<<< HEAD
        .install_adapter::<MockAdapterI<Mock>>()?
=======
        .install_adapter::<BootMockAdapter<MockBech32>>()?
>>>>>>> d53c01f9
        .auto_fund_assert(|c| c[0].amount < Uint128::new(50));
    let e = account_builder.build().unwrap_err();
    assert!(matches!(e, AbstractClientError::AutoFundsAssertFailed(_)));

    // Or can enable auto_fund and create account if have enough funds
    let account = account_builder.auto_fund().build()?;
    let info = account.info()?;
    assert_eq!(info.name, "bob");

    // funds used
    let balance = client.environment().query_balance(&owner, TTOKEN)?;
    assert!(balance.is_zero());
    Ok(())
}

#[test]
fn install_application_with_deps_on_account_builder() -> anyhow::Result<()> {
    let chain = MockBech32::new("mock");
    let client = AbstractClient::builder(chain).build()?;

    let app_publisher: Publisher<MockBech32> = client
        .publisher_builder(Namespace::new(TEST_WITH_DEP_NAMESPACE)?)
        .build()?;

    let app_dependency_publisher: Publisher<MockBech32> = client
        .publisher_builder(Namespace::new(TEST_NAMESPACE)?)
        .build()?;

    // Publish apps
    app_dependency_publisher.publish_app::<MockAppI<MockBech32>>()?;
    app_publisher.publish_app::<MockAppWithDepI<MockBech32>>()?;

    let account = client
        .account_builder()
        .install_app_with_dependencies::<MockAppWithDepI<MockBech32>>(&MockInitMsg {}, Empty {})?
        .build()?;

    let modules = account.module_infos()?.module_infos;

    // Check dependency
    let dep_app = account.application::<MockAppI<_>>()?;
    let something = dep_app.get_something()?;
    assert_eq!(MockQueryResponse {}, something);

    let app_info = modules
        .iter()
        .find(|module| module.id == MockAppI::<MockBech32>::module_id())
        .expect("Dependency of an application not found");

    assert_eq!(
        *app_info,
        ManagerModuleInfo {
            id: MockAppI::<MockBech32>::module_id().to_owned(),
            version: cw2::ContractVersion {
                contract: MockAppI::<MockBech32>::module_id().to_owned(),
                version: MockAppI::<MockBech32>::module_version().to_owned()
            },
            address: dep_app.address()?,
        }
    );

    // Check app itself
    let my_app = account.application::<MockAppWithDepI<_>>()?;

    my_app
        .call_as(&app_publisher.account().manager()?)
        .do_something()?;

    let something = my_app.get_something()?;

    assert_eq!(MockQueryResponse {}, something);

    let app_info = modules
        .iter()
        .find(|module| module.id == MockAppWithDepI::<MockBech32>::module_id())
        .expect("Application not found");

    assert_eq!(
        *app_info,
        ManagerModuleInfo {
            id: MockAppWithDepI::<MockBech32>::module_id().to_owned(),
            version: cw2::ContractVersion {
                contract: MockAppWithDepI::<MockBech32>::module_id().to_owned(),
                version: MockAppWithDepI::<MockBech32>::module_version().to_owned()
            },
            address: my_app.address()?,
        }
    );
    Ok(())
}

#[test]
fn create_account_with_expected_account_id() -> anyhow::Result<()> {
<<<<<<< HEAD
    let chain = Mock::new(&Addr::unchecked(OWNER));
=======
    let chain = MockBech32::new("mock");
>>>>>>> d53c01f9
    let client = AbstractClient::builder(chain).build()?;

    // Check it fails on wrong account_id
    let next_id = client.next_local_account_id()?;
    let err = client.account_builder().account_id(10).build().unwrap_err();
    let AbstractClientError::Interface(abstract_interface::AbstractInterfaceError::Orch(err)) = err
    else {
        panic!("Expected cw-orch error")
    };
    let err: account_factory::error::AccountFactoryError = err.downcast().unwrap();
    assert_eq!(
        err,
        account_factory::error::AccountFactoryError::ExpectedAccountIdFailed {
            predicted: AccountId::local(10),
            actual: AccountId::local(next_id)
        }
    );

    // Can create if right id
    let account = client.account_builder().account_id(next_id).build()?;

    // Check it fails on wrong account_id for sub-accounts
    let next_id = client.next_local_account_id()?;
    let err = client
        .account_builder()
        .sub_account(&account)
        .account_id(0)
        .build()
        .unwrap_err();
    let AbstractClientError::Interface(abstract_interface::AbstractInterfaceError::Orch(err)) = err
    else {
        panic!("Expected cw-orch error")
    };
    let err: account_factory::error::AccountFactoryError = err.downcast().unwrap();
    assert_eq!(
        err,
        account_factory::error::AccountFactoryError::ExpectedAccountIdFailed {
            predicted: AccountId::local(0),
            actual: AccountId::local(next_id)
        }
    );

    // Can create sub-account if right id
    let sub_account = client
        .account_builder()
        .sub_account(&account)
        .account_id(next_id)
        .build()?;
    let sub_accounts = account.sub_accounts()?;
    assert_eq!(sub_accounts[0].id()?, sub_account.id()?);
    Ok(())
}<|MERGE_RESOLUTION|>--- conflicted
+++ resolved
@@ -1053,11 +1053,7 @@
         TEST_MODULE_NAME.to_owned(),
         Namespace::new(TEST_NAMESPACE)?,
         abstract_core::version_control::UpdateModule::Versioned {
-<<<<<<< HEAD
             version: MockAdapterI::<Mock>::module_version().to_owned(),
-=======
-            version: BootMockAdapter::<MockBech32>::module_version().to_owned(),
->>>>>>> d53c01f9
             metadata: None,
             monetization: Some(abstract_core::objects::module::Monetization::InstallFee(
                 FixedFee::new(&Coin {
@@ -1073,11 +1069,7 @@
     // User can guard his funds
     account_builder
         .name("bob")
-<<<<<<< HEAD
         .install_adapter::<MockAdapterI<Mock>>()?
-=======
-        .install_adapter::<BootMockAdapter<MockBech32>>()?
->>>>>>> d53c01f9
         .auto_fund_assert(|c| c[0].amount < Uint128::new(50));
     let e = account_builder.build().unwrap_err();
     assert!(matches!(e, AbstractClientError::AutoFundsAssertFailed(_)));
@@ -1171,11 +1163,7 @@
 
 #[test]
 fn create_account_with_expected_account_id() -> anyhow::Result<()> {
-<<<<<<< HEAD
     let chain = Mock::new(&Addr::unchecked(OWNER));
-=======
-    let chain = MockBech32::new("mock");
->>>>>>> d53c01f9
     let client = AbstractClient::builder(chain).build()?;
 
     // Check it fails on wrong account_id
