use abstract_adapter::mock::{
    BootMockAdapter, MockExecMsg as BootMockExecMsg, MockInitMsg as BootMockInitMsg,
    MockQueryMsg as BootMockQueryMsg, TEST_METADATA,
};
use abstract_app::{
    abstract_sdk::base::Handler,
    mock::{
        interface::MockAppWithDepI, mock_app_dependency::interface::MockAppI, MockExecMsgFns,
        MockInitMsg, MockQueryMsgFns, MockQueryResponse,
    },
    traits::ModuleIdentification,
};
use abstract_client::{
    builder::cw20_builder::{self, Cw20ExecuteMsgFns, Cw20QueryMsgFns},
    AbstractClient, Account, AccountSource, Application, Publisher,
};
use abstract_core::{
    ans_host::QueryMsgFns,
    manager::{
        state::AccountInfo, ManagerModuleInfo, ModuleAddressesResponse, ModuleInfosResponse,
    },
    objects::{
        dependency::Dependency, gov_type::GovernanceDetails, module_version::ModuleDataResponse,
        namespace::Namespace, AccountId, AssetEntry,
    },
};
use abstract_interface::{ClientResolve, VCQueryFns};
use abstract_testing::{
    prelude::{TEST_MODULE_ID, TEST_NAMESPACE, TEST_VERSION, TEST_WITH_DEP_NAMESPACE},
    OWNER,
};
use cosmwasm_std::{coins, Addr, BankMsg, Coin, Empty, Uint128};
use cw_asset::{AssetInfo, AssetInfoUnchecked};
use cw_orch::{
    contract::interface_traits::{ContractInstance, CwOrchExecute, CwOrchQuery},
    prelude::{CallAs, Mock},
};
use cw_ownable::Ownership;

#[test]
fn can_create_account_without_optional_parameters() -> anyhow::Result<()> {
    let client = AbstractClient::builder(Mock::new(&Addr::unchecked(OWNER))).build()?;

    let account: Account<Mock> = client.account_builder().build()?;

    let account_info = account.info()?;
    assert_eq!(
        AccountInfo {
            name: String::from("Default Abstract Account"),
            chain_id: String::from("cosmos-testnet-14002"),
            description: None,
            governance_details: GovernanceDetails::Monarchy {
                monarch: Addr::unchecked(OWNER)
            },
            link: None,
        },
        account_info
    );

    let ownership: Ownership<String> = account.ownership()?;
    assert_eq!(
        Ownership {
            owner: Some(OWNER.to_owned()),
            pending_owner: None,
            pending_expiry: None
        },
        ownership
    );

    Ok(())
}

#[test]
fn can_create_account_with_optional_parameters() -> anyhow::Result<()> {
    let asset = "asset";

    let client = AbstractClient::builder(Mock::new(&Addr::unchecked(OWNER)))
        .asset(asset, AssetInfoUnchecked::native(asset))
        .build()?;

    let name = "test-account";
    let description = "description";
    let link = "https://abstract.money";
    let governance_details = GovernanceDetails::Monarchy {
        monarch: String::from("monarch"),
    };
    let namespace = Namespace::new("test-namespace")?;
    let base_asset = AssetEntry::new(asset);
    let account: Account<Mock> = client
        .account_builder()
        .name(name)
        .link(link)
        .description(description)
        .ownership(governance_details.clone())
        .namespace(namespace.clone())
        .base_asset(base_asset)
        .build()?;

    let account_info = account.info()?;
    assert_eq!(
        AccountInfo {
            name: String::from(name),
            chain_id: String::from("cosmos-testnet-14002"),
            description: Some(String::from(description)),
            governance_details,
            link: Some(String::from(link)),
        },
        account_info.into()
    );

    // Namespace is claimed.
    let account_id = client
        .version_control()
        .namespace(namespace)?
        .unwrap()
        .account_id;
    assert_eq!(account_id, AccountId::local(1));

    Ok(())
}

#[test]
fn can_get_account_from_namespace() -> anyhow::Result<()> {
    let client = AbstractClient::builder(Mock::new(&Addr::unchecked(OWNER))).build()?;

    let namespace = Namespace::new("namespace")?;
    let account: Account<Mock> = client
        .account_builder()
        .namespace(namespace.clone())
        .build()?;

    // From namespace directly
    let account_from_namespace: Account<Mock> = client.account_from(namespace)?;

    assert_eq!(account.info()?, account_from_namespace.info()?);
    Ok(())
}

#[test]
fn err_fetching_unclaimed_namespace() -> anyhow::Result<()> {
    let client = AbstractClient::builder(Mock::new(&Addr::unchecked(OWNER))).build()?;

    let namespace = Namespace::new("namespace")?;

    let account_from_namespace_no_claim_res: Result<
        Account<Mock>,
        abstract_client::AbstractClientError,
    > = client.account_from(namespace);

    assert!(matches!(
        account_from_namespace_no_claim_res.unwrap_err(),
        abstract_client::AbstractClientError::NamespaceNotClaimed { .. }
    ));

    Ok(())
}

#[test]
fn can_create_publisher_without_optional_parameters() -> anyhow::Result<()> {
    let client = AbstractClient::builder(Mock::new(&Addr::unchecked(OWNER))).build()?;

    let publisher: Publisher<Mock> = client
        .publisher_builder(Namespace::new(TEST_NAMESPACE)?)
        .build()?;

    let account_info = publisher.account().info()?;
    assert_eq!(
        AccountInfo {
            name: String::from("Default Abstract Account"),
            chain_id: String::from("cosmos-testnet-14002"),
            description: None,
            governance_details: GovernanceDetails::Monarchy {
                monarch: Addr::unchecked(OWNER)
            },
            link: None,
        },
        account_info
    );

    Ok(())
}

#[test]
fn can_create_publisher_with_optional_parameters() -> anyhow::Result<()> {
    let asset = "asset";
    let client = AbstractClient::builder(Mock::new(&Addr::unchecked(OWNER)))
        .asset(asset, AssetInfoUnchecked::native(asset))
        .build()?;

    let name = "test-account";
    let description = "description";
    let link = "https://abstract.money";
    let governance_details = GovernanceDetails::Monarchy {
        monarch: String::from("monarch"),
    };
    let namespace = Namespace::new("test-namespace")?;
    let base_asset = AssetEntry::new(asset);
    let publisher: Publisher<Mock> = client
        .publisher_builder(namespace.clone())
        .name(name)
        .link(link)
        .description(description)
        .ownership(governance_details.clone())
        .base_asset(base_asset)
        .build()?;

    let account_info = publisher.account().info()?;
    assert_eq!(
        AccountInfo {
            name: String::from(name),
            chain_id: String::from("cosmos-testnet-14002"),
            description: Some(String::from(description)),
            governance_details,
            link: Some(String::from(link)),
        },
        account_info.into()
    );

    // Namespace is claimed.
    let account_id = client
        .version_control()
        .namespace(namespace)?
        .unwrap()
        .account_id;
    assert_eq!(account_id, AccountId::local(1));

    Ok(())
}

#[test]
fn can_get_publisher_from_namespace() -> anyhow::Result<()> {
    let client = AbstractClient::builder(Mock::new(&Addr::unchecked(OWNER))).build()?;

    let namespace = Namespace::new("namespace")?;
    let publisher: Publisher<Mock> = client.publisher_builder(namespace.clone()).build()?;

    let publisher_from_namespace: Publisher<Mock> = client.publisher_builder(namespace).build()?;

    assert_eq!(
        publisher.account().info()?,
        publisher_from_namespace.account().info()?
    );

    Ok(())
}

#[test]
fn can_publish_and_install_app() -> anyhow::Result<()> {
    let client = AbstractClient::builder(Mock::new(&Addr::unchecked(OWNER))).build()?;

    let publisher: Publisher<Mock> = client
        .publisher_builder(Namespace::new(TEST_NAMESPACE)?)
        .build()?;

    let publisher_account = publisher.account();
    let publisher_manager = publisher_account.manager()?;
    let publisher_proxy = publisher_account.proxy()?;

    publisher.publish_app::<MockAppI<Mock>>()?;

    // Install app on sub-account
    let my_app: Application<Mock, MockAppI<Mock>> =
        publisher_account.install_app::<MockAppI<Mock>>(&MockInitMsg {}, &[])?;

    my_app.call_as(&publisher_manager).do_something()?;

    let something = my_app.get_something()?;

    assert_eq!(MockQueryResponse {}, something);

    let sub_account_details = my_app.account().info()?;
    assert_eq!(
        AccountInfo {
            name: String::from("Sub Account"),
            chain_id: String::from("cosmos-testnet-14002"),
            description: None,
            governance_details: GovernanceDetails::SubAccount {
                manager: publisher_manager.clone(),
                proxy: publisher_proxy
            },
            link: None,
        },
        sub_account_details
    );

    // Install app on current account
    let publisher = client
        .publisher_builder(Namespace::new("tester")?)
        .install_on_sub_account(false)
        .build()?;
    let my_adapter: Application<Mock, MockAppI<Mock>> =
        publisher.account().install_app(&MockInitMsg {}, &[])?;

    my_adapter.call_as(&publisher_manager).do_something()?;
    let mock_query: MockQueryResponse = my_adapter.get_something()?;

    assert_eq!(MockQueryResponse {}, mock_query);

    let sub_account_details = my_adapter.account().info()?;
    assert_eq!(
        AccountInfo {
            name: String::from("Default Abstract Account"),
            chain_id: String::from("cosmos-testnet-14002"),
            description: None,
            governance_details: GovernanceDetails::Monarchy {
                monarch: client.sender()
            },
            link: None,
        },
        sub_account_details
    );

    Ok(())
}

#[test]
fn can_publish_and_install_adapter() -> anyhow::Result<()> {
    let client = AbstractClient::builder(Mock::new(&Addr::unchecked(OWNER))).build()?;

    let publisher: Publisher<Mock> = client
        .publisher_builder(Namespace::new("tester")?)
        .build()?;

    let publisher_manager = publisher.account().manager()?;
    let publisher_proxy = publisher.account().proxy()?;

    publisher.publish_adapter::<BootMockInitMsg, BootMockAdapter<Mock>>(BootMockInitMsg {})?;

    // Install adapter on sub-account
    let my_adapter: Application<Mock, BootMockAdapter<Mock>> =
        publisher.account().install_adapter(&[])?;

    my_adapter
        .call_as(&publisher_manager)
        .execute(&BootMockExecMsg {}.into(), None)?;
    let mock_query: String = my_adapter.query(&BootMockQueryMsg {}.into())?;

    assert_eq!(String::from("mock_query"), mock_query);

    let sub_account_details = my_adapter.account().info()?;
    assert_eq!(
        AccountInfo {
            name: String::from("Sub Account"),
            chain_id: String::from("cosmos-testnet-14002"),
            description: None,
            governance_details: GovernanceDetails::SubAccount {
                manager: publisher_manager.clone(),
                proxy: publisher_proxy
            },
            link: None,
        },
        sub_account_details
    );

    // Install adapter on current account
    let publisher = client
        .publisher_builder(Namespace::new("tester")?)
        .install_on_sub_account(false)
        .build()?;
    let my_adapter: Application<Mock, BootMockAdapter<Mock>> =
        publisher.account().install_adapter(&[])?;

    my_adapter
        .call_as(&publisher_manager)
        .execute(&BootMockExecMsg {}.into(), None)?;
    let mock_query: String = my_adapter.query(&BootMockQueryMsg {}.into())?;

    assert_eq!(String::from("mock_query"), mock_query);

    let sub_account_details = my_adapter.account().info()?;
    assert_eq!(
        AccountInfo {
            name: String::from("Default Abstract Account"),
            chain_id: String::from("cosmos-testnet-14002"),
            description: None,
            governance_details: GovernanceDetails::Monarchy {
                monarch: client.sender()
            },
            link: None,
        },
        sub_account_details
    );
    Ok(())
}

#[test]
fn can_fetch_account_from_id() -> anyhow::Result<()> {
    let client = AbstractClient::builder(Mock::new(&Addr::unchecked(OWNER))).build()?;

    let account1 = client.account_builder().build()?;

    let account2 = client.account_from(account1.id()?)?;

    assert_eq!(account1.info()?, account2.info()?);

    Ok(())
}

#[test]
fn can_fetch_account_from_app() -> anyhow::Result<()> {
    let client = AbstractClient::builder(Mock::new(&Addr::unchecked(OWNER))).build()?;

    let app_publisher: Publisher<Mock> = client
        .publisher_builder(Namespace::new(TEST_NAMESPACE)?)
        .build()?;

    app_publisher.publish_app::<MockAppI<Mock>>()?;

    let account1 = client
        .account_builder()
        // Install apps in this account
        .install_on_sub_account(false)
        .build()?;

    let app = account1.install_app::<MockAppI<Mock>>(&MockInitMsg {}, &[])?;

    let account2 = client.account_from(AccountSource::App(app.address()?))?;

    assert_eq!(account1.info()?, account2.info()?);

    Ok(())
}

#[test]
fn can_install_module_with_dependencies() -> anyhow::Result<()> {
    let client = AbstractClient::builder(Mock::new(&Addr::unchecked(OWNER))).build()?;

    let app_publisher: Publisher<Mock> = client
        .publisher_builder(Namespace::new(TEST_WITH_DEP_NAMESPACE)?)
        .build()?;

    let app_dependency_publisher: Publisher<Mock> = client
        .publisher_builder(Namespace::new(TEST_NAMESPACE)?)
        .build()?;

    app_dependency_publisher.publish_app::<MockAppI<Mock>>()?;
    app_publisher.publish_app::<MockAppWithDepI<Mock>>()?;

    let my_app: Application<Mock, MockAppWithDepI<Mock>> = app_publisher
        .account()
        .install_app_with_dependencies::<MockAppWithDepI<Mock>>(
        &MockInitMsg {},
        Empty {},
        &[],
    )?;

    my_app
        .call_as(&app_publisher.account().manager()?)
        .do_something()?;

    let something = my_app.get_something()?;

    assert_eq!(MockQueryResponse {}, something);

    let module_infos_response: ModuleInfosResponse = my_app.account().module_infos()?;
    let module_addresses_response: ModuleAddressesResponse = my_app
        .account()
        .module_addresses(vec![TEST_MODULE_ID.to_owned(), TEST_MODULE_ID.to_owned()])?;

    let app_address: Addr = module_addresses_response
        .modules
        .iter()
        .find(|(module_id, _)| module_id == TEST_MODULE_ID)
        .unwrap()
        .clone()
        .1;

    let app_dependency_address: Addr = module_addresses_response
        .modules
        .iter()
        .find(|(module_id, _)| module_id == TEST_MODULE_ID)
        .unwrap()
        .clone()
        .1;

    assert!(module_infos_response
        .module_infos
        .contains(&ManagerModuleInfo {
            id: TEST_MODULE_ID.to_owned(),
            version: cw2::ContractVersion {
                contract: TEST_MODULE_ID.to_owned(),
                version: TEST_VERSION.to_owned()
            },
            address: app_dependency_address,
        }));

    assert!(module_infos_response
        .module_infos
        .contains(&ManagerModuleInfo {
            id: TEST_MODULE_ID.to_owned(),
            version: cw2::ContractVersion {
                contract: TEST_MODULE_ID.to_owned(),
                version: TEST_VERSION.to_owned()
            },
            address: app_address,
        }));

    Ok(())
}

#[test]
fn can_build_cw20_with_all_options() -> anyhow::Result<()> {
    let client = AbstractClient::builder(Mock::new(&Addr::unchecked(OWNER))).build()?;

    let name = "name";
    let symbol = "symbol";
    let decimals = 6;
    let description = "A test cw20 token";
    let logo = "link-to-logo";
    let project = "project";
    let marketing = "marketing";
    let cap = Uint128::from(100u128);
    let starting_balance = Uint128::from(100u128);
    let minter_response = cw20_builder::MinterResponse {
        minter: OWNER.to_owned(),
        cap: Some(cap),
    };

    let cw20: cw20_builder::Cw20Base<Mock> = client
        .cw20_builder(name, symbol, decimals)
        .initial_balance(cw20_builder::Cw20Coin {
            address: OWNER.to_owned(),
            amount: starting_balance,
        })
        .admin(OWNER)
        .mint(minter_response.clone())
        .marketing(cw20_builder::InstantiateMarketingInfo {
            description: Some(description.to_owned()),
            logo: Some(cw20_builder::Logo::Url(logo.to_owned())),
            project: Some(project.to_owned()),
            marketing: Some(marketing.to_owned()),
        })
        .instantiate_with_id("abstract:test_cw20")?;

    let actual_minter_response: cw20_builder::MinterResponse = cw20.minter()?;
    assert_eq!(minter_response, actual_minter_response);

    let marketing_info_response: cw20_builder::MarketingInfoResponse = cw20.marketing_info()?;
    assert_eq!(
        cw20_builder::MarketingInfoResponse {
            description: Some(description.to_owned()),
            logo: Some(cw20_builder::LogoInfo::Url(logo.to_owned())),
            project: Some(project.to_owned()),
            marketing: Some(Addr::unchecked(marketing)),
        },
        marketing_info_response
    );

    let owner_balance: cw20_builder::BalanceResponse = cw20.balance(OWNER.to_owned())?;
    assert_eq!(
        cw20_builder::BalanceResponse {
            balance: starting_balance
        },
        owner_balance
    );
    let transfer_amount = Uint128::from(50u128);
    let recipient = "user";
    cw20.transfer(transfer_amount, recipient.to_owned())?;

    let recipient_balance = cw20.balance(recipient.to_owned())?;
    assert_eq!(
        cw20_builder::BalanceResponse {
            balance: transfer_amount
        },
        recipient_balance
    );

    Ok(())
}

#[test]
fn can_build_cw20_with_minimum_options() -> anyhow::Result<()> {
    let client = AbstractClient::builder(Mock::new(&Addr::unchecked(OWNER))).build()?;

    let name = "name";
    let symbol = "symbol";
    let decimals = 6;

    let cw20: cw20_builder::Cw20Base<Mock> = client
        .cw20_builder(name, symbol, decimals)
        .instantiate_with_id("abstract:test_cw20")?;

    let minter_response = cw20.minter();
    assert!(minter_response.is_err());

    let marketing_info_response: cw20_builder::MarketingInfoResponse = cw20.marketing_info()?;
    assert_eq!(
        cw20_builder::MarketingInfoResponse {
            description: None,
            logo: None,
            project: None,
            marketing: None,
        },
        marketing_info_response
    );

    let owner_balance: cw20_builder::BalanceResponse = cw20.balance(OWNER.to_owned())?;
    assert_eq!(
        cw20_builder::BalanceResponse {
            balance: Uint128::zero(),
        },
        owner_balance
    );

    Ok(())
}

#[test]
fn can_modify_and_query_balance_on_account() -> anyhow::Result<()> {
    let client = AbstractClient::builder(Mock::new(&Addr::unchecked(OWNER))).build()?;
    let account = client.account_builder().build()?;

    let coin1 = Coin::new(50, "denom1");
    let coin2 = Coin::new(20, "denom2");
    let coin3 = Coin::new(10, "denom3");
    account.set_balance(&[coin1.clone(), coin2.clone()])?;
    account.add_balance(&[coin3.clone()])?;

    assert_eq!(coin1.amount, account.query_balance("denom1")?);
    assert_eq!(coin2.amount, account.query_balance("denom2")?);
    assert_eq!(coin3.amount, account.query_balance("denom3")?);
    assert_eq!(Uint128::zero(), account.query_balance("denom4")?);

    assert_eq!(vec![coin1, coin2, coin3], account.query_balances()?);
    Ok(())
}
#[test]
fn can_get_module_dependency() -> anyhow::Result<()> {
    let client = AbstractClient::builder(Mock::new(&Addr::unchecked(OWNER))).build()?;

    let app_publisher: Publisher<Mock> = client
        .publisher_builder(Namespace::new(TEST_WITH_DEP_NAMESPACE)?)
        .build()?;

    let app_dependency_publisher: Publisher<Mock> = client
        .publisher_builder(Namespace::new(TEST_NAMESPACE)?)
        .build()?;

    app_dependency_publisher.publish_app::<MockAppI<Mock>>()?;
    app_publisher.publish_app::<MockAppWithDepI<Mock>>()?;

    let my_app: Application<Mock, MockAppWithDepI<Mock>> = app_publisher
        .account()
        .install_app_with_dependencies(&MockInitMsg {}, Empty {}, &[])?;

    let dependency: MockAppI<Mock> = my_app.module()?;
    dependency.do_something()?;
    Ok(())
}

#[test]
fn can_set_and_query_balance_with_client() -> anyhow::Result<()> {
    let client = AbstractClient::builder(Mock::new(&Addr::unchecked(OWNER))).build()?;

    let user = Addr::unchecked("user");
    let coin1 = Coin::new(50, "denom1");
    let coin2 = Coin::new(20, "denom2");
    let coin3 = Coin::new(10, "denom3");
    client.set_balance(&user, &[coin1.clone(), coin2.clone()])?;
    client.add_balance(&user, &[coin3.clone()])?;

    assert_eq!(coin1.amount, client.query_balance(&user, "denom1")?);
    assert_eq!(coin2.amount, client.query_balance(&user, "denom2")?);
    assert_eq!(coin3.amount, client.query_balance(&user, "denom3")?);
    assert_eq!(Uint128::zero(), client.query_balance(&user, "denom4")?);

    assert_eq!(vec![coin1, coin2, coin3], client.query_balances(&user)?);
    Ok(())
}

#[test]
fn cannot_get_nonexisting_module_dependency() -> anyhow::Result<()> {
    let client = AbstractClient::builder(Mock::new(&Addr::unchecked(OWNER))).build()?;

    let publisher: Publisher<Mock> = client
        .publisher_builder(Namespace::new(TEST_NAMESPACE)?)
        .build()?;

    publisher.publish_app::<MockAppI<Mock>>()?;

    let my_app: Application<Mock, MockAppI<Mock>> = publisher
        .account()
        .install_app::<MockAppI<Mock>>(&MockInitMsg {}, &[])?;

    let dependency_res = my_app.module::<MockAppWithDepI<Mock>>();
    assert!(dependency_res.is_err());
    Ok(())
}

#[test]
fn can_execute_on_proxy() -> anyhow::Result<()> {
    let denom = "denom";
    let client = AbstractClient::builder(Mock::new(&Addr::unchecked(OWNER))).build()?;
    client.set_balances([(client.sender(), coins(100, denom).as_slice())])?;

    let user = String::from("user");

    let account: Account<Mock> = client.account_builder().build()?;

    let amount = 20;
    account.execute(
        vec![BankMsg::Send {
            to_address: user.clone(),
            amount: coins(20, denom),
        }],
        &coins(amount, denom),
    )?;

    assert_eq!(
        amount,
        client.query_balance(&Addr::unchecked(user), denom)?.into()
    );
    Ok(())
}

#[test]
fn resolve_works() -> anyhow::Result<()> {
    let denom = "test_denom";
    let entry = "denom";
    let client = AbstractClient::builder(Mock::new(&Addr::unchecked(OWNER)))
        .asset(entry, cw_asset::AssetInfoBase::Native(denom.to_owned()))
        .build()?;

    let name_service = client.name_service();
    let asset_entry = AssetEntry::new(entry);
    let asset = asset_entry.resolve(name_service)?;
    assert_eq!(asset, AssetInfo::Native(denom.to_owned()));

    // Or use it on AnsHost object
    let asset = name_service.resolve(&asset_entry)?;
    assert_eq!(asset, AssetInfo::Native(denom.to_owned()));
    Ok(())
}

#[test]
fn doc_example_test() -> anyhow::Result<()> {
    // ## ANCHOR: build_client
    // Create environment
    let sender: Addr = Addr::unchecked("sender");
    let env: Mock = Mock::new(&sender);

    // Build the client
    let client: AbstractClient<Mock> = AbstractClient::builder(env).build()?;
    // ## ANCHOR_END: build_client

    // ## ANCHOR: balances
    let coins = &[Coin::new(50, "eth"), Coin::new(20, "btc")];

    // Set a balance
    client.set_balance(&sender, coins)?;

    // Add to an address's balance
    client.add_balance(&sender, &[Coin::new(50, "eth")])?;

    // Query an address's balance
    let coin1_balance = client.query_balance(&sender, "eth")?;

    assert_eq!(coin1_balance.u128(), 100);
    // ## ANCHOR_END: balances

    // ## ANCHOR: publisher
    // Create a publisher
    let publisher: Publisher<Mock> = client
        .publisher_builder(Namespace::from_id(TEST_MODULE_ID)?)
        .build()?;

    // Publish an app
    publisher.publish_app::<MockAppI<Mock>>()?;
    // ## ANCHOR_END: publisher

    // ## ANCHOR: account
    let account: Account<Mock> = client.account_builder().build()?;

    // ## ANCHOR: app_interface
    // Install an app
    let app: Application<Mock, MockAppI<Mock>> =
        account.install_app::<MockAppI<Mock>>(&MockInitMsg {}, &[])?;
    // ## ANCHOR_END: account
    // Call a function on the app
    app.do_something()?;

    // Call as someone else
    let manager: Addr = account.manager()?;
    app.call_as(&manager).do_something()?;

    // Query the app
    let something: MockQueryResponse = app.get_something()?;
    // ## ANCHOR_END: app_interface

    // ## ANCHOR: account_helpers
    // Get account info
    let account_info: AccountInfo = account.info()?;
    // Get the owner
    let owner: Addr = account.owner()?;
    // Add or set balance
    account.add_balance(&[Coin::new(100, "btc")])?;
    // ...
    // ## ANCHOR_END: account_helpers

    assert_eq!(
        AccountInfo {
            name: String::from("Default Abstract Account"),
            chain_id: String::from("cosmos-testnet-14002"),
            description: None,
            governance_details: GovernanceDetails::Monarchy {
                monarch: sender.clone()
            },
            link: None,
        },
        account_info
    );

    assert_eq!(owner, sender);
    assert_eq!(something, MockQueryResponse {});

    Ok(())
}

#[test]
fn can_get_abstract_account_from_client_account() -> anyhow::Result<()> {
    let sender: Addr = Addr::unchecked("sender");
    let env: Mock = Mock::new(&sender);

    // Build the client
    let client: AbstractClient<Mock> = AbstractClient::builder(env).build()?;

    let account = client.account_builder().build()?;
    let abstract_account: &abstract_interface::AbstractAccount<Mock> = account.as_ref();
    assert_eq!(abstract_account.id()?, AccountId::local(1));
    Ok(())
}

#[test]
<<<<<<< HEAD
fn can_register_dex_with_client() -> anyhow::Result<()> {
    let dexes = vec!["foo".to_owned(), "bar".to_owned()];

    let client: AbstractClient<Mock> = AbstractClient::builder(Mock::new(&Addr::unchecked(OWNER)))
        .dexes(dexes.clone())
        .build()?;

    let dexes_response = client.name_service().registered_dexes()?;
    assert_eq!(
        dexes_response,
        abstract_core::ans_host::RegisteredDexesResponse { dexes }
=======
fn can_use_adapter_object_after_publishing() -> anyhow::Result<()> {
    let client: AbstractClient<Mock> =
        AbstractClient::builder(Mock::new(&Addr::unchecked(OWNER))).build()?;
    let publisher = client
        .publisher_builder(Namespace::new(TEST_NAMESPACE)?)
        .build()?;

    let adapter =
        publisher.publish_adapter::<BootMockInitMsg, BootMockAdapter<Mock>>(BootMockInitMsg {})?;
    let module_data: ModuleDataResponse =
        adapter.query(&abstract_core::adapter::QueryMsg::Base(
            abstract_core::adapter::BaseQueryMsg::ModuleData {},
        ))?;

    assert_eq!(
        module_data,
        ModuleDataResponse {
            module_id: abstract_adapter::mock::MOCK_ADAPTER.module_id().to_owned(),
            version: abstract_adapter::mock::MOCK_ADAPTER.version().to_owned(),
            dependencies: abstract_adapter::mock::MOCK_ADAPTER
                .dependencies()
                .iter()
                .map(Dependency::from)
                .map(Into::into)
                .collect(),
            metadata: Some(TEST_METADATA.to_owned())
        }
>>>>>>> 8445dc61
    );
    Ok(())
}<|MERGE_RESOLUTION|>--- conflicted
+++ resolved
@@ -831,19 +831,6 @@
 }
 
 #[test]
-<<<<<<< HEAD
-fn can_register_dex_with_client() -> anyhow::Result<()> {
-    let dexes = vec!["foo".to_owned(), "bar".to_owned()];
-
-    let client: AbstractClient<Mock> = AbstractClient::builder(Mock::new(&Addr::unchecked(OWNER)))
-        .dexes(dexes.clone())
-        .build()?;
-
-    let dexes_response = client.name_service().registered_dexes()?;
-    assert_eq!(
-        dexes_response,
-        abstract_core::ans_host::RegisteredDexesResponse { dexes }
-=======
 fn can_use_adapter_object_after_publishing() -> anyhow::Result<()> {
     let client: AbstractClient<Mock> =
         AbstractClient::builder(Mock::new(&Addr::unchecked(OWNER))).build()?;
@@ -871,7 +858,22 @@
                 .collect(),
             metadata: Some(TEST_METADATA.to_owned())
         }
->>>>>>> 8445dc61
+    );
+    Ok(())
+}
+
+#[test]
+fn can_register_dex_with_client() -> anyhow::Result<()> {
+    let dexes = vec!["foo".to_owned(), "bar".to_owned()];
+
+    let client: AbstractClient<Mock> = AbstractClient::builder(Mock::new(&Addr::unchecked(OWNER)))
+        .dexes(dexes.clone())
+        .build()?;
+
+    let dexes_response = client.name_service().registered_dexes()?;
+    assert_eq!(
+        dexes_response,
+        abstract_core::ans_host::RegisteredDexesResponse { dexes }
     );
     Ok(())
 }