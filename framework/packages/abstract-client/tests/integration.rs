use abstract_adapter::mock::{
    BootMockAdapter, MockExecMsg as BootMockExecMsg, MockInitMsg as BootMockInitMsg,
    MockQueryMsg as BootMockQueryMsg, TEST_METADATA,
};
use abstract_app::{
    abstract_sdk::base::Handler,
    mock::{
        interface::MockAppWithDepI, mock_app_dependency::interface::MockAppI, MockExecMsgFns,
        MockInitMsg, MockQueryMsgFns, MockQueryResponse,
    },
    traits::ModuleIdentification,
};
use abstract_client::{
    builder::cw20_builder::{self, Cw20ExecuteMsgFns, Cw20QueryMsgFns},
    AbstractClient, AbstractClientError, Account, AccountSource, Application, Environment,
    Publisher,
};
use abstract_core::{
    adapter::AuthorizedAddressesResponse,
    ans_host::QueryMsgFns,
    manager::{
        state::AccountInfo, ManagerModuleInfo, ModuleAddressesResponse, ModuleInfosResponse,
    },
    objects::{
        dependency::Dependency, fee::FixedFee, gov_type::GovernanceDetails,
        module_version::ModuleDataResponse, namespace::Namespace, AccountId, AssetEntry,
    },
};
use abstract_interface::{ClientResolve, RegisteredModule, VCExecFns, VCQueryFns};
use abstract_testing::{
    addresses::{TEST_MODULE_NAME, TTOKEN},
    prelude::{TEST_MODULE_ID, TEST_NAMESPACE, TEST_VERSION, TEST_WITH_DEP_NAMESPACE},
    OWNER,
};
use cosmwasm_std::{coins, Addr, BankMsg, Coin, Empty, Uint128};
use cw_asset::{AssetInfo, AssetInfoUnchecked};
use cw_orch::{
    contract::interface_traits::{ContractInstance, CwOrchExecute, CwOrchQuery},
    prelude::{CallAs, Mock},
};
use cw_ownable::Ownership;

#[test]
fn can_create_account_without_optional_parameters() -> anyhow::Result<()> {
    let client = AbstractClient::builder(Mock::new(&Addr::unchecked(OWNER))).build()?;

    let account: Account<Mock> = client.account_builder().build()?;

    let account_info = account.info()?;
    assert_eq!(
        AccountInfo {
            name: String::from("Default Abstract Account"),
            chain_id: String::from("cosmos-testnet-14002"),
            description: None,
            governance_details: GovernanceDetails::Monarchy {
                monarch: Addr::unchecked(OWNER)
            },
            link: None,
        },
        account_info
    );

    let ownership: Ownership<String> = account.ownership()?;
    assert_eq!(
        Ownership {
            owner: Some(OWNER.to_owned()),
            pending_owner: None,
            pending_expiry: None
        },
        ownership
    );

    Ok(())
}

#[test]
fn can_create_account_with_optional_parameters() -> anyhow::Result<()> {
    let asset = "asset";

    let client = AbstractClient::builder(Mock::new(&Addr::unchecked(OWNER)))
        .asset(asset, AssetInfoUnchecked::native(asset))
        .build()?;

    let name = "test-account";
    let description = "description";
    let link = "https://abstract.money";
    let governance_details = GovernanceDetails::Monarchy {
        monarch: String::from("monarch"),
    };
    let namespace = Namespace::new("test-namespace")?;
    let base_asset = AssetEntry::new(asset);
    let account: Account<Mock> = client
        .account_builder()
        .name(name)
        .link(link)
        .description(description)
        .ownership(governance_details.clone())
        .namespace(namespace.clone())
        .base_asset(base_asset)
        .build()?;

    let account_info = account.info()?;
    assert_eq!(
        AccountInfo {
            name: String::from(name),
            chain_id: String::from("cosmos-testnet-14002"),
            description: Some(String::from(description)),
            governance_details,
            link: Some(String::from(link)),
        },
        account_info.into()
    );

    // Namespace is claimed.
    let account_id = client
        .version_control()
        .namespace(namespace)?
        .unwrap()
        .account_id;
    assert_eq!(account_id, AccountId::local(1));

    Ok(())
}

#[test]
fn can_get_account_from_namespace() -> anyhow::Result<()> {
    let client = AbstractClient::builder(Mock::new(&Addr::unchecked(OWNER))).build()?;

    let namespace = Namespace::new("namespace")?;
    let account: Account<Mock> = client
        .account_builder()
        .namespace(namespace.clone())
        .build()?;

    // From namespace directly
    let account_from_namespace: Account<Mock> = client.account_from(namespace)?;

    assert_eq!(account.info()?, account_from_namespace.info()?);
    Ok(())
}

#[test]
fn err_fetching_unclaimed_namespace() -> anyhow::Result<()> {
    let client = AbstractClient::builder(Mock::new(&Addr::unchecked(OWNER))).build()?;

    let namespace = Namespace::new("namespace")?;

    let account_from_namespace_no_claim_res: Result<
        Account<Mock>,
        abstract_client::AbstractClientError,
    > = client.account_from(namespace);

    assert!(matches!(
        account_from_namespace_no_claim_res.unwrap_err(),
        abstract_client::AbstractClientError::NamespaceNotClaimed { .. }
    ));

    Ok(())
}

#[test]
fn can_create_publisher_without_optional_parameters() -> anyhow::Result<()> {
    let client = AbstractClient::builder(Mock::new(&Addr::unchecked(OWNER))).build()?;

    let publisher: Publisher<Mock> = client
        .publisher_builder(Namespace::new(TEST_NAMESPACE)?)
        .build()?;

    let account_info = publisher.account().info()?;
    assert_eq!(
        AccountInfo {
            name: String::from("Default Abstract Account"),
            chain_id: String::from("cosmos-testnet-14002"),
            description: None,
            governance_details: GovernanceDetails::Monarchy {
                monarch: Addr::unchecked(OWNER)
            },
            link: None,
        },
        account_info
    );

    Ok(())
}

#[test]
fn can_create_publisher_with_optional_parameters() -> anyhow::Result<()> {
    let asset = "asset";
    let client = AbstractClient::builder(Mock::new(&Addr::unchecked(OWNER)))
        .asset(asset, AssetInfoUnchecked::native(asset))
        .build()?;

    let name = "test-account";
    let description = "description";
    let link = "https://abstract.money";
    let governance_details = GovernanceDetails::Monarchy {
        monarch: String::from("monarch"),
    };
    let namespace = Namespace::new("test-namespace")?;
    let base_asset = AssetEntry::new(asset);
    let publisher: Publisher<Mock> = client
        .publisher_builder(namespace.clone())
        .name(name)
        .link(link)
        .description(description)
        .ownership(governance_details.clone())
        .base_asset(base_asset)
        .build()?;

    let account_info = publisher.account().info()?;
    assert_eq!(
        AccountInfo {
            name: String::from(name),
            chain_id: String::from("cosmos-testnet-14002"),
            description: Some(String::from(description)),
            governance_details,
            link: Some(String::from(link)),
        },
        account_info.into()
    );

    // Namespace is claimed.
    let account_id = client
        .version_control()
        .namespace(namespace)?
        .unwrap()
        .account_id;
    assert_eq!(account_id, AccountId::local(1));

    Ok(())
}

#[test]
fn can_get_publisher_from_namespace() -> anyhow::Result<()> {
    let client = AbstractClient::builder(Mock::new(&Addr::unchecked(OWNER))).build()?;

    let namespace = Namespace::new("namespace")?;
    let publisher: Publisher<Mock> = client.publisher_builder(namespace.clone()).build()?;

    let publisher_from_namespace: Publisher<Mock> = client.publisher_builder(namespace).build()?;

    assert_eq!(
        publisher.account().info()?,
        publisher_from_namespace.account().info()?
    );

    Ok(())
}

#[test]
fn can_publish_and_install_app() -> anyhow::Result<()> {
    let client = AbstractClient::builder(Mock::new(&Addr::unchecked(OWNER))).build()?;

    let publisher: Publisher<Mock> = client
        .publisher_builder(Namespace::new(TEST_NAMESPACE)?)
        .build()?;

    let publisher_account = publisher.account();
    let publisher_manager = publisher_account.manager()?;
    let publisher_proxy = publisher_account.proxy()?;

    publisher.publish_app::<MockAppI<Mock>>()?;

    // Install app on sub-account
    let my_app: Application<Mock, MockAppI<Mock>> =
        publisher_account.install_app::<MockAppI<Mock>>(&MockInitMsg {}, &[])?;

    my_app.call_as(&publisher_manager).do_something()?;

    let something = my_app.get_something()?;

    assert_eq!(MockQueryResponse {}, something);

    // Can get installed application of the account
    let my_app: Application<Mock, MockAppI<Mock>> = my_app.account().application()?;
    let something = my_app.get_something()?;
    assert_eq!(MockQueryResponse {}, something);

    let sub_account_details = my_app.account().info()?;
    assert_eq!(
        AccountInfo {
            name: String::from("Sub Account"),
            chain_id: String::from("cosmos-testnet-14002"),
            description: None,
            governance_details: GovernanceDetails::SubAccount {
                manager: publisher_manager.clone(),
                proxy: publisher_proxy
            },
            link: None,
        },
        sub_account_details
    );

    let sub_accounts = publisher.account().sub_accounts()?;
    assert_eq!(sub_accounts.len(), 1);
    assert_eq!(sub_accounts[0].id()?, my_app.account().id()?);

    // Install app on current account
    let publisher = client
        .publisher_builder(Namespace::new("tester")?)
        .install_on_sub_account(false)
        .build()?;
    let my_adapter: Application<Mock, MockAppI<Mock>> =
        publisher.account().install_app(&MockInitMsg {}, &[])?;

    my_adapter.call_as(&publisher_manager).do_something()?;
    let mock_query: MockQueryResponse = my_adapter.get_something()?;

    assert_eq!(MockQueryResponse {}, mock_query);

    let sub_account_details = my_adapter.account().info()?;
    assert_eq!(
        AccountInfo {
            name: String::from("Default Abstract Account"),
            chain_id: String::from("cosmos-testnet-14002"),
            description: None,
            governance_details: GovernanceDetails::Monarchy {
                monarch: client.sender()
            },
            link: None,
        },
        sub_account_details
    );

    Ok(())
}

#[test]
fn can_publish_and_install_adapter() -> anyhow::Result<()> {
    let client = AbstractClient::builder(Mock::new(&Addr::unchecked(OWNER))).build()?;

    let publisher: Publisher<Mock> = client
        .publisher_builder(Namespace::new("tester")?)
        .build()?;

    let publisher_manager = publisher.account().manager()?;
    let publisher_proxy = publisher.account().proxy()?;

    publisher.publish_adapter::<BootMockInitMsg, BootMockAdapter<Mock>>(BootMockInitMsg {})?;

    // Install adapter on sub-account
    let my_adapter: Application<Mock, BootMockAdapter<Mock>> =
        publisher.account().install_adapter(&[])?;

    my_adapter
        .call_as(&publisher_manager)
        .execute(&BootMockExecMsg {}.into(), None)?;
    let mock_query: String = my_adapter.query(&BootMockQueryMsg {}.into())?;

    assert_eq!(String::from("mock_query"), mock_query);

    let sub_account_details = my_adapter.account().info()?;
    assert_eq!(
        AccountInfo {
            name: String::from("Sub Account"),
            chain_id: String::from("cosmos-testnet-14002"),
            description: None,
            governance_details: GovernanceDetails::SubAccount {
                manager: publisher_manager.clone(),
                proxy: publisher_proxy
            },
            link: None,
        },
        sub_account_details
    );

    // Install adapter on current account
    let publisher = client
        .publisher_builder(Namespace::new("tester")?)
        .install_on_sub_account(false)
        .build()?;
    let my_adapter: Application<Mock, BootMockAdapter<Mock>> =
        publisher.account().install_adapter(&[])?;

    my_adapter
        .call_as(&publisher_manager)
        .execute(&BootMockExecMsg {}.into(), None)?;
    let mock_query: String = my_adapter.query(&BootMockQueryMsg {}.into())?;

    assert_eq!(String::from("mock_query"), mock_query);

    let sub_account_details = my_adapter.account().info()?;
    assert_eq!(
        AccountInfo {
            name: String::from("Default Abstract Account"),
            chain_id: String::from("cosmos-testnet-14002"),
            description: None,
            governance_details: GovernanceDetails::Monarchy {
                monarch: client.sender()
            },
            link: None,
        },
        sub_account_details
    );
    Ok(())
}

#[test]
fn can_fetch_account_from_id() -> anyhow::Result<()> {
    let client = AbstractClient::builder(Mock::new(&Addr::unchecked(OWNER))).build()?;

    let account1 = client.account_builder().build()?;

    let account2 = client.account_from(account1.id()?)?;

    assert_eq!(account1.info()?, account2.info()?);

    Ok(())
}

#[test]
fn can_fetch_account_from_app() -> anyhow::Result<()> {
    let client = AbstractClient::builder(Mock::new(&Addr::unchecked(OWNER))).build()?;

    let app_publisher: Publisher<Mock> = client
        .publisher_builder(Namespace::new(TEST_NAMESPACE)?)
        .build()?;

    app_publisher.publish_app::<MockAppI<Mock>>()?;

    let account1 = client
        .account_builder()
        // Install apps in this account
        .install_on_sub_account(false)
        .build()?;

    let app = account1.install_app::<MockAppI<Mock>>(&MockInitMsg {}, &[])?;

    let account2 = client.account_from(AccountSource::App(app.address()?))?;

    assert_eq!(account1.info()?, account2.info()?);

    Ok(())
}

#[test]
fn can_install_module_with_dependencies() -> anyhow::Result<()> {
    let client = AbstractClient::builder(Mock::new(&Addr::unchecked(OWNER))).build()?;

    let app_publisher: Publisher<Mock> = client
        .publisher_builder(Namespace::new(TEST_WITH_DEP_NAMESPACE)?)
        .build()?;

    let app_dependency_publisher: Publisher<Mock> = client
        .publisher_builder(Namespace::new(TEST_NAMESPACE)?)
        .build()?;

    app_dependency_publisher.publish_app::<MockAppI<Mock>>()?;
    app_publisher.publish_app::<MockAppWithDepI<Mock>>()?;

    let my_app: Application<Mock, MockAppWithDepI<Mock>> = app_publisher
        .account()
        .install_app_with_dependencies::<MockAppWithDepI<Mock>>(
        &MockInitMsg {},
        Empty {},
        &[],
    )?;

    my_app
        .call_as(&app_publisher.account().manager()?)
        .do_something()?;

    let something = my_app.get_something()?;

    assert_eq!(MockQueryResponse {}, something);

    let module_infos_response: ModuleInfosResponse = my_app.account().module_infos()?;
    let module_addresses_response: ModuleAddressesResponse = my_app
        .account()
        .module_addresses(vec![TEST_MODULE_ID.to_owned(), TEST_MODULE_ID.to_owned()])?;

    let app_address: Addr = module_addresses_response
        .modules
        .iter()
        .find(|(module_id, _)| module_id == TEST_MODULE_ID)
        .unwrap()
        .clone()
        .1;

    let app_dependency_address: Addr = module_addresses_response
        .modules
        .iter()
        .find(|(module_id, _)| module_id == TEST_MODULE_ID)
        .unwrap()
        .clone()
        .1;

    assert!(module_infos_response
        .module_infos
        .contains(&ManagerModuleInfo {
            id: TEST_MODULE_ID.to_owned(),
            version: cw2::ContractVersion {
                contract: TEST_MODULE_ID.to_owned(),
                version: TEST_VERSION.to_owned()
            },
            address: app_dependency_address,
        }));

    assert!(module_infos_response
        .module_infos
        .contains(&ManagerModuleInfo {
            id: TEST_MODULE_ID.to_owned(),
            version: cw2::ContractVersion {
                contract: TEST_MODULE_ID.to_owned(),
                version: TEST_VERSION.to_owned()
            },
            address: app_address,
        }));

    Ok(())
}

#[test]
fn can_build_cw20_with_all_options() -> anyhow::Result<()> {
    let client = AbstractClient::builder(Mock::new(&Addr::unchecked(OWNER))).build()?;

    let name = "name";
    let symbol = "symbol";
    let decimals = 6;
    let description = "A test cw20 token";
    let logo = "link-to-logo";
    let project = "project";
    let marketing = "marketing";
    let cap = Uint128::from(100u128);
    let starting_balance = Uint128::from(100u128);
    let minter_response = cw20_builder::MinterResponse {
        minter: OWNER.to_owned(),
        cap: Some(cap),
    };

    let cw20: cw20_builder::Cw20Base<Mock> = client
        .cw20_builder(name, symbol, decimals)
        .initial_balance(cw20_builder::Cw20Coin {
            address: OWNER.to_owned(),
            amount: starting_balance,
        })
        .admin(OWNER)
        .mint(minter_response.clone())
        .marketing(cw20_builder::InstantiateMarketingInfo {
            description: Some(description.to_owned()),
            logo: Some(cw20_builder::Logo::Url(logo.to_owned())),
            project: Some(project.to_owned()),
            marketing: Some(marketing.to_owned()),
        })
        .instantiate_with_id("abstract:test_cw20")?;

    let actual_minter_response: cw20_builder::MinterResponse = cw20.minter()?;
    assert_eq!(minter_response, actual_minter_response);

    let marketing_info_response: cw20_builder::MarketingInfoResponse = cw20.marketing_info()?;
    assert_eq!(
        cw20_builder::MarketingInfoResponse {
            description: Some(description.to_owned()),
            logo: Some(cw20_builder::LogoInfo::Url(logo.to_owned())),
            project: Some(project.to_owned()),
            marketing: Some(Addr::unchecked(marketing)),
        },
        marketing_info_response
    );

    let owner_balance: cw20_builder::BalanceResponse = cw20.balance(OWNER.to_owned())?;
    assert_eq!(
        cw20_builder::BalanceResponse {
            balance: starting_balance
        },
        owner_balance
    );
    let transfer_amount = Uint128::from(50u128);
    let recipient = "user";
    cw20.transfer(transfer_amount, recipient.to_owned())?;

    let recipient_balance = cw20.balance(recipient.to_owned())?;
    assert_eq!(
        cw20_builder::BalanceResponse {
            balance: transfer_amount
        },
        recipient_balance
    );

    Ok(())
}

#[test]
fn can_build_cw20_with_minimum_options() -> anyhow::Result<()> {
    let client = AbstractClient::builder(Mock::new(&Addr::unchecked(OWNER))).build()?;

    let name = "name";
    let symbol = "symbol";
    let decimals = 6;

    let cw20: cw20_builder::Cw20Base<Mock> = client
        .cw20_builder(name, symbol, decimals)
        .instantiate_with_id("abstract:test_cw20")?;

    let minter_response = cw20.minter();
    assert!(minter_response.is_err());

    let marketing_info_response: cw20_builder::MarketingInfoResponse = cw20.marketing_info()?;
    assert_eq!(
        cw20_builder::MarketingInfoResponse {
            description: None,
            logo: None,
            project: None,
            marketing: None,
        },
        marketing_info_response
    );

    let owner_balance: cw20_builder::BalanceResponse = cw20.balance(OWNER.to_owned())?;
    assert_eq!(
        cw20_builder::BalanceResponse {
            balance: Uint128::zero(),
        },
        owner_balance
    );

    Ok(())
}

#[test]
fn can_modify_and_query_balance_on_account() -> anyhow::Result<()> {
    let client = AbstractClient::builder(Mock::new(&Addr::unchecked(OWNER))).build()?;
    let account = client.account_builder().build()?;

    let coin1 = Coin::new(50, "denom1");
    let coin2 = Coin::new(20, "denom2");
    let coin3 = Coin::new(10, "denom3");
    account.set_balance(&[coin1.clone(), coin2.clone()])?;
    account.add_balance(&[coin3.clone()])?;

    assert_eq!(coin1.amount, account.query_balance("denom1")?);
    assert_eq!(coin2.amount, account.query_balance("denom2")?);
    assert_eq!(coin3.amount, account.query_balance("denom3")?);
    assert_eq!(Uint128::zero(), account.query_balance("denom4")?);

    assert_eq!(vec![coin1, coin2, coin3], account.query_balances()?);
    Ok(())
}
#[test]
fn can_get_module_dependency() -> anyhow::Result<()> {
    let client = AbstractClient::builder(Mock::new(&Addr::unchecked(OWNER))).build()?;

    let app_publisher: Publisher<Mock> = client
        .publisher_builder(Namespace::new(TEST_WITH_DEP_NAMESPACE)?)
        .build()?;

    let app_dependency_publisher: Publisher<Mock> = client
        .publisher_builder(Namespace::new(TEST_NAMESPACE)?)
        .build()?;

    app_dependency_publisher.publish_app::<MockAppI<Mock>>()?;
    app_publisher.publish_app::<MockAppWithDepI<Mock>>()?;

    let my_app: Application<Mock, MockAppWithDepI<Mock>> = app_publisher
        .account()
        .install_app_with_dependencies(&MockInitMsg {}, Empty {}, &[])?;

    let dependency: MockAppI<Mock> = my_app.module()?;
    dependency.do_something()?;
    Ok(())
}

#[test]
fn can_set_and_query_balance_with_client() -> anyhow::Result<()> {
    let client = AbstractClient::builder(Mock::new(&Addr::unchecked(OWNER))).build()?;

    let user = Addr::unchecked("user");
    let coin1 = Coin::new(50, "denom1");
    let coin2 = Coin::new(20, "denom2");
    let coin3 = Coin::new(10, "denom3");
    client.set_balance(&user, &[coin1.clone(), coin2.clone()])?;
    client.add_balance(&user, &[coin3.clone()])?;

    assert_eq!(coin1.amount, client.query_balance(&user, "denom1")?);
    assert_eq!(coin2.amount, client.query_balance(&user, "denom2")?);
    assert_eq!(coin3.amount, client.query_balance(&user, "denom3")?);
    assert_eq!(Uint128::zero(), client.query_balance(&user, "denom4")?);

    assert_eq!(vec![coin1, coin2, coin3], client.query_balances(&user)?);
    Ok(())
}

#[test]
fn cannot_get_nonexisting_module_dependency() -> anyhow::Result<()> {
    let client = AbstractClient::builder(Mock::new(&Addr::unchecked(OWNER))).build()?;

    let publisher: Publisher<Mock> = client
        .publisher_builder(Namespace::new(TEST_NAMESPACE)?)
        .build()?;

    publisher.publish_app::<MockAppI<Mock>>()?;

    let my_app: Application<Mock, MockAppI<Mock>> = publisher
        .account()
        .install_app::<MockAppI<Mock>>(&MockInitMsg {}, &[])?;

    let dependency_res = my_app.module::<MockAppWithDepI<Mock>>();
    assert!(dependency_res.is_err());
    Ok(())
}

#[test]
fn can_execute_on_proxy() -> anyhow::Result<()> {
    let denom = "denom";
    let client = AbstractClient::builder(Mock::new(&Addr::unchecked(OWNER))).build()?;
    client.set_balances([(client.sender(), coins(100, denom).as_slice())])?;

    let user = String::from("user");

    let account: Account<Mock> = client.account_builder().build()?;

    let amount = 20;
    account.execute(
        vec![BankMsg::Send {
            to_address: user.clone(),
            amount: coins(20, denom),
        }],
        &coins(amount, denom),
    )?;

    assert_eq!(
        amount,
        client.query_balance(&Addr::unchecked(user), denom)?.into()
    );
    Ok(())
}

#[test]
fn resolve_works() -> anyhow::Result<()> {
    let denom = "test_denom";
    let entry = "denom";
    let client = AbstractClient::builder(Mock::new(&Addr::unchecked(OWNER)))
        .asset(entry, cw_asset::AssetInfoBase::Native(denom.to_owned()))
        .build()?;

    let name_service = client.name_service();
    let asset_entry = AssetEntry::new(entry);
    let asset = asset_entry.resolve(name_service)?;
    assert_eq!(asset, AssetInfo::Native(denom.to_owned()));

    // Or use it on AnsHost object
    let asset = name_service.resolve(&asset_entry)?;
    assert_eq!(asset, AssetInfo::Native(denom.to_owned()));
    Ok(())
}

#[test]
fn doc_example_test() -> anyhow::Result<()> {
    // ## ANCHOR: build_client
    // Create environment
    let sender: Addr = Addr::unchecked("sender");
    let env: Mock = Mock::new(&sender);

    // Build the client
    let client: AbstractClient<Mock> = AbstractClient::builder(env).build()?;
    // ## ANCHOR_END: build_client

    // ## ANCHOR: balances
    let coins = &[Coin::new(50, "eth"), Coin::new(20, "btc")];

    // Set a balance
    client.set_balance(&sender, coins)?;

    // Add to an address's balance
    client.add_balance(&sender, &[Coin::new(50, "eth")])?;

    // Query an address's balance
    let coin1_balance = client.query_balance(&sender, "eth")?;

    assert_eq!(coin1_balance.u128(), 100);
    // ## ANCHOR_END: balances

    // ## ANCHOR: publisher
    // Create a publisher
    let publisher: Publisher<Mock> = client
        .publisher_builder(Namespace::from_id(TEST_MODULE_ID)?)
        .build()?;

    // Publish an app
    publisher.publish_app::<MockAppI<Mock>>()?;
    // ## ANCHOR_END: publisher

    // ## ANCHOR: account
    let account: Account<Mock> = client.account_builder().build()?;

    // ## ANCHOR: app_interface
    // Install an app
    let app: Application<Mock, MockAppI<Mock>> =
        account.install_app::<MockAppI<Mock>>(&MockInitMsg {}, &[])?;
    // ## ANCHOR_END: account
    // Call a function on the app
    app.do_something()?;

    // Call as someone else
    let manager: Addr = account.manager()?;
    app.call_as(&manager).do_something()?;

    // Query the app
    let something: MockQueryResponse = app.get_something()?;
    // ## ANCHOR_END: app_interface

    // ## ANCHOR: account_helpers
    // Get account info
    let account_info: AccountInfo = account.info()?;
    // Get the owner
    let owner: Addr = account.owner()?;
    // Add or set balance
    account.add_balance(&[Coin::new(100, "btc")])?;
    // ...
    // ## ANCHOR_END: account_helpers

    assert_eq!(
        AccountInfo {
            name: String::from("Default Abstract Account"),
            chain_id: String::from("cosmos-testnet-14002"),
            description: None,
            governance_details: GovernanceDetails::Monarchy {
                monarch: sender.clone()
            },
            link: None,
        },
        account_info
    );

    assert_eq!(owner, sender);
    assert_eq!(something, MockQueryResponse {});

    Ok(())
}

#[test]
fn can_get_abstract_account_from_client_account() -> anyhow::Result<()> {
    let sender: Addr = Addr::unchecked(OWNER);
    let env: Mock = Mock::new(&sender);

    // Build the client
    let client: AbstractClient<Mock> = AbstractClient::builder(env).build()?;

    let account = client.account_builder().build()?;
    let abstract_account: &abstract_interface::AbstractAccount<Mock> = account.as_ref();
    assert_eq!(abstract_account.id()?, AccountId::local(1));
    Ok(())
}

#[test]
fn can_use_adapter_object_after_publishing() -> anyhow::Result<()> {
    let client: AbstractClient<Mock> =
        AbstractClient::builder(Mock::new(&Addr::unchecked(OWNER))).build()?;
    let publisher = client
        .publisher_builder(Namespace::new(TEST_NAMESPACE)?)
        .build()?;

    let adapter =
        publisher.publish_adapter::<BootMockInitMsg, BootMockAdapter<Mock>>(BootMockInitMsg {})?;
    let module_data: ModuleDataResponse =
        adapter.query(&abstract_core::adapter::QueryMsg::Base(
            abstract_core::adapter::BaseQueryMsg::ModuleData {},
        ))?;

    assert_eq!(
        module_data,
        ModuleDataResponse {
            module_id: abstract_adapter::mock::MOCK_ADAPTER.module_id().to_owned(),
            version: abstract_adapter::mock::MOCK_ADAPTER.version().to_owned(),
            dependencies: abstract_adapter::mock::MOCK_ADAPTER
                .dependencies()
                .iter()
                .map(Dependency::from)
                .map(Into::into)
                .collect(),
            metadata: Some(TEST_METADATA.to_owned())
        }
    );
    Ok(())
}

#[test]
fn can_register_dex_with_client() -> anyhow::Result<()> {
    let dexes = vec!["foo".to_owned(), "bar".to_owned()];

    let client: AbstractClient<Mock> = AbstractClient::builder(Mock::new(&Addr::unchecked(OWNER)))
        .dexes(dexes.clone())
        .build()?;

    let dexes_response = client.name_service().registered_dexes()?;
    assert_eq!(
        dexes_response,
        abstract_core::ans_host::RegisteredDexesResponse { dexes }
    );
    Ok(())
}

#[test]
fn can_customize_sub_account() -> anyhow::Result<()> {
    let client = AbstractClient::builder(Mock::new(&Addr::unchecked(OWNER))).build()?;
    let account = client.account_builder().build()?;
    let sub_account = client
        .account_builder()
        .name("foo-bar")
        .sub_account(&account)
        .build()?;

    let info = sub_account.info()?;
    assert_eq!(info.name, "foo-bar");

    // Account aware of sub account
    let sub_accounts = account.sub_accounts()?;
    assert_eq!(sub_accounts.len(), 1);
    assert_eq!(sub_accounts[0].id()?, sub_account.id()?);
    Ok(())
}

#[test]
fn cant_create_sub_accounts_for_another_user() -> anyhow::Result<()> {
    let client = AbstractClient::builder(Mock::new(&Addr::unchecked(OWNER))).build()?;
    let account = client.account_builder().build()?;
    let result = client
        .account_builder()
        .name("foo-bar")
        .ownership(GovernanceDetails::SubAccount {
            manager: account.manager()?.into_string(),
            proxy: account.proxy()?.into_string(),
        })
        .build();

    // No debug on `Account<Chain>`
    let Err(AbstractClientError::Interface(abstract_interface::AbstractInterfaceError::Orch(err))) =
        result
    else {
        panic!("Expected cw-orch error")
    };
    let err: account_factory::error::AccountFactoryError = err.downcast().unwrap();
    assert_eq!(
        err,
        account_factory::error::AccountFactoryError::SubAccountCreatorNotManager {
            caller: client.sender().into_string(),
            manager: account.manager()?.into_string()
        }
    );
    Ok(())
}

#[test]
fn install_adapter_on_account_builder() -> anyhow::Result<()> {
    let client = AbstractClient::builder(Mock::new(&Addr::unchecked(OWNER))).build()?;

    let publisher: Publisher<Mock> = client
        .publisher_builder(Namespace::new(TEST_NAMESPACE)?)
        .build()?;

    // Publish adapter
    let adapter: BootMockAdapter<_> = publisher.publish_adapter(BootMockInitMsg {})?;

    let account = client
        .account_builder()
        .install_adapter::<BootMockAdapter<Mock>>()?
        .build()?;
    let modules = account.module_infos()?.module_infos;
    let adapter_info = modules
        .iter()
        .find(|module| module.id == BootMockAdapter::<Mock>::module_id())
        .expect("Adapter not found");

    assert_eq!(
        *adapter_info,
        ManagerModuleInfo {
            id: BootMockAdapter::<Mock>::module_id().to_owned(),
            version: cw2::ContractVersion {
                contract: BootMockAdapter::<Mock>::module_id().to_owned(),
                version: BootMockAdapter::<Mock>::module_version().to_owned()
            },
            address: adapter.address()?,
        }
    );

    Ok(())
}

#[test]
fn install_application_on_account_builder() -> anyhow::Result<()> {
    let client = AbstractClient::builder(Mock::new(&Addr::unchecked(OWNER))).build()?;

    let publisher: Publisher<Mock> = client
        .publisher_builder(Namespace::new(TEST_NAMESPACE)?)
        .build()?;

    // Publish app
    publisher.publish_app::<MockAppI<Mock>>()?;

    let account = client
        .account_builder()
        .install_app::<MockAppI<Mock>>(&MockInitMsg {})?
        .build()?;

    let my_app = account.application::<MockAppI<_>>()?;

    let something = my_app.get_something()?;
    assert_eq!(MockQueryResponse {}, something);

    let modules = account.module_infos()?.module_infos;
    let app_info = modules
        .iter()
        .find(|module| module.id == MockAppI::<Mock>::module_id())
        .expect("Application not found");

    assert_eq!(
        *app_info,
        ManagerModuleInfo {
            id: MockAppI::<Mock>::module_id().to_owned(),
            version: cw2::ContractVersion {
                contract: MockAppI::<Mock>::module_id().to_owned(),
                version: MockAppI::<Mock>::module_version().to_owned()
            },
            address: my_app.address()?,
        }
    );
    Ok(())
}

#[test]
fn auto_funds_work() -> anyhow::Result<()> {
    // Give enough tokens for the owner
    let owner = Addr::unchecked(OWNER);
    let chain = Mock::new(&owner);
    chain.set_balance(&owner, coins(50, TTOKEN))?;

    let client = AbstractClient::builder(chain).build()?;

    let publisher: Publisher<Mock> = client
        .publisher_builder(Namespace::new(TEST_NAMESPACE)?)
        .build()?;
    let _: BootMockAdapter<_> = publisher.publish_adapter(BootMockInitMsg {})?;

    client.version_control().update_module_configuration(
        TEST_MODULE_NAME.to_owned(),
        Namespace::new(TEST_NAMESPACE)?,
        abstract_core::version_control::UpdateModule::Versioned {
            version: BootMockAdapter::<Mock>::module_version().to_owned(),
            metadata: None,
            monetization: Some(abstract_core::objects::module::Monetization::InstallFee(
                FixedFee::new(&Coin {
                    denom: TTOKEN.to_owned(),
                    amount: Uint128::new(50),
                }),
            )),
            instantiation_funds: None,
        },
    )?;
    let mut account_builder = client.account_builder();

    // User can guard his funds
    account_builder
        .name("bob")
        .install_adapter::<BootMockAdapter<Mock>>()?
        .auto_fund_assert(|c| c[0].amount < Uint128::new(50));
    let e = account_builder.build().unwrap_err();
    assert!(matches!(e, AbstractClientError::AutoFundsAssertFailed(_)));

    // Or can enable auto_fund and create account if have enough funds
    let account = account_builder.auto_fund().build()?;
    let info = account.info()?;
    assert_eq!(info.name, "bob");

    // funds used
    let balance = client.environment().query_balance(&owner, TTOKEN)?;
    assert!(balance.is_zero());
    Ok(())
}

#[test]
fn install_application_with_deps_on_account_builder() -> anyhow::Result<()> {
    let client = AbstractClient::builder(Mock::new(&Addr::unchecked(OWNER))).build()?;

    let app_publisher: Publisher<Mock> = client
        .publisher_builder(Namespace::new(TEST_WITH_DEP_NAMESPACE)?)
        .build()?;

    let app_dependency_publisher: Publisher<Mock> = client
        .publisher_builder(Namespace::new(TEST_NAMESPACE)?)
        .build()?;

    // Publish apps
    app_dependency_publisher.publish_app::<MockAppI<Mock>>()?;
    app_publisher.publish_app::<MockAppWithDepI<Mock>>()?;

    let account = client
        .account_builder()
        .install_app_with_dependencies::<MockAppWithDepI<Mock>>(&MockInitMsg {}, Empty {})?
        .build()?;

    let modules = account.module_infos()?.module_infos;

    // Check dependency
    let dep_app = account.application::<MockAppI<_>>()?;
    let something = dep_app.get_something()?;
    assert_eq!(MockQueryResponse {}, something);

    let app_info = modules
        .iter()
        .find(|module| module.id == MockAppI::<Mock>::module_id())
        .expect("Dependency of an application not found");

    assert_eq!(
        *app_info,
        ManagerModuleInfo {
            id: MockAppI::<Mock>::module_id().to_owned(),
            version: cw2::ContractVersion {
                contract: MockAppI::<Mock>::module_id().to_owned(),
                version: MockAppI::<Mock>::module_version().to_owned()
            },
            address: dep_app.address()?,
        }
    );

    // Check app itself
    let my_app = account.application::<MockAppWithDepI<_>>()?;

    my_app
        .call_as(&app_publisher.account().manager()?)
        .do_something()?;

    let something = my_app.get_something()?;

    assert_eq!(MockQueryResponse {}, something);

    let app_info = modules
        .iter()
        .find(|module| module.id == MockAppWithDepI::<Mock>::module_id())
        .expect("Application not found");

    assert_eq!(
        *app_info,
        ManagerModuleInfo {
            id: MockAppWithDepI::<Mock>::module_id().to_owned(),
            version: cw2::ContractVersion {
                contract: MockAppWithDepI::<Mock>::module_id().to_owned(),
                version: MockAppWithDepI::<Mock>::module_version().to_owned()
            },
            address: my_app.address()?,
        }
    );
    Ok(())
}

#[test]
<<<<<<< HEAD
fn authorize_app_on_adapters() -> anyhow::Result<()> {
    let chain = Mock::new(&Addr::unchecked(OWNER));
    let client = AbstractClient::builder(chain).build()?;

    let publisher: Publisher<Mock> = client
        .publisher_builder(Namespace::new(TEST_NAMESPACE)?)
        .build()?;
    let app_publisher: Publisher<Mock> = client
        .publisher_builder(Namespace::new(TEST_WITH_DEP_NAMESPACE)?)
        .build()?;

    // Publish adapter and app
    let adapter =
        publisher.publish_adapter::<BootMockInitMsg, BootMockAdapter<Mock>>(BootMockInitMsg {})?;
    app_publisher.publish_app::<MockAppWithDepI<Mock>>()?;

    let account = client
        .account_builder()
        .install_app_with_dependencies::<MockAppWithDepI<Mock>>(&MockInitMsg {}, Empty {})?
        .build()?;

    // Authorize app on adapter
    let app: Application<Mock, MockAppWithDepI<Mock>> = account.application()?;
    app.authorize_on_adapters(&[abstract_adapter::mock::MOCK_ADAPTER.module_id()])?;

    // Check it authorized
    let authorized_addrs_resp: AuthorizedAddressesResponse = adapter.query(
        &abstract_core::adapter::BaseQueryMsg::AuthorizedAddresses {
            proxy_address: app.account().proxy()?.to_string(),
        }
        .into(),
    )?;
    assert_eq!(authorized_addrs_resp.addresses, vec![app.address()?]);
=======
fn create_account_with_expected_account_id() -> anyhow::Result<()> {
    let chain = Mock::new(&Addr::unchecked(OWNER));
    let client = AbstractClient::builder(chain).build()?;

    // Check it fails on wrong account_id
    let next_id = client.next_local_account_id()?;
    let err = client.account_builder().account_id(10).build().unwrap_err();
    let AbstractClientError::Interface(abstract_interface::AbstractInterfaceError::Orch(err)) = err
    else {
        panic!("Expected cw-orch error")
    };
    let err: account_factory::error::AccountFactoryError = err.downcast().unwrap();
    assert_eq!(
        err,
        account_factory::error::AccountFactoryError::ExpectedAccountIdFailed {
            predicted: AccountId::local(10),
            actual: AccountId::local(next_id)
        }
    );

    // Can create if right id
    let account = client.account_builder().account_id(next_id).build()?;

    // Check it fails on wrong account_id for sub-accounts
    let next_id = client.next_local_account_id()?;
    let err = client
        .account_builder()
        .sub_account(&account)
        .account_id(0)
        .build()
        .unwrap_err();
    let AbstractClientError::Interface(abstract_interface::AbstractInterfaceError::Orch(err)) = err
    else {
        panic!("Expected cw-orch error")
    };
    let err: account_factory::error::AccountFactoryError = err.downcast().unwrap();
    assert_eq!(
        err,
        account_factory::error::AccountFactoryError::ExpectedAccountIdFailed {
            predicted: AccountId::local(0),
            actual: AccountId::local(next_id)
        }
    );

    // Can create sub-account if right id
    let sub_account = client
        .account_builder()
        .sub_account(&account)
        .account_id(next_id)
        .build()?;
    let sub_accounts = account.sub_accounts()?;
    assert_eq!(sub_accounts[0].id()?, sub_account.id()?);
>>>>>>> 830d9345
    Ok(())
}<|MERGE_RESOLUTION|>--- conflicted
+++ resolved
@@ -1143,7 +1143,6 @@
 }
 
 #[test]
-<<<<<<< HEAD
 fn authorize_app_on_adapters() -> anyhow::Result<()> {
     let chain = Mock::new(&Addr::unchecked(OWNER));
     let client = AbstractClient::builder(chain).build()?;
@@ -1177,7 +1176,10 @@
         .into(),
     )?;
     assert_eq!(authorized_addrs_resp.addresses, vec![app.address()?]);
-=======
+    Ok(())
+}
+
+#[test]
 fn create_account_with_expected_account_id() -> anyhow::Result<()> {
     let chain = Mock::new(&Addr::unchecked(OWNER));
     let client = AbstractClient::builder(chain).build()?;
@@ -1230,6 +1232,5 @@
         .build()?;
     let sub_accounts = account.sub_accounts()?;
     assert_eq!(sub_accounts[0].id()?, sub_account.id()?);
->>>>>>> 830d9345
     Ok(())
 }