#![cfg(feature = "interchain")]
use abstract_client::AbstractClient;
use abstract_client::AbstractInterchainClient;
use abstract_client::Environment;
use abstract_client::GovernanceDetails;
use abstract_interface::Abstract;
use abstract_interface::IbcClient;
<<<<<<< HEAD
use abstract_std::ibc_client::QueryMsgFns as _;
use abstract_std::ibc_host::QueryMsgFns as _;
use cw_orch::contract::Deploy;
=======
>>>>>>> 0b5f1e0b
use cw_orch::mock::MockBase;
use cw_orch_interchain::prelude::*;
use cw_orch_interchain::MockBech32InterchainEnv;

#[test]
fn create_remote_account() -> anyhow::Result<()> {
    let mock_interchain =
        MockBech32InterchainEnv::new(vec![("juno-1", "juno"), ("osmo-1", "osmo")]);

    let mock_juno = mock_interchain.chain("juno-1")?;
    let mock_osmo = mock_interchain.chain("osmo-1")?;

    let juno_abstr = AbstractClient::builder(mock_juno.clone()).build()?;
    let osmo_abstr = AbstractClient::builder(mock_osmo.clone()).build()?;

<<<<<<< HEAD
    juno_abstr.ibc_connection_with(&osmo_abstr, &mock_interchain)?;
=======
    juno_abstr.connect_to(&osmo_abstr, &mock_interchain)?;
>>>>>>> 0b5f1e0b

    let juno_account = juno_abstr
        .account_builder()
        .install_adapter::<IbcClient<MockBase>>()?
        .build()?;
    let remote_osmo_account = juno_account
        .remote_account_builder(&mock_interchain, &osmo_abstr)
        .build()?;

    // Make sure it's created and remote
    let info = remote_osmo_account.info()?;
    let GovernanceDetails::External {
        governance_address: _,
        governance_type,
    } = info.governance_details
    else {
        panic!("unexpected governance details for remote account");
    };
    assert_eq!(governance_type, "abstract-ibc");
    Ok(())
}

#[test]
fn create_multiple_abstract() -> anyhow::Result<()> {
    let chain_number = 4;
    let interchain = MockBech32InterchainEnv::new(vec![
        ("osmosis-1", "osmo"),
        ("juno-1", "juno"),
        ("archway-1", "archway"),
        ("neutron-1", "neutron"),
    ]);

    let mut builder = AbstractInterchainClient::builder();

    for (_, mock) in interchain.mocks.iter() {
        builder.chain(mock.clone());
    }

    builder.post_setup_function(|_| Ok(()));

    let all_abstr = builder.build(&interchain)?;

    // We make sure all chains are connected to n-1 chains
    assert!(all_abstr.into_iter().all(|(_, abstr)| {
        let all_hosts = abstr.ibc_client().list_remote_hosts().unwrap();

        let all_clients = Abstract::load_from(abstr.environment())
            .unwrap()
            .ibc
            .host
            .client_proxies(None, None)
            .unwrap();

        all_hosts.hosts.len() == chain_number - 1 && all_clients.chains.len() == chain_number - 1
    }));

    Ok(())
}

#[test]
fn error_in_post_error() -> anyhow::Result<()> {
    let interchain = MockBech32InterchainEnv::new(vec![
        ("osmosis-1", "osmo"),
        ("juno-1", "juno"),
        ("archway-1", "archway"),
        ("neutron-1", "neutron"),
    ]);

    let mut builder = AbstractInterchainClient::builder();

    for (_, mock) in interchain.mocks.iter() {
        builder.chain(mock.clone());
    }

    builder.post_setup_function(|e| {
        if e.environment().chain_id() == "osmosis-1" {
            Err(abstract_client::AbstractClientError::FundsWithAutoFund {})
        } else {
            Ok(())
        }
    });

    assert!(builder.build(&interchain).is_err());

    Ok(())
}<|MERGE_RESOLUTION|>--- conflicted
+++ resolved
@@ -5,12 +5,9 @@
 use abstract_client::GovernanceDetails;
 use abstract_interface::Abstract;
 use abstract_interface::IbcClient;
-<<<<<<< HEAD
 use abstract_std::ibc_client::QueryMsgFns as _;
 use abstract_std::ibc_host::QueryMsgFns as _;
 use cw_orch::contract::Deploy;
-=======
->>>>>>> 0b5f1e0b
 use cw_orch::mock::MockBase;
 use cw_orch_interchain::prelude::*;
 use cw_orch_interchain::MockBech32InterchainEnv;
@@ -26,11 +23,7 @@
     let juno_abstr = AbstractClient::builder(mock_juno.clone()).build()?;
     let osmo_abstr = AbstractClient::builder(mock_osmo.clone()).build()?;
 
-<<<<<<< HEAD
-    juno_abstr.ibc_connection_with(&osmo_abstr, &mock_interchain)?;
-=======
     juno_abstr.connect_to(&osmo_abstr, &mock_interchain)?;
->>>>>>> 0b5f1e0b
 
     let juno_account = juno_abstr
         .account_builder()
