--- conflicted
+++ resolved
@@ -37,16 +37,10 @@
 cw-asset = { workspace = true, optional = true }
 
 # For Cw20 builder
-<<<<<<< HEAD
 cw-plus-interface = { package = "abstract-cw-plus-interface", version = "3.0.0", optional = true }
 cw20 = { package = "abstract-cw20", version = "3.0.0", optional = true }
 cw20-base = { package = "abstract-cw20-base", version = "3.0.0", optional = true }
-=======
-cw-plus-interface = { package = "abstract-cw-plus-interface", version = "2.0.0", optional = true }
-cw20 = { package = "abstract-cw20", version = "2.0.0", optional = true }
-cw20-base = { package = "abstract-cw20-base", version = "2.0.0", optional = true }
 cw721 = "0.18"
->>>>>>> ffc9d4cc
 
 # For random account seq
 rand = { version = "0.8.5" }
