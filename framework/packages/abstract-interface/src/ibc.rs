--- conflicted
+++ resolved
@@ -78,15 +78,7 @@
         /// If a polytone deployment is already , it uses the existing deployment, If it doesn't exist, it creates it
         ///
         /// You usually don't need this function on actual networks if you're not an Abstract maintainer
-<<<<<<< HEAD
-        pub fn connect<IBC: InterchainEnv<Chain>>(
-            &self,
-            dst_abstr: &Abstract<Chain>,
-            interchain: &IBC,
-        ) -> Result<(), AbstractInterfaceError> {
-            abstract_ibc_one_way_connection_with(self, dst_abstr, interchain)?;
-            abstract_ibc_one_way_connection_with(dst_abstr, self, interchain)?;
-=======
+
         pub fn connect_to<IBC: InterchainEnv<Chain>>(
             &self,
             remote_abstr: &Abstract<Chain>,
@@ -94,19 +86,11 @@
         ) -> Result<(), AbstractInterfaceError> {
             connect_one_way_to(self, remote_abstr, interchain)?;
             connect_one_way_to(remote_abstr, self, interchain)?;
->>>>>>> 0b5f1e0b
             Ok(())
         }
     }
 
-<<<<<<< HEAD
-    pub fn abstract_ibc_one_way_connection_with<
-        Chain: IbcQueryHandler,
-        IBC: InterchainEnv<Chain>,
-    >(
-=======
     pub fn connect_one_way_to<Chain: IbcQueryHandler, IBC: InterchainEnv<Chain>>(
->>>>>>> 0b5f1e0b
         abstr: &Abstract<Chain>,
         dest: &Abstract<Chain>,
         interchain: &IBC,
