use cosmwasm_std::{Binary, CanonicalAddr};
use cw_blob::interface::CwBlob;
#[cfg(feature = "daemon")]
use cw_orch::daemon::DeployedChains;

use cw_orch::prelude::*;

use crate::{
    get_ibc_contracts, get_native_contracts, AbstractIbc, AbstractInterfaceError, AccountI,
    AnsHost, ModuleFactory, VersionControl,
};
<<<<<<< HEAD
use abstract_std::{
    native_addrs, ACCOUNT, ACCOUNT_FACTORY, ANS_HOST, IBC_CLIENT, IBC_HOST, MODULE_FACTORY,
    VERSION_CONTROL,
};
=======
use abstract_std::{ACCOUNT, ANS_HOST, MODULE_FACTORY, VERSION_CONTROL};
>>>>>>> a52b0188

use rust_embed::RustEmbed;

#[derive(RustEmbed)]
// Can't use symlinks in debug mode
// https://github.com/pyrossh/rust-embed/pull/234
#[folder = "./"]
#[include = "state.json"]
struct State;

impl State {
    pub fn load_state() -> serde_json::Value {
        let state_file =
            State::get("state.json").expect("Unable to read abstract-interface state.json");
        serde_json::from_slice(&state_file.data).unwrap()
    }
}

pub struct Abstract<Chain: CwEnv> {
    pub ans_host: AnsHost<Chain>,
    pub version_control: VersionControl<Chain>,
    pub module_factory: ModuleFactory<Chain>,
    pub ibc: AbstractIbc<Chain>,
    pub(crate) account: AccountI<Chain>,
}

impl<Chain: CwEnv> Deploy<Chain> for Abstract<Chain> {
    // We don't have a custom error type
    type Error = AbstractInterfaceError;
    type DeployData = String;

    fn store_on(chain: Chain) -> Result<Self, AbstractInterfaceError> {
        let ans_host = AnsHost::new(ANS_HOST, chain.clone());
        let version_control = VersionControl::new(VERSION_CONTROL, chain.clone());
        let module_factory = ModuleFactory::new(MODULE_FACTORY, chain.clone());
        let account = AccountI::new(ACCOUNT, chain.clone());

        let ibc_infra = AbstractIbc::new(&chain);

        ans_host.upload()?;
        version_control.upload()?;
        module_factory.upload()?;
        account.upload()?;
        ibc_infra.upload()?;

        let deployment = Abstract {
            ans_host,
            version_control,
            module_factory,
            account,
            ibc: ibc_infra,
        };

        Ok(deployment)
    }

    fn deploy_on(chain: Chain, data: Self::DeployData) -> Result<Self, AbstractInterfaceError> {
        // upload
        let mut deployment = Self::store_on(chain.clone())?;

        // ########### Instantiate ##############
        deployment.instantiate(data)?;

        // ########### upload modules and token ##############

        deployment
            .version_control
            .register_base(&deployment.account)?;

        deployment
            .version_control
            .register_natives(deployment.contracts())?;

        // Approve abstract contracts if needed
        deployment.version_control.approve_any_abstract_modules()?;

        // Create the first abstract account in integration environments
        #[cfg(feature = "integration")]
        {
            use abstract_std::objects::gov_type::GovernanceDetails;
            AccountI::create(
                &deployment,
                crate::AccountDetails {
                    name: "Abstract".to_string(),
                    ..Default::default()
                },
                GovernanceDetails::Monarchy {
                    monarch: chain.sender_addr().to_string(),
                },
                &[],
            )?;
        }
        Ok(deployment)
    }

    fn get_contracts_mut(&mut self) -> Vec<Box<&mut dyn ContractInstance<Chain>>> {
        vec![
            Box::new(&mut self.ans_host),
            Box::new(&mut self.version_control),
            Box::new(&mut self.module_factory),
            Box::new(&mut self.account),
            Box::new(&mut self.ibc.client),
            Box::new(&mut self.ibc.host),
        ]
    }

    fn load_from(chain: Chain) -> Result<Self, Self::Error> {
        #[allow(unused_mut)]
        let mut abstr = Self::new(chain);
        #[cfg(feature = "daemon")]
        {
            // We register all the contracts default state
            let state = State::load_state();

            abstr.set_contracts_state(Some(state));
        }
        // Check if abstract deployed, for successful load
        if let Err(CwOrchError::AddrNotInStore(_)) = abstr.version_control.address() {
            return Err(AbstractInterfaceError::NotDeployed {});
        }
        Ok(abstr)
    }
}

#[cfg(feature = "daemon")]
impl<Chain: CwEnv> DeployedChains<Chain> for Abstract<Chain> {
    fn deployed_state_file_path() -> Option<String> {
        let crate_path = env!("CARGO_MANIFEST_DIR");

        Some(
            std::path::PathBuf::from(crate_path)
                .join("state.json")
                .display()
                .to_string(),
        )
    }
}

impl<Chain: CwEnv> Abstract<Chain> {
    pub fn new(chain: Chain) -> Self {
        let (ans_host, version_control, module_factory) = get_native_contracts(chain.clone());
        let (ibc_client, ibc_host) = get_ibc_contracts(chain.clone());
        let account = AccountI::new(ACCOUNT, chain.clone());
        Self {
            account,
            ans_host,
            version_control,
            module_factory,
            ibc: AbstractIbc {
                client: ibc_client,
                host: ibc_host,
            },
        }
    }

    pub fn instantiate(&mut self, admin: String) -> Result<(), AbstractInterfaceError> {
        let admin = Addr::unchecked(admin);

        self.ans_host.instantiate(
            &abstract_std::ans_host::InstantiateMsg {
                admin: admin.to_string(),
            },
            Some(&admin),
            &[],
        )?;

        self.version_control.instantiate(
            &abstract_std::version_control::InstantiateMsg {
                admin: admin.to_string(),
                #[cfg(feature = "integration")]
                security_disabled: Some(true),
                #[cfg(not(feature = "integration"))]
                security_disabled: Some(false),
                namespace_registration_fee: None,
            },
            Some(&admin),
            &[],
        )?;

        self.module_factory.instantiate(
            &abstract_std::module_factory::InstantiateMsg {
                admin: admin.to_string(),
                version_control_address: self.version_control.address()?.into_string(),
                ans_host_address: self.ans_host.address()?.into_string(),
            },
            Some(&admin),
            &[],
        )?;

        // We also instantiate ibc contracts
        self.ibc.instantiate(self, &admin)?;
        self.ibc.register(&self.version_control)?;

        Ok(())
    }

    pub fn contracts(&self) -> Vec<(&cw_orch::contract::Contract<Chain>, String)> {
        vec![
            (
                self.ans_host.as_instance(),
                ans_host::contract::CONTRACT_VERSION.to_string(),
            ),
            (
                self.version_control.as_instance(),
                version_control::contract::CONTRACT_VERSION.to_string(),
            ),
            (
                self.module_factory.as_instance(),
                module_factory::contract::CONTRACT_VERSION.to_string(),
            ),
            (
                self.ibc.client.as_instance(),
                ibc_client::contract::CONTRACT_VERSION.to_string(),
            ),
            (
                self.ibc.host.as_instance(),
                ibc_host::contract::CONTRACT_VERSION.to_string(),
            ),
        ]
    }

    // Because of the mock tests limitations we expect that blob already uploaded
    pub fn deploy2(
        chain: Chain,
        deploy_data: <Self as Deploy<Chain>>::DeployData,
        blob_code_id: u64,
    ) -> Result<Self, AbstractInterfaceError> {
        let admin = deploy_data.clone();
        // upload
        let deployment = Self::store_on(chain.clone())?;
        CwBlob::upload_and_migrate(
            chain.clone(),
            blob_code_id,
            &deployment.ans_host,
            &abstract_std::ans_host::MigrateMsg::Instantiate(
                abstract_std::ans_host::InstantiateMsg {
                    admin: admin.to_string(),
                },
            ),
            CanonicalAddr::from(native_addrs::ANS_ADDR),
            Binary::from(ANS_HOST.as_bytes()),
        )?;

        CwBlob::upload_and_migrate(
            chain.clone(),
            blob_code_id,
            &deployment.version_control,
            &abstract_std::version_control::MigrateMsg::Instantiate(
                abstract_std::version_control::InstantiateMsg {
                    admin: admin.to_string(),
                    #[cfg(feature = "integration")]
                    security_disabled: Some(true),
                    #[cfg(not(feature = "integration"))]
                    security_disabled: Some(false),
                    namespace_registration_fee: None,
                },
            ),
            CanonicalAddr::from(native_addrs::VERSION_CONTROL_ADDR),
            Binary::from(VERSION_CONTROL.as_bytes()),
        )?;

        CwBlob::upload_and_migrate(
            chain.clone(),
            blob_code_id,
            &deployment.module_factory,
            &abstract_std::module_factory::MigrateMsg::Instantiate(
                abstract_std::module_factory::InstantiateMsg {
                    admin: admin.to_string(),
                    version_control_address: deployment.version_control.address()?.into_string(),
                    ans_host_address: deployment.ans_host.address()?.into_string(),
                },
            ),
            CanonicalAddr::from(native_addrs::MODULE_FACTORY_ADDR),
            Binary::from(MODULE_FACTORY.as_bytes()),
        )?;

        CwBlob::upload_and_migrate(
            chain.clone(),
            blob_code_id,
            &deployment.account_factory,
            &abstract_std::account_factory::MigrateMsg::Instantiate(
                abstract_std::account_factory::InstantiateMsg {
                    admin: admin.to_string(),
                    version_control_address: deployment.version_control.address()?.into_string(),
                    ans_host_address: deployment.ans_host.address()?.into_string(),
                    module_factory_address: deployment.module_factory.address()?.into_string(),
                },
            ),
            CanonicalAddr::from(native_addrs::ACCOUNT_FACTORY_ADDR),
            Binary::from(ACCOUNT_FACTORY.as_bytes()),
        )?;

        // We also instantiate ibc contracts
        CwBlob::upload_and_migrate(
            chain.clone(),
            blob_code_id,
            &deployment.ibc.client,
            &abstract_std::ibc_client::MigrateMsg::Instantiate(
                abstract_std::ibc_client::InstantiateMsg {
                    ans_host_address: deployment.ans_host.addr_str()?,
                    version_control_address: deployment.version_control.addr_str()?,
                },
            ),
            CanonicalAddr::from(native_addrs::IBC_CLIENT_ADDR),
            Binary::from(IBC_CLIENT.as_bytes()),
        )?;
        CwBlob::upload_and_migrate(
            chain.clone(),
            blob_code_id,
            &deployment.ibc.host,
            &abstract_std::ibc_host::MigrateMsg::Instantiate(
                abstract_std::ibc_host::InstantiateMsg {
                    ans_host_address: deployment.ans_host.addr_str()?,
                    account_factory_address: deployment.account_factory.addr_str()?,
                    version_control_address: deployment.version_control.addr_str()?,
                },
            ),
            CanonicalAddr::from(native_addrs::IBC_HOST_ADDR),
            Binary::from(IBC_HOST.as_bytes()),
        )?;

        deployment.ibc.register(&deployment.version_control)?;
        Ok(deployment)
    }
}

#[cfg(test)]
mod test {
    #![allow(clippy::needless_borrows_for_generic_args)]
    use std::borrow::Cow;

    use abstract_testing::mock::abstract_mock_bech32;
    use cosmwasm_std::Api;

    use super::*;

    #[test]
    fn only_state_json_included() {
        let files = State::iter().collect::<Vec<_>>();
        assert_eq!(files, vec![Cow::Borrowed("state.json")])
    }

    #[test]
    fn have_some_state() {
        State::get("state.json").unwrap();
        let state = State::load_state();
        // TODO: remove ["juno"] after updating state, we only need chain_id now
        let vc_juno = &state["juno"]["juno-1"]["code_ids"].get(VERSION_CONTROL);
        assert!(vc_juno.is_some());
    }

    #[test]
    fn deploy2() {
        let (chain, blob_code_id) = abstract_mock_bech32("mock");
        let abstr = Abstract::deploy2(chain.clone(), chain.sender_addr().to_string(), blob_code_id)
            .unwrap();
        let app = chain.app.borrow();
        let api = app.api();

        // ANS
        let ans_addr = api
            .addr_canonicalize(&abstr.ans_host.addr_str().unwrap())
            .unwrap();
        assert_eq!(*ans_addr, native_addrs::ANS_ADDR);

        // VC
        let version_control = api
            .addr_canonicalize(&abstr.version_control.addr_str().unwrap())
            .unwrap();
        assert_eq!(*version_control, native_addrs::VERSION_CONTROL_ADDR);

        // ACCOUNT_FACTORY
        let account_factory = api
            .addr_canonicalize(&abstr.account_factory.addr_str().unwrap())
            .unwrap();
        assert_eq!(*account_factory, native_addrs::ACCOUNT_FACTORY_ADDR);

        // MODULE_FACTORY
        let module_factory = api
            .addr_canonicalize(&abstr.module_factory.addr_str().unwrap())
            .unwrap();
        assert_eq!(*module_factory, native_addrs::MODULE_FACTORY_ADDR);

        // IBC_CLIENT
        let ibc_client = api
            .addr_canonicalize(&abstr.ibc.client.addr_str().unwrap())
            .unwrap();
        assert_eq!(*ibc_client, native_addrs::IBC_CLIENT_ADDR);

        // IBC_HOST
        let ibc_host = api
            .addr_canonicalize(&abstr.ibc.host.addr_str().unwrap())
            .unwrap();
        assert_eq!(*ibc_host, native_addrs::IBC_HOST_ADDR);
    }
}<|MERGE_RESOLUTION|>--- conflicted
+++ resolved
@@ -9,14 +9,7 @@
     get_ibc_contracts, get_native_contracts, AbstractIbc, AbstractInterfaceError, AccountI,
     AnsHost, ModuleFactory, VersionControl,
 };
-<<<<<<< HEAD
-use abstract_std::{
-    native_addrs, ACCOUNT, ACCOUNT_FACTORY, ANS_HOST, IBC_CLIENT, IBC_HOST, MODULE_FACTORY,
-    VERSION_CONTROL,
-};
-=======
 use abstract_std::{ACCOUNT, ANS_HOST, MODULE_FACTORY, VERSION_CONTROL};
->>>>>>> a52b0188
 
 use rust_embed::RustEmbed;
 
@@ -330,7 +323,7 @@
             &abstract_std::ibc_host::MigrateMsg::Instantiate(
                 abstract_std::ibc_host::InstantiateMsg {
                     ans_host_address: deployment.ans_host.addr_str()?,
-                    account_factory_address: deployment.account_factory.addr_str()?,
+                    module_factory_address: deployment.module_factory.addr_str()?,
                     version_control_address: deployment.version_control.addr_str()?,
                 },
             ),
