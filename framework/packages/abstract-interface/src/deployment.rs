use cosmwasm_std::{instantiate2_address, Binary, CanonicalAddr, Instantiate2AddressError};
use cw_blob::interface::{CwBlob, DeterministicInstantiation};
#[cfg(feature = "daemon")]
use cw_orch::daemon::DeployedChains;

use cw_orch::{mock::MockBase, prelude::*};

use crate::{
    get_ibc_contracts, get_native_contracts, AbstractIbc, AbstractInterfaceError, AccountI,
    AnsHost, ModuleFactory, Registry,
};
<<<<<<< HEAD
use abstract_std::{native_addrs, ACCOUNT, ANS_HOST, MODULE_FACTORY, VERSION_CONTROL};
=======
use abstract_std::{
    native_addrs, ACCOUNT, ANS_HOST, IBC_CLIENT, IBC_HOST, MODULE_FACTORY, REGISTRY,
};
>>>>>>> 7f11b2fa

use rust_embed::RustEmbed;

const CW_BLOB: &str = "cw:blob";

#[derive(RustEmbed)]
// Can't use symlinks in debug mode
// https://github.com/pyrossh/rust-embed/pull/234
#[folder = "./"]
#[include = "state.json"]
struct State;

impl State {
    #[allow(unused)]
    pub fn load_state() -> serde_json::Value {
        let state_file =
            State::get("state.json").expect("Unable to read abstract-interface state.json");
        serde_json::from_slice(&state_file.data).unwrap()
    }
}

pub struct Abstract<Chain: CwEnv> {
    pub ans_host: AnsHost<Chain>,
    pub registry: Registry<Chain>,
    pub module_factory: ModuleFactory<Chain>,
    pub ibc: AbstractIbc<Chain>,
    pub(crate) account: AccountI<Chain>,
    pub(crate) blob: CwBlob<Chain>,
}

impl<Chain: CwEnv> Deploy<Chain> for Abstract<Chain> {
    // We don't have a custom error type
    type Error = AbstractInterfaceError;
    type DeployData = Chain::Sender;

    fn store_on(chain: Chain) -> Result<Self, AbstractInterfaceError> {
        let blob = CwBlob::new(CW_BLOB, chain.clone());

        let ans_host = AnsHost::new(ANS_HOST, chain.clone());
        let registry = Registry::new(REGISTRY, chain.clone());
        let module_factory = ModuleFactory::new(MODULE_FACTORY, chain.clone());
        let account = AccountI::new(ACCOUNT, chain.clone());

        let ibc_infra = AbstractIbc::new(&chain);

        blob.upload()?;
        ans_host.upload()?;
        registry.upload()?;
        module_factory.upload()?;
        account.upload()?;
        ibc_infra.upload()?;

        let deployment = Abstract {
            ans_host,
            registry,
            module_factory,
            account,
            ibc: ibc_infra,
            blob,
        };

        Ok(deployment)
    }

    /// Deploys abstract using provided [`TxHandler::Sender`].
    /// After deployment sender of abstract contracts is a sender of provided `chain`
    fn deploy_on(
        mut chain: Chain,
        deploy_data: Self::DeployData,
    ) -> Result<Self, AbstractInterfaceError> {
        let original_sender = chain.sender().clone();
        chain.set_sender(deploy_data);
        let admin = chain.sender_addr().to_string();
        // upload
        let mut deployment = Self::store_on(chain.clone())?;
        let blob_code_id = deployment.blob.code_id()?;

        let creator_account_id: cosmrs::AccountId = admin.as_str().parse().unwrap();
        let canon_creator = CanonicalAddr::from(creator_account_id.to_bytes());

        let expected_addr = |salt: &[u8]| -> Result<CanonicalAddr, Instantiate2AddressError> {
            instantiate2_address(&cw_blob::CHECKSUM, &canon_creator, salt)
        };

        deployment.ans_host.deterministic_instantiate(
            &abstract_std::ans_host::MigrateMsg::Instantiate(
                abstract_std::ans_host::InstantiateMsg {
                    admin: admin.to_string(),
                },
            ),
            blob_code_id,
            expected_addr(native_addrs::ANS_HOST_SALT)?,
            Binary::from(native_addrs::ANS_HOST_SALT),
        )?;

        deployment.registry.deterministic_instantiate(
            &abstract_std::registry::MigrateMsg::Instantiate(
                abstract_std::registry::InstantiateMsg {
                    admin: admin.to_string(),
                    #[cfg(feature = "integration")]
                    security_disabled: Some(true),
                    #[cfg(not(feature = "integration"))]
                    security_disabled: Some(false),
                    namespace_registration_fee: None,
                },
            ),
            blob_code_id,
<<<<<<< HEAD
            expected_addr(native_addrs::VERSION_CONTROL_SALT)?,
            Binary::from(native_addrs::VERSION_CONTROL_SALT),
=======
            CanonicalAddr::from(native_addrs::REGISTRY_ADDR),
            Binary::from(REGISTRY.as_bytes()),
>>>>>>> 7f11b2fa
        )?;
        deployment.module_factory.deterministic_instantiate(
            &abstract_std::module_factory::MigrateMsg::Instantiate(
                abstract_std::module_factory::InstantiateMsg {
                    admin: admin.to_string(),
                },
            ),
            blob_code_id,
            expected_addr(native_addrs::MODULE_FACTORY_SALT)?,
            Binary::from(native_addrs::MODULE_FACTORY_SALT),
        )?;

        // We also instantiate ibc contracts
        deployment.ibc.client.deterministic_instantiate(
            &abstract_std::ibc_client::MigrateMsg::Instantiate(
                abstract_std::ibc_client::InstantiateMsg {
                    ans_host_address: deployment.ans_host.addr_str()?,
                    registry_address: deployment.registry.addr_str()?,
                },
            ),
            blob_code_id,
            expected_addr(native_addrs::IBC_CLIENT_SALT)?,
            Binary::from(native_addrs::IBC_CLIENT_SALT),
        )?;
        deployment.ibc.host.deterministic_instantiate(
            &abstract_std::ibc_host::MigrateMsg::Instantiate(
                abstract_std::ibc_host::InstantiateMsg {},
            ),
            blob_code_id,
            expected_addr(native_addrs::IBC_HOST_SALT)?,
            Binary::from(native_addrs::IBC_HOST_SALT),
        )?;
        deployment.ibc.register(&deployment.registry)?;

        deployment.registry.register_base(&deployment.account)?;
        deployment
            .registry
            .register_natives(deployment.contracts())?;
        deployment.registry.approve_any_abstract_modules()?;

        // Create the first abstract account in integration environments
        #[cfg(feature = "integration")]
        use abstract_std::objects::gov_type::GovernanceDetails;
        #[cfg(feature = "integration")]
        AccountI::create_default_account(
            &deployment,
            GovernanceDetails::Monarchy {
                monarch: chain.sender_addr().to_string(),
            },
        )?;

        // Return original sender
        deployment.update_sender(&original_sender);
        Ok(deployment)
    }

    fn get_contracts_mut(&mut self) -> Vec<Box<&mut dyn ContractInstance<Chain>>> {
        vec![
            Box::new(&mut self.ans_host),
            Box::new(&mut self.registry),
            Box::new(&mut self.module_factory),
            Box::new(&mut self.account),
            Box::new(&mut self.ibc.client),
            Box::new(&mut self.ibc.host),
        ]
    }

    fn load_from(chain: Chain) -> Result<Self, Self::Error> {
        #[allow(unused_mut)]
        let mut abstr = Self::new(chain);
        #[cfg(feature = "daemon")]
        {
            // We register all the contracts default state
            let state = State::load_state();

            abstr.set_contracts_state(Some(state));
        }
        // Check if abstract deployed, for successful load
        if let Err(CwOrchError::AddrNotInStore(_)) = abstr.registry.address() {
            return Err(AbstractInterfaceError::NotDeployed {});
        } else if abstr.registry.item_query(cw2::CONTRACT).is_err() {
            return Err(AbstractInterfaceError::NotDeployed {});
        }
        Ok(abstr)
    }
}

#[cfg(feature = "daemon")]
impl<Chain: CwEnv> DeployedChains<Chain> for Abstract<Chain> {
    fn deployed_state_file_path() -> Option<String> {
        let crate_path = env!("CARGO_MANIFEST_DIR");

        Some(
            std::path::PathBuf::from(crate_path)
                .join("state.json")
                .display()
                .to_string(),
        )
    }
}

impl<Chain: CwEnv> Abstract<Chain> {
    pub fn new(chain: Chain) -> Self {
        let (ans_host, registry, module_factory) = get_native_contracts(chain.clone());
        let (ibc_client, ibc_host) = get_ibc_contracts(chain.clone());
        let account = AccountI::new(ACCOUNT, chain.clone());
        Self {
            account,
            ans_host,
            registry,
            module_factory,
            ibc: AbstractIbc {
                client: ibc_client,
                host: ibc_host,
            },
            blob: CwBlob::new(CW_BLOB, chain),
        }
    }

    pub fn instantiate(&mut self, admin: String) -> Result<(), AbstractInterfaceError> {
        let admin = Addr::unchecked(admin);

        self.ans_host.instantiate(
            &abstract_std::ans_host::InstantiateMsg {
                admin: admin.to_string(),
            },
            Some(&admin),
            &[],
        )?;

        self.registry.instantiate(
            &abstract_std::registry::InstantiateMsg {
                admin: admin.to_string(),
                #[cfg(feature = "integration")]
                security_disabled: Some(true),
                #[cfg(not(feature = "integration"))]
                security_disabled: Some(false),
                namespace_registration_fee: None,
            },
            Some(&admin),
            &[],
        )?;

        self.module_factory.instantiate(
            &abstract_std::module_factory::InstantiateMsg {
                admin: admin.to_string(),
            },
            Some(&admin),
            &[],
        )?;

        // We also instantiate ibc contracts
        self.ibc.instantiate(self, &admin)?;
        self.ibc.register(&self.registry)?;

        Ok(())
    }

    pub fn contracts(&self) -> Vec<(&cw_orch::contract::Contract<Chain>, String)> {
        vec![
            (
                self.ans_host.as_instance(),
                ans_host::contract::CONTRACT_VERSION.to_string(),
            ),
            (
                self.registry.as_instance(),
                registry::contract::CONTRACT_VERSION.to_string(),
            ),
            (
                self.module_factory.as_instance(),
                module_factory::contract::CONTRACT_VERSION.to_string(),
            ),
            (
                self.ibc.client.as_instance(),
                ibc_client::contract::CONTRACT_VERSION.to_string(),
            ),
            (
                self.ibc.host.as_instance(),
                ibc_host::contract::CONTRACT_VERSION.to_string(),
            ),
        ]
    }

    pub fn update_sender(&mut self, sender: &Chain::Sender) {
        let Self {
            ans_host,
            registry,
            module_factory,
            ibc,
            account,
            blob: _,
        } = self;
        ans_host.set_sender(sender);
        registry.set_sender(sender);
        module_factory.set_sender(sender);
        account.set_sender(sender);
        ibc.client.set_sender(sender);
        ibc.host.set_sender(sender);
    }
}

// Sender addr means it's mock or CloneTest(which is also mock)
impl<Chain: CwEnv<Sender = Addr>> Abstract<Chain> {
    pub fn deploy_on_mock(chain: Chain) -> Result<Self, AbstractInterfaceError> {
        let admin = Self::mock_admin(&chain);
        Self::deploy_on(chain, admin)
    }

    pub fn mock_admin(chain: &Chain) -> <MockBase as TxHandler>::Sender {
        // Getting prefix
        let sender_addr: cosmrs::AccountId = chain.sender().as_str().parse().unwrap();
        let prefix = sender_addr.prefix();
        // Building mock_admin
        let mock_admin = native_addrs::creator_address(prefix).unwrap();
        Addr::unchecked(mock_admin)
    }
}

#[cfg(test)]
mod test {
    #![allow(clippy::needless_borrows_for_generic_args)]
    use std::borrow::Cow;

    use cosmwasm_std::Api;
    use cw_orch::anyhow;

    use super::*;

    #[test]
    fn only_state_json_included() {
        let files = State::iter().collect::<Vec<_>>();
        assert_eq!(files, vec![Cow::Borrowed("state.json")])
    }

    #[test]
    fn have_some_state() {
        State::get("state.json").unwrap();
        let state = State::load_state();
<<<<<<< HEAD
        let vc_juno = &state["juno-1"]["code_ids"].get(VERSION_CONTROL);
=======
        // TODO: remove ["juno"] after updating state, we only need chain_id now
        let vc_juno = &state["juno"]["juno-1"]["code_ids"].get(REGISTRY);
>>>>>>> 7f11b2fa
        assert!(vc_juno.is_some());
    }

    #[test]
    fn deploy2() -> anyhow::Result<()> {
        let prefix = "mock";
        let mut chain = MockBech32::new(prefix);
        let sender = native_addrs::creator_address(prefix)?;
        chain.set_sender(Addr::unchecked(sender));

        let abstr = Abstract::deploy_on(chain.clone(), chain.sender().clone())?;
        let app = chain.app.borrow();
        let api = app.api();

        // ANS
        let ans_addr = api.addr_canonicalize(&abstr.ans_host.addr_str()?)?;
        assert_eq!(ans_addr, native_addrs::ans_address(prefix, api)?);

        // VC
<<<<<<< HEAD
        let version_control = api.addr_canonicalize(&abstr.version_control.addr_str()?)?;
        assert_eq!(
            version_control,
            native_addrs::version_control_address(prefix, api)?
        );
=======
        let registry = api.addr_canonicalize(&abstr.registry.addr_str()?)?;
        assert_eq!(*registry, native_addrs::REGISTRY_ADDR);
>>>>>>> 7f11b2fa

        // MODULE_FACTORY
        let module_factory = api.addr_canonicalize(&abstr.module_factory.addr_str()?)?;
        assert_eq!(
            module_factory,
            native_addrs::module_factory_address(prefix, api)?
        );

        // IBC_CLIENT
        let ibc_client = api.addr_canonicalize(&abstr.ibc.client.addr_str()?)?;
        assert_eq!(ibc_client, native_addrs::ibc_client_address(prefix, api)?);

        // IBC_HOST
        let ibc_host = api.addr_canonicalize(&abstr.ibc.host.addr_str()?)?;
        assert_eq!(ibc_host, native_addrs::ibc_host_address(prefix, api)?);

        Ok(())
    }
}<|MERGE_RESOLUTION|>--- conflicted
+++ resolved
@@ -9,13 +9,7 @@
     get_ibc_contracts, get_native_contracts, AbstractIbc, AbstractInterfaceError, AccountI,
     AnsHost, ModuleFactory, Registry,
 };
-<<<<<<< HEAD
-use abstract_std::{native_addrs, ACCOUNT, ANS_HOST, MODULE_FACTORY, VERSION_CONTROL};
-=======
-use abstract_std::{
-    native_addrs, ACCOUNT, ANS_HOST, IBC_CLIENT, IBC_HOST, MODULE_FACTORY, REGISTRY,
-};
->>>>>>> 7f11b2fa
+use abstract_std::{native_addrs, ACCOUNT, ANS_HOST, MODULE_FACTORY, REGISTRY};
 
 use rust_embed::RustEmbed;
 
@@ -123,13 +117,8 @@
                 },
             ),
             blob_code_id,
-<<<<<<< HEAD
             expected_addr(native_addrs::VERSION_CONTROL_SALT)?,
             Binary::from(native_addrs::VERSION_CONTROL_SALT),
-=======
-            CanonicalAddr::from(native_addrs::REGISTRY_ADDR),
-            Binary::from(REGISTRY.as_bytes()),
->>>>>>> 7f11b2fa
         )?;
         deployment.module_factory.deterministic_instantiate(
             &abstract_std::module_factory::MigrateMsg::Instantiate(
@@ -368,12 +357,7 @@
     fn have_some_state() {
         State::get("state.json").unwrap();
         let state = State::load_state();
-<<<<<<< HEAD
-        let vc_juno = &state["juno-1"]["code_ids"].get(VERSION_CONTROL);
-=======
-        // TODO: remove ["juno"] after updating state, we only need chain_id now
-        let vc_juno = &state["juno"]["juno-1"]["code_ids"].get(REGISTRY);
->>>>>>> 7f11b2fa
+        let vc_juno = &state["juno-1"]["code_ids"].get(REGISTRY);
         assert!(vc_juno.is_some());
     }
 
@@ -392,17 +376,12 @@
         let ans_addr = api.addr_canonicalize(&abstr.ans_host.addr_str()?)?;
         assert_eq!(ans_addr, native_addrs::ans_address(prefix, api)?);
 
-        // VC
-<<<<<<< HEAD
-        let version_control = api.addr_canonicalize(&abstr.version_control.addr_str()?)?;
+        // REGISTRY
+        let registry = api.addr_canonicalize(&abstr.registry.addr_str()?)?;
         assert_eq!(
-            version_control,
+            registry,
             native_addrs::version_control_address(prefix, api)?
         );
-=======
-        let registry = api.addr_canonicalize(&abstr.registry.addr_str()?)?;
-        assert_eq!(*registry, native_addrs::REGISTRY_ADDR);
->>>>>>> 7f11b2fa
 
         // MODULE_FACTORY
         let module_factory = api.addr_canonicalize(&abstr.module_factory.addr_str()?)?;
