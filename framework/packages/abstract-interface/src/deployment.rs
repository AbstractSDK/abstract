use cosmwasm_std::{instantiate2_address, Binary, CanonicalAddr, Instantiate2AddressError};
use cw_blob::interface::{CwBlob, DeterministicInstantiation};
#[cfg(feature = "daemon")]
use cw_orch::daemon::DeployedChains;

use cw_orch::prelude::*;

use crate::{
    get_ibc_contracts, get_native_contracts, AbstractIbc, AbstractInterfaceError, AccountI,
    AnsHost, ModuleFactory, Registry,
};
use abstract_std::{
    native_addrs, objects::module::ModuleInfo, registry::QueryMsgFns, ACCOUNT, ANS_HOST,
    MODULE_FACTORY, REGISTRY,
};

const CW_BLOB: &str = "cw:blob";

#[derive(Clone)]
pub struct Abstract<Chain: CwEnv> {
    pub ans_host: AnsHost<Chain>,
    pub registry: Registry<Chain>,
    pub module_factory: ModuleFactory<Chain>,
    pub ibc: AbstractIbc<Chain>,
    pub(crate) account: AccountI<Chain>,
    pub(crate) blob: CwBlob<Chain>,
}

impl<Chain: CwEnv> Deploy<Chain> for Abstract<Chain> {
    // We don't have a custom error type
    type Error = AbstractInterfaceError;
    type DeployData = ();

    fn store_on(chain: Chain) -> Result<Self, AbstractInterfaceError> {
        let blob = CwBlob::new(CW_BLOB, chain.clone());

        let ans_host = AnsHost::new(ANS_HOST, chain.clone());
        let registry = Registry::new(REGISTRY, chain.clone());
        let module_factory = ModuleFactory::new(MODULE_FACTORY, chain.clone());
        let account = AccountI::new(ACCOUNT, chain.clone());

        let ibc_infra = AbstractIbc::new(&chain);

        blob.upload_if_needed()?;
        ans_host.upload()?;
        registry.upload()?;
        module_factory.upload()?;
        account.upload()?;
        ibc_infra.upload()?;

        let deployment = Abstract {
            ans_host,
            registry,
            module_factory,
            account,
            ibc: ibc_infra,
            blob,
        };

        Ok(deployment)
    }

    /// Deploys abstract using provided [`TxHandler::Sender`].
    /// After deployment sender of abstract contracts is a sender of provided `chain`
    fn deploy_on(
        chain: Chain,
        _deploy_data: Self::DeployData,
    ) -> Result<Self, AbstractInterfaceError> {
        let sender_addr = chain.sender_addr();
        let admin = sender_addr.to_string();
        // upload
        let deployment = Self::store_on(chain.clone())?;
        let blob_code_id = deployment.blob.code_id()?;

        let creator_account_id: cosmrs::AccountId = admin.as_str().parse().unwrap();
        let canon_creator = CanonicalAddr::from(creator_account_id.to_bytes());

        let expected_addr = |salt: &[u8]| -> Result<CanonicalAddr, Instantiate2AddressError> {
            instantiate2_address(&cw_blob::CHECKSUM, &canon_creator, salt)
        };

        deployment.ans_host.deterministic_instantiate(
            &abstract_std::ans_host::MigrateMsg::Instantiate(
                abstract_std::ans_host::InstantiateMsg {
                    admin: admin.to_string(),
                },
            ),
            blob_code_id,
            expected_addr(native_addrs::ANS_HOST_SALT)?,
            Binary::from(native_addrs::ANS_HOST_SALT),
        )?;

        deployment.registry.deterministic_instantiate(
            &abstract_std::registry::MigrateMsg::Instantiate(
                abstract_std::registry::InstantiateMsg {
                    admin: admin.to_string(),
                    #[cfg(feature = "integration")]
                    security_disabled: Some(true),
                    #[cfg(not(feature = "integration"))]
                    security_disabled: Some(false),
                    namespace_registration_fee: None,
                },
            ),
            blob_code_id,
            expected_addr(native_addrs::REGISTRY_SALT)?,
            Binary::from(native_addrs::REGISTRY_SALT),
        )?;
        deployment.module_factory.deterministic_instantiate(
            &abstract_std::module_factory::MigrateMsg::Instantiate(
                abstract_std::module_factory::InstantiateMsg {
                    admin: admin.to_string(),
                },
            ),
            blob_code_id,
            expected_addr(native_addrs::MODULE_FACTORY_SALT)?,
            Binary::from(native_addrs::MODULE_FACTORY_SALT),
        )?;

        // We also instantiate ibc contracts
        deployment
            .ibc
            .instantiate(&Addr::unchecked(admin.clone()))?;
        deployment.ibc.register(&deployment.registry)?;

        deployment.registry.register_base(&deployment.account)?;
        deployment
            .registry
            .register_natives(deployment.contracts())?;
        deployment.registry.approve_any_abstract_modules()?;

        // Create the first abstract account in integration environments
        #[cfg(feature = "integration")]
        use abstract_std::objects::gov_type::GovernanceDetails;
        #[cfg(feature = "integration")]
        AccountI::create_default_account(
            &deployment,
            GovernanceDetails::Monarchy {
                monarch: chain.sender_addr().to_string(),
            },
        )?;

        Ok(deployment)
    }

    fn get_contracts_mut(&mut self) -> Vec<Box<&mut dyn ContractInstance<Chain>>> {
        vec![
            Box::new(&mut self.ans_host),
            Box::new(&mut self.registry),
            Box::new(&mut self.module_factory),
            Box::new(&mut self.account),
            Box::new(&mut self.ibc.client),
            Box::new(&mut self.ibc.host),
        ]
    }

    fn load_from(chain: Chain) -> Result<Self, Self::Error> {
        #[allow(unused_mut)]
        let mut abstr = Self::new(chain);
        #[cfg(feature = "daemon")]
        {
            // We register all the contracts default state
            let state = crate::AbstractDaemonState::default().state();

            abstr.set_contracts_state(Some(state));
        }
        // Check if abstract deployed, for successful load
        if let Err(CwOrchError::AddrNotInStore(_)) = abstr.registry.address() {
            return Err(AbstractInterfaceError::NotDeployed {});
        } else if abstr.registry.item_query(cw2::CONTRACT).is_err() {
            return Err(AbstractInterfaceError::NotDeployed {});
        }
        Ok(abstr)
    }
}

#[cfg(feature = "daemon")]
impl<Chain: CwEnv> DeployedChains<Chain> for Abstract<Chain> {
    fn deployed_state_file_path() -> Option<String> {
        let crate_path = env!("CARGO_MANIFEST_DIR");

        Some(
            std::path::PathBuf::from(crate_path)
                .join("state.json")
                .display()
                .to_string(),
        )
    }
}

impl<Chain: CwEnv> Abstract<Chain> {
    pub fn new(chain: Chain) -> Self {
        let (ans_host, registry, module_factory) = get_native_contracts(chain.clone());
        let (ibc_client, ibc_host) = get_ibc_contracts(chain.clone());
        let account = AccountI::new(ACCOUNT, chain.clone());
        Self {
            account,
            ans_host,
            registry,
            module_factory,
            ibc: AbstractIbc {
                client: ibc_client,
                host: ibc_host,
            },
            blob: CwBlob::new(CW_BLOB, chain),
        }
    }

    pub fn instantiate(&mut self, admin: String) -> Result<(), AbstractInterfaceError> {
        let admin = Addr::unchecked(admin);

        self.ans_host.instantiate(
            &abstract_std::ans_host::InstantiateMsg {
                admin: admin.to_string(),
            },
            Some(&admin),
            &[],
        )?;

        self.registry.instantiate(
            &abstract_std::registry::InstantiateMsg {
                admin: admin.to_string(),
                #[cfg(feature = "integration")]
                security_disabled: Some(true),
                #[cfg(not(feature = "integration"))]
                security_disabled: Some(false),
                namespace_registration_fee: None,
            },
            Some(&admin),
            &[],
        )?;

        self.module_factory.instantiate(
            &abstract_std::module_factory::InstantiateMsg {
                admin: admin.to_string(),
            },
            Some(&admin),
            &[],
        )?;

        // We also instantiate ibc contracts
        self.ibc.instantiate(&admin)?;
        self.ibc.register(&self.registry)?;

        Ok(())
    }

    pub fn contracts(&self) -> Vec<(&cw_orch::contract::Contract<Chain>, String)> {
        vec![
            (
                self.ans_host.as_instance(),
                ans_host::contract::CONTRACT_VERSION.to_string(),
            ),
            (
                self.registry.as_instance(),
                registry::contract::CONTRACT_VERSION.to_string(),
            ),
            (
                self.module_factory.as_instance(),
                module_factory::contract::CONTRACT_VERSION.to_string(),
            ),
            (
                self.ibc.client.as_instance(),
                ibc_client::contract::CONTRACT_VERSION.to_string(),
            ),
            (
                self.ibc.host.as_instance(),
                ibc_host::contract::CONTRACT_VERSION.to_string(),
            ),
        ]
    }

    pub fn call_as(&self, sender: &<Chain as TxHandler>::Sender) -> Self {
        Self {
            ans_host: self.ans_host.clone().call_as(sender),
            registry: self.registry.clone().call_as(sender),
            module_factory: self.module_factory.clone().call_as(sender),
            ibc: self.ibc.call_as(sender),
            account: self.account.call_as(sender),
            blob: self.blob.clone(),
        }
    }
<<<<<<< HEAD
=======

    pub fn account_code_id(&self) -> Result<u64, AbstractInterfaceError> {
        let account_module_info = &self
            .registry
            .modules(vec![ModuleInfo::from_id_latest(ACCOUNT)?])?
            .modules[0];

        match account_module_info.module.reference {
            abstract_std::objects::module_reference::ModuleReference::Account(code_id) => Ok(code_id),
            _ => panic!("Your abstract instance has an account module that is not registered as an account. This is bad"),
        }
    }
}

// Sender addr means it's mock or CloneTest(which is also mock)
impl<Chain: CwEnv<Sender = Addr>> Abstract<Chain> {
    pub fn deploy_on_mock(chain: Chain) -> Result<Self, AbstractInterfaceError> {
        let admin = Self::mock_admin(&chain);
        Self::deploy_on(chain, admin)
    }

    pub fn mock_admin(chain: &Chain) -> <MockBase as TxHandler>::Sender {
        // Getting prefix
        let sender_addr: cosmrs::AccountId = chain.sender().as_str().parse().unwrap();
        let prefix = sender_addr.prefix();
        // Building mock_admin
        let mock_admin = native_addrs::creator_address(prefix).unwrap();
        Addr::unchecked(mock_admin)
    }
}

#[cfg(test)]
mod test {
    #![allow(clippy::needless_borrows_for_generic_args)]

    use cosmwasm_std::Api;
    use cw_orch::anyhow;

    use super::*;

    #[coverage_helper::test]
    fn deploy2() -> anyhow::Result<()> {
        let prefix = "mock";
        let mut chain = MockBech32::new(prefix);
        let sender = native_addrs::creator_address(prefix)?;
        chain.set_sender(Addr::unchecked(sender));

        let abstr = Abstract::deploy_on(chain.clone(), chain.sender().clone())?;
        let app = chain.app.borrow();
        let api = app.api();

        // ANS
        let ans_addr = api.addr_canonicalize(&abstr.ans_host.addr_str()?)?;
        assert_eq!(ans_addr, native_addrs::ans_address(prefix, api)?);

        // REGISTRY
        let registry = api.addr_canonicalize(&abstr.registry.addr_str()?)?;
        assert_eq!(registry, native_addrs::registry_address(prefix, api)?);

        // MODULE_FACTORY
        let module_factory = api.addr_canonicalize(&abstr.module_factory.addr_str()?)?;
        assert_eq!(
            module_factory,
            native_addrs::module_factory_address(prefix, api)?
        );
        Ok(())
    }
>>>>>>> 7413a126
}<|MERGE_RESOLUTION|>--- conflicted
+++ resolved
@@ -279,8 +279,6 @@
             blob: self.blob.clone(),
         }
     }
-<<<<<<< HEAD
-=======
 
     pub fn account_code_id(&self) -> Result<u64, AbstractInterfaceError> {
         let account_module_info = &self
@@ -293,60 +291,4 @@
             _ => panic!("Your abstract instance has an account module that is not registered as an account. This is bad"),
         }
     }
-}
-
-// Sender addr means it's mock or CloneTest(which is also mock)
-impl<Chain: CwEnv<Sender = Addr>> Abstract<Chain> {
-    pub fn deploy_on_mock(chain: Chain) -> Result<Self, AbstractInterfaceError> {
-        let admin = Self::mock_admin(&chain);
-        Self::deploy_on(chain, admin)
-    }
-
-    pub fn mock_admin(chain: &Chain) -> <MockBase as TxHandler>::Sender {
-        // Getting prefix
-        let sender_addr: cosmrs::AccountId = chain.sender().as_str().parse().unwrap();
-        let prefix = sender_addr.prefix();
-        // Building mock_admin
-        let mock_admin = native_addrs::creator_address(prefix).unwrap();
-        Addr::unchecked(mock_admin)
-    }
-}
-
-#[cfg(test)]
-mod test {
-    #![allow(clippy::needless_borrows_for_generic_args)]
-
-    use cosmwasm_std::Api;
-    use cw_orch::anyhow;
-
-    use super::*;
-
-    #[coverage_helper::test]
-    fn deploy2() -> anyhow::Result<()> {
-        let prefix = "mock";
-        let mut chain = MockBech32::new(prefix);
-        let sender = native_addrs::creator_address(prefix)?;
-        chain.set_sender(Addr::unchecked(sender));
-
-        let abstr = Abstract::deploy_on(chain.clone(), chain.sender().clone())?;
-        let app = chain.app.borrow();
-        let api = app.api();
-
-        // ANS
-        let ans_addr = api.addr_canonicalize(&abstr.ans_host.addr_str()?)?;
-        assert_eq!(ans_addr, native_addrs::ans_address(prefix, api)?);
-
-        // REGISTRY
-        let registry = api.addr_canonicalize(&abstr.registry.addr_str()?)?;
-        assert_eq!(registry, native_addrs::registry_address(prefix, api)?);
-
-        // MODULE_FACTORY
-        let module_factory = api.addr_canonicalize(&abstr.module_factory.addr_str()?)?;
-        assert_eq!(
-            module_factory,
-            native_addrs::module_factory_address(prefix, api)?
-        );
-        Ok(())
-    }
->>>>>>> 7413a126
 }