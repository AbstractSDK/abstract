pub use abstract_std::manager::{ExecuteMsgFns as ManagerExecFns, QueryMsgFns as ManagerQueryFns};
use abstract_std::{
    adapter::{self, AdapterBaseMsg},
    ibc::CallbackInfo,
    ibc_host::{HelperAction, HostAction},
    manager::*,
    module_factory::SimulateInstallModulesResponse,
    objects::{
        module::{ModuleInfo, ModuleVersion},
        AccountId,
    },
    MANAGER, PROXY,
};
<<<<<<< HEAD
use cosmwasm_std::{to_json_binary, Binary, Empty};
=======
use cosmwasm_std::{to_json_binary, Binary};
>>>>>>> 82811441
use cw_orch::{interface, prelude::*};
use serde::Serialize;

#[interface(InstantiateMsg, ExecuteMsg, QueryMsg, MigrateMsg)]
pub struct Manager<Chain>;

impl<Chain: CwEnv> Manager<Chain> {
    pub(crate) fn new_from_id(account_id: &AccountId, chain: Chain) -> Self {
        let manager_id = format!("{MANAGER}-{account_id}");
        Self::new(manager_id, chain)
    }
}

impl<Chain: CwEnv> Uploadable for Manager<Chain> {
    fn wrapper() -> <Mock as TxHandler>::ContractSource {
        Box::new(
            ContractWrapper::new_with_empty(
                ::manager::contract::execute,
                ::manager::contract::instantiate,
                ::manager::contract::query,
            )
            .with_migrate(::manager::contract::migrate)
            .with_reply(::manager::contract::reply),
        )
    }
    fn wasm(_chain: &ChainInfoOwned) -> WasmPath {
        artifacts_dir_from_workspace!()
            .find_wasm_path("manager")
            .unwrap()
    }
}

impl<Chain: CwEnv> Manager<Chain> {
    pub fn upgrade_module<M: Serialize>(
        &self,
        module_id: &str,
        migrate_msg: &M,
    ) -> Result<(), crate::AbstractInterfaceError> {
        self.execute(
            &ExecuteMsg::Upgrade {
                modules: vec![(
                    ModuleInfo::from_id(module_id, ModuleVersion::Latest)?,
                    Some(to_json_binary(migrate_msg).unwrap()),
                )],
            },
            None,
        )?;
        Ok(())
    }

    pub fn replace_api(
        &self,
        module_id: &str,
        funds: Option<&[Coin]>,
    ) -> Result<(), crate::AbstractInterfaceError> {
        // this should check if installed?
        self.uninstall_module(module_id.to_string())?;

        self.install_module::<Empty>(module_id, None, funds)?;
        Ok(())
    }

    pub fn install_modules(
        &self,
        modules: Vec<ModuleInstallConfig>,
        funds: Option<&[Coin]>,
    ) -> Result<Chain::Response, crate::AbstractInterfaceError> {
        self.execute(&ExecuteMsg::InstallModules { modules }, funds)
            .map_err(Into::into)
    }

    pub fn install_modules_auto(
        &self,
        modules: Vec<ModuleInstallConfig>,
    ) -> Result<Chain::Response, crate::AbstractInterfaceError> {
        let config = self.config()?;
        let module_infos = modules.iter().map(|m| m.module.clone()).collect();
        let sim_response: SimulateInstallModulesResponse = self
            .get_chain()
            .query(
                &abstract_std::module_factory::QueryMsg::SimulateInstallModules {
                    modules: module_infos,
                },
                &config.module_factory_address,
            )
            .map_err(Into::into)?;
        self.install_modules(modules, Some(sim_response.total_required_funds.as_ref()))
    }

    pub fn install_module<TInitMsg: Serialize>(
        &self,
        module_id: &str,
        init_msg: Option<&TInitMsg>,
        funds: Option<&[Coin]>,
    ) -> Result<Chain::Response, crate::AbstractInterfaceError> {
        self.install_module_version(module_id, ModuleVersion::Latest, init_msg, funds)
    }

    pub fn install_module_version<M: Serialize>(
        &self,
        module_id: &str,
        version: ModuleVersion,
        init_msg: Option<&M>,
        funds: Option<&[Coin]>,
    ) -> Result<Chain::Response, crate::AbstractInterfaceError> {
        self.execute(
            &ExecuteMsg::InstallModules {
                modules: vec![ModuleInstallConfig::new(
                    ModuleInfo::from_id(module_id, version)?,
                    init_msg.map(to_json_binary).transpose().unwrap(),
                )],
            },
            funds,
        )
        .map_err(Into::into)
    }

    pub fn execute_on_module(
        &self,
        module: &str,
        msg: impl Serialize,
    ) -> Result<<Chain as cw_orch::prelude::TxHandler>::Response, crate::AbstractInterfaceError>
    {
        self.execute(
            &ExecuteMsg::ExecOnModule {
                module_id: module.into(),
                exec_msg: to_json_binary(&msg).unwrap(),
            },
            None,
        )
        .map_err(Into::into)
    }

    pub fn update_adapter_authorized_addresses(
        &self,
        module_id: &str,
        to_add: Vec<String>,
        to_remove: Vec<String>,
    ) -> Result<(), crate::AbstractInterfaceError> {
        self.execute_on_module(
            module_id,
            adapter::ExecuteMsg::<Empty, Empty>::Base(adapter::BaseExecuteMsg {
                msg: AdapterBaseMsg::UpdateAuthorizedAddresses { to_add, to_remove },
                proxy_address: None,
            }),
        )?;

        Ok(())
    }

    /// Return the module info installed on the manager
    pub fn module_info(
        &self,
        module_id: &str,
    ) -> Result<Option<ManagerModuleInfo>, crate::AbstractInterfaceError> {
        let module_infos = self.module_infos(None, None)?.module_infos;
        let found = module_infos
            .into_iter()
            .find(|module_info| module_info.id == module_id);
        Ok(found)
    }

    /// Get the address of a module
    /// Will err when not installed.
    pub fn module_address(
        &self,
        module_id: impl Into<String>,
    ) -> Result<Addr, crate::AbstractInterfaceError> {
        Ok(self.module_addresses(vec![module_id.into()])?.modules[0]
            .1
            .clone())
    }

    pub fn is_module_installed(
        &self,
        module_id: &str,
    ) -> Result<bool, crate::AbstractInterfaceError> {
        let module = self.module_info(module_id)?;
        Ok(module.is_some())
    }

    /// Helper to create remote accounts
    pub fn register_remote_account(
        &self,
        host_chain: &str,
    ) -> Result<<Chain as cw_orch::prelude::TxHandler>::Response, crate::AbstractInterfaceError>
    {
        let result = self.exec_on_module(
            to_json_binary(&abstract_std::proxy::ExecuteMsg::IbcAction {
                msgs: vec![abstract_std::ibc_client::ExecuteMsg::Register {
                    host_chain: host_chain.into(),
                    base_asset: None,
                    namespace: None,
                    install_modules: vec![],
                }],
            })?,
            PROXY.to_string(),
            &[],
        )?;

        Ok(result)
    }

    pub fn execute_on_remote(
        &self,
        host_chain: &str,
        msg: ExecuteMsg,
        callback_info: Option<CallbackInfo>,
    ) -> Result<<Chain as cw_orch::prelude::TxHandler>::Response, crate::AbstractInterfaceError>
    {
        let msg = abstract_std::proxy::ExecuteMsg::IbcAction {
            msgs: vec![abstract_std::ibc_client::ExecuteMsg::RemoteAction {
                host_chain: host_chain.into(),
                action: HostAction::Dispatch { manager_msg: msg },
                callback_info,
            }],
        };

        self.execute_on_module(PROXY, msg)
    }

    pub fn execute_on_remote_module(
        &self,
        host_chain: &str,
        module_id: &str,
        msg: Binary,
        callback_info: Option<CallbackInfo>,
    ) -> Result<<Chain as cw_orch::prelude::TxHandler>::Response, crate::AbstractInterfaceError>
    {
        let msg = abstract_std::proxy::ExecuteMsg::IbcAction {
            msgs: vec![abstract_std::ibc_client::ExecuteMsg::RemoteAction {
                host_chain: host_chain.into(),
                action: HostAction::Dispatch {
                    manager_msg: ExecuteMsg::ExecOnModule {
                        module_id: module_id.to_string(),
                        exec_msg: msg,
                    },
                },
                callback_info,
            }],
        };

        self.execute_on_module(PROXY, msg)
    }

    pub fn send_all_funds_back(
        &self,
        host_chain: &str,
        callback_info: Option<CallbackInfo>,
    ) -> Result<<Chain as cw_orch::prelude::TxHandler>::Response, crate::AbstractInterfaceError>
    {
        let msg = abstract_std::proxy::ExecuteMsg::IbcAction {
            msgs: vec![abstract_std::ibc_client::ExecuteMsg::RemoteAction {
                host_chain: host_chain.into(),
                action: HostAction::Helpers(HelperAction::SendAllBack),
                callback_info,
            }],
        };

        self.execute_on_module(PROXY, msg)
    }
}<|MERGE_RESOLUTION|>--- conflicted
+++ resolved
@@ -11,11 +11,7 @@
     },
     MANAGER, PROXY,
 };
-<<<<<<< HEAD
 use cosmwasm_std::{to_json_binary, Binary, Empty};
-=======
-use cosmwasm_std::{to_json_binary, Binary};
->>>>>>> 82811441
 use cw_orch::{interface, prelude::*};
 use serde::Serialize;
 
