--- conflicted
+++ resolved
@@ -152,11 +152,7 @@
             modules: whitelist, ..
         } = self.account.config()?;
 
-<<<<<<< HEAD
-        let actual_whitelist = HashSet::from_iter(whitelist.clone());
-=======
         let actual_whitelist = HashSet::from_iter(whitelist.iter().map(|a| a.0.clone()));
->>>>>>> d3f3ed1c
         assert_eq!(actual_whitelist, expected_whitelisted_addrs);
 
         Ok(whitelist)
