--- conflicted
+++ resolved
@@ -1,19 +1,12 @@
-<<<<<<< HEAD
 use cosmwasm_std::Empty;
-use cw_orch::{
-    contract::Contract,
-    interface,
-    prelude::{artifacts_dir_from_workspace, CwEnv, Uploadable, WasmPath},
-};
 
 use abstract_core::{
     ibc_client::{ExecuteMsg, InstantiateMsg, MigrateMsg, QueryMsg},
     IBC_CLIENT,
 };
-=======
-use abstract_core::ibc_client::{ExecuteMsg, InstantiateMsg, MigrateMsg, QueryMsg};
->>>>>>> 571e5e50
+
 use cw_orch::{
+    contract::Contract,
     interface,
     prelude::{
         artifacts_dir_from_workspace, ArtifactsDir, ContractWrapper, CwEnv, Mock, TxHandler,
