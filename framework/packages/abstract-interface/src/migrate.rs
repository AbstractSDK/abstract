use crate::{Abstract, AbstractIbc};
use abstract_std::registry::QueryMsgFns;
use abstract_std::{
    ans_host, ibc_client, ibc_host, module_factory, objects::module::ModuleInfo, registry, ACCOUNT,
};
use abstract_std::{ANS_HOST, IBC_CLIENT, IBC_HOST, MODULE_FACTORY, REGISTRY};
use cosmwasm_std::from_json;
use cw2::{ContractVersion, CONTRACT};
use cw_orch::{environment::Environment, prelude::*};

impl<T: CwEnv> Abstract<T> {
    /// Migrate the deployment based on the uploaded and local wasm files. If the remote wasm file is older, upload the contract and migrate to the new version.
    pub fn migrate_if_needed(&self) -> Result<bool, crate::AbstractInterfaceError> {
        // start with factory
        let module_factory = self
            .module_factory
            .upload_and_migrate_if_needed(&module_factory::MigrateMsg::Migrate {})?;

        // then Registry and ANS
        let registry = self
            .registry
            .upload_and_migrate_if_needed(&registry::MigrateMsg::Migrate {})?;
        let ans_host = self
            .ans_host
            .upload_and_migrate_if_needed(&ans_host::MigrateMsg::Migrate {})?;

        // Then upload and register account if needed
        let account = self.account.upload_and_register_if_needed(&self.registry)?;

        // Then ibc
        let ibc = self.ibc.migrate_if_needed()?;

        self.registry.approve_any_abstract_modules()?;

        Ok(module_factory.is_some() || registry.is_some() || ans_host.is_some() || account || ibc)
    }

    /// Migrate the deployment based on version changes. If the registered contracts have the right version, we don't migrate them
    pub fn migrate_if_version_changed(&self) -> Result<bool, crate::AbstractInterfaceError> {
        let mut has_migrated = false;
        let mut natives_to_register = vec![];

        if ::module_factory::contract::CONTRACT_VERSION
            != contract_version(&self.module_factory)?.version
        {
            let migration_result = self
                .module_factory
                .upload_and_migrate_if_needed(&module_factory::MigrateMsg::Migrate {})?;
            if migration_result.is_some() {
                has_migrated = true;
            }
            natives_to_register.push((
                self.module_factory.as_instance(),
                ::module_factory::contract::CONTRACT_VERSION.to_string(),
            ));
        }

        if ::registry::contract::CONTRACT_VERSION != contract_version(&self.registry)?.version {
            let migration_result = self
                .registry
                .upload_and_migrate_if_needed(&registry::MigrateMsg::Migrate {})?;
            if migration_result.is_some() {
                has_migrated = true;
            }
            natives_to_register.push((
                self.registry.as_instance(),
                ::registry::contract::CONTRACT_VERSION.to_string(),
            ));
        }

        if ::ans_host::contract::CONTRACT_VERSION != contract_version(&self.ans_host)?.version {
            let migration_result = self
                .ans_host
                .upload_and_migrate_if_needed(&ans_host::MigrateMsg::Migrate {})?;
            if migration_result.is_some() {
                has_migrated = true;
            }
            natives_to_register.push((
                self.ans_host.as_instance(),
                ::ans_host::contract::CONTRACT_VERSION.to_string(),
            ));
        }

<<<<<<< HEAD
        // We need to check the version in version control for the account contract
=======
        let mut accounts_to_register = Vec::with_capacity(2);

        // We need to check the version in registry for the account contracts
>>>>>>> ace19623
        let versions = self
            .registry
            .modules(vec![
                ModuleInfo::from_id_latest(ACCOUNT)?,
                ModuleInfo::from_id_latest(ACCOUNT)?,
            ])?
            .modules;

        if ::account::contract::CONTRACT_VERSION != versions[0].module.info.version.to_string()
            && self.account.upload_if_needed()?.is_some()
        {
            self.registry.register_account(
                self.account.as_instance(),
                ::account::contract::CONTRACT_VERSION.to_string(),
            )?;

            has_migrated = true
        }

        if self.ibc.deploy_or_migrate_if_version_changed()? {
            has_migrated = true;

            natives_to_register.push((
                self.ibc.client.as_instance(),
                ::ibc_client::contract::CONTRACT_VERSION.to_string(),
            ));
            natives_to_register.push((
                self.ibc.host.as_instance(),
                ::ibc_host::contract::CONTRACT_VERSION.to_string(),
            ));
        }

        self.registry.register_natives(natives_to_register)?;
        self.registry.approve_any_abstract_modules()?;

        Ok(has_migrated)
    }

    /// Registers the deployment in registry  
    pub fn register_in_registry(&self) -> Result<(), crate::AbstractInterfaceError> {
        let mut natives_to_register = vec![];

        let modules = self
            .registry
            .modules(vec![
                ModuleInfo::from_id_latest(MODULE_FACTORY)?,
                ModuleInfo::from_id_latest(REGISTRY)?,
                ModuleInfo::from_id_latest(ANS_HOST)?,
                ModuleInfo::from_id_latest(IBC_CLIENT)?,
                ModuleInfo::from_id_latest(IBC_HOST)?,
            ])?
            .modules;

        let module_factory_module = modules[0].module.clone();
        let registry_module = modules[1].module.clone();
        let ans_host_module = modules[2].module.clone();
        let ibc_client_module = modules[3].module.clone();
        let ibc_host_module = modules[4].module.clone();

        // In case cw2 debugging required
        // let module_factory_cw2_v = contract_version(&self.module_factory)?.version;
        // let registry_cw2_v = contract_version(&self.registry)?.version;
        // let ans_host_cw2_v = contract_version(&self.ans_host)?.version;
        // let ibc_client_cw2_v = contract_version(&self.ibc.client)?.version;
        // let ibc_host_cw2_v = contract_version(&self.ibc.host)?.version;
        // let versions = vec![
        //     module_factory_cw2_v,
        //     registry_cw2_v,
        //     ans_host_cw2_v,
        //     ibc_client_cw2_v,
        //     ibc_host_cw2_v,
        // ];
        // panic!("{versions:?}");

        if ::module_factory::contract::CONTRACT_VERSION
            != module_factory_module.info.version.to_string()
        {
            natives_to_register.push((
                self.module_factory.as_instance(),
                ::module_factory::contract::CONTRACT_VERSION.to_string(),
            ));
        }

        if ::registry::contract::CONTRACT_VERSION != registry_module.info.version.to_string() {
            natives_to_register.push((
                self.registry.as_instance(),
                ::registry::contract::CONTRACT_VERSION.to_string(),
            ));
        }

        if ::ans_host::contract::CONTRACT_VERSION != ans_host_module.info.version.to_string() {
            natives_to_register.push((
                self.ans_host.as_instance(),
                ::ans_host::contract::CONTRACT_VERSION.to_string(),
            ));
        }

        if ::ibc_client::contract::CONTRACT_VERSION != ibc_client_module.info.version.to_string() {
            natives_to_register.push((
                self.ibc.client.as_instance(),
                ::ibc_client::contract::CONTRACT_VERSION.to_string(),
            ));
        }

        if ::ibc_host::contract::CONTRACT_VERSION != ibc_host_module.info.version.to_string() {
            natives_to_register.push((
                self.ibc.host.as_instance(),
                ::ibc_host::contract::CONTRACT_VERSION.to_string(),
            ));
        }

        self.registry.register_natives(natives_to_register)?;
        self.registry.approve_any_abstract_modules()?;

        Ok(())
    }
}

fn contract_version<Chain: CwEnv, A: ContractInstance<Chain>>(
    contract: &A,
) -> Result<ContractVersion, crate::AbstractInterfaceError> {
    let wasm_querier = contract.environment().wasm_querier();
    Ok(from_json(
        wasm_querier
            .raw_query(&contract.address()?, CONTRACT.as_slice().to_vec())
            .unwrap(),
    )?)
}

impl<Chain: CwEnv> AbstractIbc<Chain> {
    /// Migrate the deployment based on the uploaded and local wasm files. If the remote wasm file is older, upload the contract and migrate to the new version.
    pub fn migrate_if_needed(&self) -> Result<bool, crate::AbstractInterfaceError> {
        let client = self
            .client
            .upload_and_migrate_if_needed(&ibc_client::MigrateMsg::Migrate {})?;
        let host = self
            .host
            .upload_and_migrate_if_needed(&ibc_host::MigrateMsg::Migrate {})?;
        Ok(client.is_some() || host.is_some())
    }

    /// Deploys or Migrates IBC Client and IBC Host
    /// - If no version changes - don't do anything
    /// - If version change is breaking - new version is deployed
    /// - If version change is non-breaking - ibc contracts migrated instead
    pub fn deploy_or_migrate_if_version_changed(
        &self,
    ) -> Result<bool, crate::AbstractInterfaceError> {
        let ibc_client_cw2_version = contract_version(&self.client)?.version;
        // Check if any version changes
        // *Note: IBC client and IBC host supposed to be versioned equally
        if ::ibc_client::contract::CONTRACT_VERSION == ibc_client_cw2_version {
            // No need to do anything
            return Ok(false);
        }

        // Version change - upload both contracts
        self.client
            .upload_if_needed()?
            .expect("IBC client wasm might be outdated");
        self.host
            .upload_if_needed()?
            .expect("IBC host wasm might be outdated");

        // Check if version is breaking
        let version_req = semver::VersionReq::parse(&ibc_client_cw2_version).unwrap();
        let new_version = semver::Version::parse(::ibc_client::contract::CONTRACT_VERSION).unwrap();
        if version_req.matches(&new_version) {
            // If version is not breaking, simply migrate
            self.client
                .migrate_if_needed(&ibc_client::MigrateMsg::Migrate {})?
                .expect("IBC client supposed to be migrated, but skipped instead");
            self.host
                .migrate_if_needed(&ibc_host::MigrateMsg::Migrate {})?
                .expect("IBC host supposed to be migrated, but skipped instead");
        } else {
            // Version change is breaking, need to deploy new version
            self.instantiate(&self.client.environment().sender_addr())?;
        }

        Ok(true)
    }
}<|MERGE_RESOLUTION|>--- conflicted
+++ resolved
@@ -81,13 +81,7 @@
             ));
         }
 
-<<<<<<< HEAD
-        // We need to check the version in version control for the account contract
-=======
-        let mut accounts_to_register = Vec::with_capacity(2);
-
-        // We need to check the version in registry for the account contracts
->>>>>>> ace19623
+        // We need to check the version in registry for the account contract
         let versions = self
             .registry
             .modules(vec![
