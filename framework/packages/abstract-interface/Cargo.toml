--- conflicted
+++ resolved
@@ -1,10 +1,6 @@
 [package]
 name = "abstract-interface"
-<<<<<<< HEAD
-version.workspace = true
-=======
 version = "0.24.1-beta.2"
->>>>>>> 3cfbe12b
 edition = { workspace = true }
 license = { workspace = true }
 description = "Abstract deployment helpers with cw-orchestrator"
@@ -53,22 +49,13 @@
 rust-embed = { version = "8.3.0", features = ["include-exclude"] }
 
 # Keep these here
-<<<<<<< HEAD
-module-factory = { version = "0.24.0", package = "abstract-module-factory", path = "../../contracts/native/module-factory", default-features = false }
-ibc-client = { version = "0.24.0", package = "abstract-ibc-client", path = "../../contracts/native/ibc-client", default-features = false }
-ica-client = { version = "0.24.0", package = "abstract-ica-client", path = "../../contracts/native/ica-client", default-features = false }
-ibc-host = { version = "0.24.0", package = "abstract-ibc-host", path = "../../contracts/native/ibc-host", default-features = false }
-ans-host = { version = "0.24.0", package = "abstract-ans-host", path = "../../contracts/native/ans-host", default-features = false }
-registry = { version = "0.24.0", package = "abstract-registry", path = "../../contracts/native/registry", default-features = false }
-account = { version = "0.24.0", package = "abstract-account", path = "../../contracts/account", default-features = false }
-=======
 module-factory = { version = "0.24.1-beta.2", package = "abstract-module-factory", path = "../../contracts/native/module-factory", default-features = false }
 ibc-client = { version = "0.24.1-beta.2", package = "abstract-ibc-client", path = "../../contracts/native/ibc-client", default-features = false }
+ica-client = { version = "0.24.1-beta.2", package = "abstract-ica-client", path = "../../contracts/native/ica-client", default-features = false }
 ibc-host = { version = "0.24.1-beta.2", package = "abstract-ibc-host", path = "../../contracts/native/ibc-host", default-features = false }
 ans-host = { version = "0.24.1-beta.2", package = "abstract-ans-host", path = "../../contracts/native/ans-host", default-features = false }
 registry = { version = "0.24.1-beta.2", package = "abstract-registry", path = "../../contracts/native/registry", default-features = false }
 account = { version = "0.24.1-beta.2", package = "abstract-account", path = "../../contracts/account", default-features = false }
->>>>>>> 3cfbe12b
 workspace-hack = { version = "0.1", path = "../../workspace-hack" }
 
 # Predictable abstract addresses
