[package]
name = "abstract-interface"
version = "0.23.1"
edition = { workspace = true }
license = { workspace = true }
description = "Abstract deployment helpers with cw-orchestrator"
repository = "https://github.com/AbstractSDK/abstract"

[features]
default = ["integration"]
daemon = ["cw-orch/daemon"]
integration = []
interchain = ["dep:cw-orch-interchain", "dep:cw-orch-polytone"]

[target.'cfg(not(target_arch = "wasm32"))'.dependencies]
cosmwasm-std = { workspace = true }
cosmwasm-schema = { workspace = true }
cw-storage-plus = { workspace = true }
serde = { workspace = true }
semver = { workspace = true }
schemars = { workspace = true }
cw-controllers = { workspace = true }
thiserror = { workspace = true }
cw2 = { workspace = true }
cw20 = { workspace = true }
cw-asset = { workspace = true }
cw-address-like = { workspace = true }
abstract-std = { workspace = true }

cw-orch = { workspace = true }
cw-orch-interchain = { workspace = true, optional = true }
log = "0.4.14"
serde_json = "1.0.79"
speculoos = { workspace = true }
cw-orch-polytone = { workspace = true, optional = true }

# Embed state.json in binary in release mode
rust-embed = { version = "8.3.0", features = ["include-exclude"] }

# Keep these here
module-factory = { version = "0.23.0", package = "abstract-module-factory", path = "../../contracts/native/module-factory", default-features = false }
ibc-client = { version = "0.23.0", package = "abstract-ibc-client", path = "../../contracts/native/ibc-client", default-features = false }
ibc-host = { version = "0.23.0", package = "abstract-ibc-host", path = "../../contracts/native/ibc-host", default-features = false }
account-factory = { version = "0.23.0", package = "abstract-account-factory", path = "../../contracts/native/account-factory", default-features = false }
ans-host = { version = "0.23.0", package = "abstract-ans-host", path = "../../contracts/native/ans-host", default-features = false }
version-control = { version = "0.23.0", package = "abstract-version-control", path = "../../contracts/native/version-control", default-features = false }
account = { version = "0.23.0", package = "abstract-account", path = "../../contracts/account", default-features = false }
<<<<<<< HEAD
=======
workspace-hack = { version = "0.1", path = "../../workspace-hack" }
>>>>>>> eb2faebb

[build-dependencies]
serde_json = "1.0.79"

[dev-dependencies]
abstract-testing = { workspace = true }
dotenv = "0.15.0"
env_logger = "0.11.3"
cw-orch = { workspace = true, features = ["daemon"] }
cw-orch-interchain = { workspace = true, features = ["daemon"] }
cw721-base = "0.18.0"<|MERGE_RESOLUTION|>--- conflicted
+++ resolved
@@ -45,10 +45,7 @@
 ans-host = { version = "0.23.0", package = "abstract-ans-host", path = "../../contracts/native/ans-host", default-features = false }
 version-control = { version = "0.23.0", package = "abstract-version-control", path = "../../contracts/native/version-control", default-features = false }
 account = { version = "0.23.0", package = "abstract-account", path = "../../contracts/account", default-features = false }
-<<<<<<< HEAD
-=======
 workspace-hack = { version = "0.1", path = "../../workspace-hack" }
->>>>>>> eb2faebb
 
 [build-dependencies]
 serde_json = "1.0.79"
