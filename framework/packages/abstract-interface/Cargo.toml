[package]
name = "abstract-interface"
version = "0.21.0"
edition = { workspace = true }
license = { workspace = true }
description = "Abstract deployment helpers with cw-orchestrator"
repository = "https://github.com/AbstractSDK/abstract"

[features]
default = ["integration"]
daemon = ["cw-orch/daemon"]
integration = []

[dependencies]
cosmwasm-std = { workspace = true }
cosmwasm-schema = { workspace = true }
cw-storage-plus = { workspace = true }
serde = { workspace = true }
semver = { workspace = true }
schemars = { workspace = true }
cw-controllers = { workspace = true }
thiserror = { workspace = true }
cw2 = { workspace = true }
cw-asset = { workspace = true }
cw-address-like = { workspace = true }
<<<<<<< HEAD
abstract-core = { workspace = true }
=======
abstract-std = { workspace = true, features = ["interface"] }
>>>>>>> 82811441

cw-orch = { workspace = true }
log = "0.4.14"
serde_json = "1.0.79"
speculoos = { workspace = true }
polytone = { workspace = true }

# Embed state.json in binary in release mode
rust-embed = { version = "8.3.0", features = ["include-exclude"] }

# Keep these here
module-factory = { package = "abstract-module-factory", path = "../../contracts/native/module-factory", default-features = false, version = "0.21.0" }
ibc-client = { package = "abstract-ibc-client", path = "../../contracts/native/ibc-client", default-features = false, version = "0.21.0" }
ibc-host = { package = "abstract-ibc-host", path = "../../contracts/native/ibc-host", default-features = false, version = "0.21.0" }
account-factory = { package = "abstract-account-factory", path = "../../contracts/native/account-factory", default-features = false, version = "0.21.0" }
ans-host = { package = "abstract-ans-host", path = "../../contracts/native/ans-host", default-features = false, version = "0.21.0" }
version-control = { package = "abstract-version-control", path = "../../contracts/native/version-control", default-features = false, version = "0.21.0" }
proxy = { package = "abstract-proxy", path = "../../contracts/account/proxy", default-features = false, version = "0.21.0" }
manager = { package = "abstract-manager", path = "../../contracts/account/manager", default-features = false, version = "0.21.0" }

[build-dependencies]
serde_json = "1.0.79"<|MERGE_RESOLUTION|>--- conflicted
+++ resolved
@@ -23,11 +23,7 @@
 cw2 = { workspace = true }
 cw-asset = { workspace = true }
 cw-address-like = { workspace = true }
-<<<<<<< HEAD
-abstract-core = { workspace = true }
-=======
 abstract-std = { workspace = true, features = ["interface"] }
->>>>>>> 82811441
 
 cw-orch = { workspace = true }
 log = "0.4.14"
