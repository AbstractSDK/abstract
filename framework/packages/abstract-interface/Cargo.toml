[package]
name = "abstract-interface"
version = "0.23.1"
edition = { workspace = true }
license = { workspace = true }
description = "Abstract deployment helpers with cw-orchestrator"
repository = "https://github.com/AbstractSDK/abstract"

[features]
default = ["integration"]
daemon = ["cw-orch/daemon"]
integration = []
interchain = ["dep:cw-orch-interchain", "dep:cw-orch-polytone"]

[target.'cfg(not(target_arch = "wasm32"))'.dependencies]
cosmwasm-std = { workspace = true }
cosmwasm-schema = { workspace = true }
cw-storage-plus = { workspace = true }
serde = { workspace = true }
semver = { workspace = true }
schemars = { workspace = true }
cw-controllers = { workspace = true }
thiserror = { workspace = true }
cw2 = { workspace = true }
cw20 = { workspace = true }
cw-asset = { workspace = true }
cw-address-like = { workspace = true }
abstract-std = { workspace = true }

cw-orch = { workspace = true }
cw-orch-interchain = { workspace = true, optional = true }
log = "0.4.14"
serde_json = "1.0.79"
speculoos = { workspace = true }
cw-orch-polytone = { workspace = true, optional = true }

# Embed state.json in binary in release mode
rust-embed = { version = "8.3.0", features = ["include-exclude"] }

# Keep these here
module-factory = { version = "0.23.0", package = "abstract-module-factory", path = "../../contracts/native/module-factory", default-features = false }
ibc-client = { version = "0.23.0", package = "abstract-ibc-client", path = "../../contracts/native/ibc-client", default-features = false }
ibc-host = { version = "0.23.0", package = "abstract-ibc-host", path = "../../contracts/native/ibc-host", default-features = false }
account-factory = { version = "0.23.0", package = "abstract-account-factory", path = "../../contracts/native/account-factory", default-features = false }
ans-host = { version = "0.23.0", package = "abstract-ans-host", path = "../../contracts/native/ans-host", default-features = false }
version-control = { version = "0.23.0", package = "abstract-version-control", path = "../../contracts/native/version-control", default-features = false }
<<<<<<< HEAD
proxy = { version = "0.23.0", package = "abstract-proxy", path = "../../contracts/account/proxy", default-features = false }
manager = { version = "0.23.0", package = "abstract-manager", path = "../../contracts/account/manager", default-features = false }
account = { version = "0.23.0", package = "abstract-account", path = "../../contracts/account/account", default-features = false }
workspace-hack = { version = "0.1", path = "../../workspace-hack" }
=======
account = { version = "0.23.0", package = "abstract-account", path = "../../contracts/account", default-features = false }
>>>>>>> f4cda2a4

[build-dependencies]
serde_json = "1.0.79"

[dev-dependencies]
abstract-testing = { workspace = true }
dotenv = "0.15.0"
env_logger = "0.11.3"
cw-orch = { workspace = true, features = ["daemon"] }
cw-orch-interchain = { workspace = true, features = ["daemon"] }
cw721-base = "0.18.0"<|MERGE_RESOLUTION|>--- conflicted
+++ resolved
@@ -44,14 +44,8 @@
 account-factory = { version = "0.23.0", package = "abstract-account-factory", path = "../../contracts/native/account-factory", default-features = false }
 ans-host = { version = "0.23.0", package = "abstract-ans-host", path = "../../contracts/native/ans-host", default-features = false }
 version-control = { version = "0.23.0", package = "abstract-version-control", path = "../../contracts/native/version-control", default-features = false }
-<<<<<<< HEAD
-proxy = { version = "0.23.0", package = "abstract-proxy", path = "../../contracts/account/proxy", default-features = false }
-manager = { version = "0.23.0", package = "abstract-manager", path = "../../contracts/account/manager", default-features = false }
-account = { version = "0.23.0", package = "abstract-account", path = "../../contracts/account/account", default-features = false }
+account = { version = "0.23.0", package = "abstract-account", path = "../../contracts/account", default-features = false }
 workspace-hack = { version = "0.1", path = "../../workspace-hack" }
-=======
-account = { version = "0.23.0", package = "abstract-account", path = "../../contracts/account", default-features = false }
->>>>>>> f4cda2a4
 
 [build-dependencies]
 serde_json = "1.0.79"
