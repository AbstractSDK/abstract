[package]
name = "abstract-adapter"
version = "0.22.1"
authors = { workspace = true }
edition = { workspace = true }
license = { workspace = true }
description = "base adapter contract implementation"
resolver = "2"

[lib]
crate-type = ["cdylib", "rlib"]

[features]
default = ["ibc"]
ibc = [
    "dep:abstract-ibc-client",
    "dep:abstract-ibc-host",
    "abstract-sdk/module-ibc",
    "abstract-std/module-ibc",
]
test-utils = ["dep:abstract-testing", "abstract-sdk/test-utils"]
schema = []

[dependencies]
cosmwasm-std = { workspace = true }
cosmwasm-schema = { workspace = true }
cw-storage-plus = { workspace = true }
serde = { workspace = true }
schemars = { workspace = true }
cw-controllers = { workspace = true }
thiserror = { workspace = true }
cw2 = { workspace = true }
abstract-sdk = { workspace = true }
abstract-std = { workspace = true }
abstract-testing = { workspace = true, optional = true }
cw-orch = { workspace = true }
# Keep this as a version and update when publishing new versions
<<<<<<< HEAD
abstract-interface = { path = "../../packages/abstract-interface", version = "0.21.0" }
abstract-ibc-client = { version = "0.21.0", path = "../../contracts/native/ibc-client", default-features = false, features = [
    "module-ibc",
], optional = true }
abstract-ibc-host = { version = "0.21.0", path = "../../contracts/native/ibc-host", default-features = false, features = [
    "module-ibc",
], optional = true }
=======
abstract-interface = { path = "../../packages/abstract-interface", version = "0.22.1" }
abstract-ibc-client = { version = "0.22.1", path = "../../contracts/native/ibc-client", default-features = false }
abstract-ibc-host = { version = "0.22.1", path = "../../contracts/native/ibc-host", default-features = false }
>>>>>>> 985c558d

[dev-dependencies]
speculoos = { workspace = true }
cosmwasm-schema = { workspace = true }
abstract-adapter = { path = ".", features = ["test-utils"] }<|MERGE_RESOLUTION|>--- conflicted
+++ resolved
@@ -35,19 +35,13 @@
 abstract-testing = { workspace = true, optional = true }
 cw-orch = { workspace = true }
 # Keep this as a version and update when publishing new versions
-<<<<<<< HEAD
-abstract-interface = { path = "../../packages/abstract-interface", version = "0.21.0" }
-abstract-ibc-client = { version = "0.21.0", path = "../../contracts/native/ibc-client", default-features = false, features = [
+abstract-interface = { version = "0.22.1", path = "../../packages/abstract-interface" }
+abstract-ibc-client = { version = "0.22.1", path = "../../contracts/native/ibc-client", default-features = false, features = [
     "module-ibc",
 ], optional = true }
-abstract-ibc-host = { version = "0.21.0", path = "../../contracts/native/ibc-host", default-features = false, features = [
+abstract-ibc-host = { version = "0.22.1", path = "../../contracts/native/ibc-host", default-features = false, features = [
     "module-ibc",
 ], optional = true }
-=======
-abstract-interface = { path = "../../packages/abstract-interface", version = "0.22.1" }
-abstract-ibc-client = { version = "0.22.1", path = "../../contracts/native/ibc-client", default-features = false }
-abstract-ibc-host = { version = "0.22.1", path = "../../contracts/native/ibc-host", default-features = false }
->>>>>>> 985c558d
 
 [dev-dependencies]
 speculoos = { workspace = true }
