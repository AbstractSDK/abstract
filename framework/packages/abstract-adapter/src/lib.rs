//! # Abstract Adapter
//!
//! Basis for an interfacing contract to an external service.
use cosmwasm_std::{Empty, Response};

pub type AdapterResult<C = Empty> = Result<Response<C>, AdapterError>;
// Default to Empty

pub use crate::state::AdapterContract;
pub use error::AdapterError;

pub mod endpoints;
pub mod error;
/// Abstract SDK trait implementations
pub mod features;
mod handler;
pub mod msgs;
#[cfg(feature = "schema")]
pub mod schema;
pub mod state;
mod traits;

#[cfg(feature = "test-utils")]
pub mod mock {
    use crate::{AdapterContract, AdapterError};
    use abstract_core::{
        adapter::{self, *},
        objects::dependency::StaticDependency,
    };
<<<<<<< HEAD
    use abstract_interface::AdapterDeployer;
    use abstract_sdk::features::{CustomData, DepsType};
    use abstract_sdk::{base::InstantiateEndpoint, features::DepsAccess, AbstractSdkError};
    use abstract_testing::prelude::{
        TEST_ADMIN, TEST_ANS_HOST, TEST_MODULE_ID, TEST_VERSION, TEST_VERSION_CONTROL,
    };
=======
    use abstract_sdk::{base::InstantiateEndpoint, AbstractSdkError};
    use abstract_testing::prelude::*;
>>>>>>> 42b36c28
    use cosmwasm_std::{
        testing::{mock_env, mock_info},
        to_json_binary, DepsMut, Empty, Env, MessageInfo, Response, StdError,
    };
    use cw_orch::prelude::*;
    use thiserror::Error;

<<<<<<< HEAD
=======
    use abstract_interface::AdapterDeployer;

    crate::adapter_msg_types!(MockAdapterContract, MockExecMsg, MockQueryMsg);

>>>>>>> 42b36c28
    pub const TEST_METADATA: &str = "test_metadata";
    pub const TEST_AUTHORIZED_ADDRESS: &str = "test_authorized_address";

    #[derive(Error, Debug, PartialEq)]
    pub enum MockError {
        #[error("{0}")]
        Std(#[from] StdError),

        #[error(transparent)]
        Adapter(#[from] AdapterError),

        #[error("{0}")]
        Abstract(#[from] abstract_core::AbstractError),

        #[error("{0}")]
        AbstractSdk(#[from] AbstractSdkError),
    }

    #[cosmwasm_schema::cw_serde]
    pub struct MockInitMsg;

    #[cosmwasm_schema::cw_serde]
    pub struct MockExecMsg;

    #[cosmwasm_schema::cw_serde]
    pub struct MockQueryMsg;

    #[cosmwasm_schema::cw_serde]
    pub struct MockReceiveMsg;

    #[cosmwasm_schema::cw_serde]
    pub struct MockSudoMsg;

    /// Mock Adapter type
    pub type MockAdapterContract<'a> = AdapterContract<
        'a,
        MockError,
        MockInitMsg,
        MockExecMsg,
        MockQueryMsg,
        MockReceiveMsg,
        MockSudoMsg,
    >;

    pub const MOCK_DEP: StaticDependency = StaticDependency::new("module_id", &[">0.0.0"]);

    /// use for testing
    pub fn mock_adapter<'a>(deps: DepsType<'a>) -> MockAdapterContract<'a> {
        MockAdapterContract::new(deps, TEST_MODULE_ID, TEST_VERSION, Some(TEST_METADATA))
            .with_instantiate(|app, _| {
                app.set_data("mock_init".as_bytes());
                Ok(())
            })
            .with_execute(|_, _, _, _, _| Ok(Response::new().set_data("mock_exec".as_bytes())))
            .with_query(|_, _, _, _| to_json_binary("mock_query").map_err(Into::into))
            .with_sudo(|_, _, _, _| Ok(Response::new().set_data("mock_sudo".as_bytes())))
            .with_receive(|_, _, _, _, _| Ok(Response::new().set_data("mock_receive".as_bytes())))
            .with_ibc_callbacks(&[("c_id", |_, _, _, _, _, _, _| {
                Ok(Response::new().set_data("mock_callback".as_bytes()))
            })])
            .with_replies(&[(1u64, |_, _, _, msg| {
                Ok(Response::new().set_data(msg.result.unwrap().data.unwrap()))
            })])
    }

    pub type AdapterMockResult = Result<(), MockError>;
    // export these for upload usage
    crate::export_endpoints!(mock_adapter, MockAdapterContract<'b>, 'b);

    pub fn mock_init(deps: DepsMut) -> Result<Response, MockError> {
<<<<<<< HEAD
        let info = mock_info(TEST_ADMIN, &[]);
        let adapter = mock_adapter((deps, mock_env(), info).into());
=======
        let adapter = MOCK_ADAPTER;
        let info = mock_info(OWNER, &[]);
>>>>>>> 42b36c28
        let init_msg = InstantiateMsg {
            base: BaseInstantiateMsg {
                ans_host_address: TEST_ANS_HOST.into(),
                version_control_address: TEST_VERSION_CONTROL.into(),
            },
            module: MockInitMsg,
        };
        adapter.instantiate(init_msg)
    }

    pub fn mock_init_custom<'a>(
        deps: DepsMut<'a>,
        adapter: fn(deps: DepsType<'a>) -> MockAdapterContract<'a>,
    ) -> Result<Response, MockError> {
        let info = mock_info(OWNER, &[]);
        let init_msg = InstantiateMsg {
            base: BaseInstantiateMsg {
                ans_host_address: TEST_ANS_HOST.into(),
                version_control_address: TEST_VERSION_CONTROL.into(),
            },
            module: MockInitMsg,
        };
        let adapter = adapter((deps, mock_env(), info).into());
        adapter.instantiate(init_msg)
    }

    impl Uploadable for BootMockAdapter<Mock> {
        fn wrapper(&self) -> <Mock as cw_orch::environment::TxHandler>::ContractSource {
            Box::new(ContractWrapper::new_with_empty(
                self::execute,
                self::instantiate,
                self::query,
            ))
        }
    }

    type Exec = adapter::ExecuteMsg<MockExecMsg>;
    type Query = adapter::QueryMsg<MockQueryMsg>;
    type Init = adapter::InstantiateMsg<MockInitMsg>;

    #[cw_orch::interface(Init, Exec, Query, Empty)]
    pub struct BootMockAdapter<Chain>;

    impl AdapterDeployer<Mock, MockInitMsg> for BootMockAdapter<Mock> {}

    /// Generate a BOOT instance for a mock adapter
    /// - $name: name of the contract (&str)
    /// - $id: id of the contract (&str)
    /// - $version: version of the contract (&str)
    /// - $deps: dependencies of the contract (&[StaticDependency])
    #[macro_export]
    macro_rules! gen_adapter_mock {
    ($name:ident, $id:expr, $version:expr, $deps:expr) => {
        use ::abstract_core::adapter::*;
        use ::cosmwasm_std::Empty;
        use ::abstract_adapter::mock::{MockExecMsg, MockQueryMsg, MockReceiveMsg, MockInitMsg, MockAdapterContract, MockError};
        use ::cw_orch::environment::CwEnv;

        const MOCK_ADAPTER: ::abstract_adapter::mock::MockAdapterContract = ::abstract_adapter::mock::MockAdapterContract::new($id, $version, None)
        .with_dependencies($deps)
        .with_execute(|_, _, _, _, _| Ok(::cosmwasm_std::Response::new().set_data("mock_exec".as_bytes())));

        fn instantiate(
            deps: ::cosmwasm_std::DepsMut,
            env: ::cosmwasm_std::Env,
            info: ::cosmwasm_std::MessageInfo,
            msg: <::abstract_adapter::mock::MockAdapterContract as ::abstract_sdk::base::InstantiateEndpoint>::InstantiateMsg,
        ) -> Result<::cosmwasm_std::Response, <::abstract_adapter::mock::MockAdapterContract as ::abstract_sdk::base::Handler>::Error> {
            use ::abstract_sdk::base::InstantiateEndpoint;
            MOCK_ADAPTER.instantiate(deps, env, info, msg)
        }

        /// Execute entrypoint
        fn execute(
            deps: ::cosmwasm_std::DepsMut,
            env: ::cosmwasm_std::Env,
            info: ::cosmwasm_std::MessageInfo,
            msg: <::abstract_adapter::mock::MockAdapterContract as ::abstract_sdk::base::ExecuteEndpoint>::ExecuteMsg,
        ) -> Result<::cosmwasm_std::Response, <::abstract_adapter::mock::MockAdapterContract as ::abstract_sdk::base::Handler>::Error> {
            use ::abstract_sdk::base::ExecuteEndpoint;
            MOCK_ADAPTER.execute(deps, env, info, msg)
        }

        /// Query entrypoint
        fn query(
            deps: ::cosmwasm_std::Deps,
            env: ::cosmwasm_std::Env,
            msg: <::abstract_adapter::mock::MockAdapterContract as ::abstract_sdk::base::QueryEndpoint>::QueryMsg,
        ) -> Result<::cosmwasm_std::Binary, <::abstract_adapter::mock::MockAdapterContract as ::abstract_sdk::base::Handler>::Error> {
            use ::abstract_sdk::base::QueryEndpoint;
            MOCK_ADAPTER.query(deps, env, msg)
        }

        type Exec = ::abstract_core::adapter::ExecuteMsg<MockExecMsg, MockReceiveMsg>;
        type Query = ::abstract_core::adapter::QueryMsg<MockQueryMsg>;
        type Init = ::abstract_core::adapter::InstantiateMsg<MockInitMsg>;
        #[cw_orch::interface(Init, Exec, Query, Empty)]
        pub struct $name ;

        impl ::abstract_interface::AdapterDeployer<::cw_orch::prelude::Mock, MockInitMsg> for $name <::cw_orch::prelude::Mock> {}

        impl Uploadable for $name<::cw_orch::prelude::Mock> {
            fn wrapper(&self) -> <Mock as ::cw_orch::environment::TxHandler>::ContractSource {
                Box::new(ContractWrapper::<
                    Exec,
                    _,
                    _,
                    _,
                    _,
                    _,
                >::new_with_empty(
                    self::execute,
                    self::instantiate,
                    self::query,
                ))
            }
        }

        impl<Chain: ::cw_orch::environment::CwEnv> $name <Chain> {
            pub fn new_test(chain: Chain) -> Self {
                Self(
                    ::cw_orch::contract::Contract::new($id, chain),
                )
            }
        }
    };
}
}<|MERGE_RESOLUTION|>--- conflicted
+++ resolved
@@ -27,17 +27,12 @@
         adapter::{self, *},
         objects::dependency::StaticDependency,
     };
-<<<<<<< HEAD
-    use abstract_interface::AdapterDeployer;
-    use abstract_sdk::features::{CustomData, DepsType};
-    use abstract_sdk::{base::InstantiateEndpoint, features::DepsAccess, AbstractSdkError};
-    use abstract_testing::prelude::{
-        TEST_ADMIN, TEST_ANS_HOST, TEST_MODULE_ID, TEST_VERSION, TEST_VERSION_CONTROL,
-    };
-=======
-    use abstract_sdk::{base::InstantiateEndpoint, AbstractSdkError};
+    use abstract_sdk::{
+        base::InstantiateEndpoint,
+        features::{CustomData, DepsType},
+        AbstractSdkError,
+    };
     use abstract_testing::prelude::*;
->>>>>>> 42b36c28
     use cosmwasm_std::{
         testing::{mock_env, mock_info},
         to_json_binary, DepsMut, Empty, Env, MessageInfo, Response, StdError,
@@ -45,13 +40,10 @@
     use cw_orch::prelude::*;
     use thiserror::Error;
 
-<<<<<<< HEAD
-=======
     use abstract_interface::AdapterDeployer;
 
     crate::adapter_msg_types!(MockAdapterContract, MockExecMsg, MockQueryMsg);
 
->>>>>>> 42b36c28
     pub const TEST_METADATA: &str = "test_metadata";
     pub const TEST_AUTHORIZED_ADDRESS: &str = "test_authorized_address";
 
@@ -99,36 +91,42 @@
     pub const MOCK_DEP: StaticDependency = StaticDependency::new("module_id", &[">0.0.0"]);
 
     /// use for testing
-    pub fn mock_adapter<'a>(deps: DepsType<'a>) -> MockAdapterContract<'a> {
+    pub fn mock_adapter(deps: DepsType) -> MockAdapterContract {
         MockAdapterContract::new(deps, TEST_MODULE_ID, TEST_VERSION, Some(TEST_METADATA))
             .with_instantiate(|app, _| {
                 app.set_data("mock_init".as_bytes());
                 Ok(())
             })
-            .with_execute(|_, _, _, _, _| Ok(Response::new().set_data("mock_exec".as_bytes())))
-            .with_query(|_, _, _, _| to_json_binary("mock_query").map_err(Into::into))
-            .with_sudo(|_, _, _, _| Ok(Response::new().set_data("mock_sudo".as_bytes())))
-            .with_receive(|_, _, _, _, _| Ok(Response::new().set_data("mock_receive".as_bytes())))
-            .with_ibc_callbacks(&[("c_id", |_, _, _, _, _, _, _| {
-                Ok(Response::new().set_data("mock_callback".as_bytes()))
+            .with_execute(|app, _| {
+                app.set_data("mock_exec".as_bytes());
+                Ok(())
+            })
+            .with_query(|app, _| to_json_binary("mock_query").map_err(Into::into))
+            .with_sudo(|app, _| {
+                app.set_data("mock_sudo".as_bytes());
+                Ok(())
+            })
+            .with_receive(|app, _| {
+                app.set_data("mock_receive".as_bytes());
+                Ok(())
+            })
+            .with_ibc_callbacks(&[("c_id", |app, _, _, _| {
+                app.set_data("mock_callback".as_bytes());
+                Ok(())
             })])
-            .with_replies(&[(1u64, |_, _, _, msg| {
-                Ok(Response::new().set_data(msg.result.unwrap().data.unwrap()))
+            .with_replies(&[(1u64, |app, msg| {
+                app.set_data(msg.result.unwrap().data.unwrap());
+                Ok(())
             })])
     }
 
     pub type AdapterMockResult = Result<(), MockError>;
     // export these for upload usage
-    crate::export_endpoints!(mock_adapter, MockAdapterContract<'b>, 'b);
+    crate::export_endpoints!(mock_adapter, MockAdapterContract);
 
     pub fn mock_init(deps: DepsMut) -> Result<Response, MockError> {
-<<<<<<< HEAD
-        let info = mock_info(TEST_ADMIN, &[]);
+        let info = mock_info(OWNER, &[]);
         let adapter = mock_adapter((deps, mock_env(), info).into());
-=======
-        let adapter = MOCK_ADAPTER;
-        let info = mock_info(OWNER, &[]);
->>>>>>> 42b36c28
         let init_msg = InstantiateMsg {
             base: BaseInstantiateMsg {
                 ans_host_address: TEST_ANS_HOST.into(),
@@ -186,40 +184,49 @@
         use ::cosmwasm_std::Empty;
         use ::abstract_adapter::mock::{MockExecMsg, MockQueryMsg, MockReceiveMsg, MockInitMsg, MockAdapterContract, MockError};
         use ::cw_orch::environment::CwEnv;
-
-        const MOCK_ADAPTER: ::abstract_adapter::mock::MockAdapterContract = ::abstract_adapter::mock::MockAdapterContract::new($id, $version, None)
-        .with_dependencies($deps)
-        .with_execute(|_, _, _, _, _| Ok(::cosmwasm_std::Response::new().set_data("mock_exec".as_bytes())));
-
-        fn instantiate(
-            deps: ::cosmwasm_std::DepsMut,
+        use ::abstract_sdk::features::CustomData;
+
+
+
+    pub fn mock_app(deps: ::abstract_sdk::features::DepsType) -> ::abstract_adapter::mock::MockAdapterContract<'_> {
+        return ::abstract_adapter::mock::MockAdapterContract::new(deps, $id, $version, None)
+            .with_dependencies($deps)
+            .with_execute(|app, _| {
+                app.set_data("mock_exec".as_bytes());
+                Ok(())
+            })
+    }
+
+
+        fn instantiate<'a>(
+            deps: ::cosmwasm_std::DepsMut<'a>,
             env: ::cosmwasm_std::Env,
             info: ::cosmwasm_std::MessageInfo,
-            msg: <::abstract_adapter::mock::MockAdapterContract as ::abstract_sdk::base::InstantiateEndpoint>::InstantiateMsg,
-        ) -> Result<::cosmwasm_std::Response, <::abstract_adapter::mock::MockAdapterContract as ::abstract_sdk::base::Handler>::Error> {
+            msg: <::abstract_adapter::mock::MockAdapterContract<'a> as ::abstract_sdk::base::InstantiateEndpoint>::InstantiateMsg,
+        ) -> Result<::cosmwasm_std::Response, <::abstract_adapter::mock::MockAdapterContract<'a> as ::abstract_sdk::base::Handler>::Error> {
             use ::abstract_sdk::base::InstantiateEndpoint;
-            MOCK_ADAPTER.instantiate(deps, env, info, msg)
+            mock_app((deps, env, info).into()).instantiate(msg)
         }
 
         /// Execute entrypoint
-        fn execute(
-            deps: ::cosmwasm_std::DepsMut,
+        fn execute<'a>(
+            deps: ::cosmwasm_std::DepsMut<'a>,
             env: ::cosmwasm_std::Env,
             info: ::cosmwasm_std::MessageInfo,
-            msg: <::abstract_adapter::mock::MockAdapterContract as ::abstract_sdk::base::ExecuteEndpoint>::ExecuteMsg,
-        ) -> Result<::cosmwasm_std::Response, <::abstract_adapter::mock::MockAdapterContract as ::abstract_sdk::base::Handler>::Error> {
+            msg: <::abstract_adapter::mock::MockAdapterContract<'a> as ::abstract_sdk::base::ExecuteEndpoint>::ExecuteMsg,
+        ) -> Result<::cosmwasm_std::Response, <::abstract_adapter::mock::MockAdapterContract<'a> as ::abstract_sdk::base::Handler>::Error> {
             use ::abstract_sdk::base::ExecuteEndpoint;
-            MOCK_ADAPTER.execute(deps, env, info, msg)
+            mock_app((deps, env, info).into()).execute(msg)
         }
 
         /// Query entrypoint
-        fn query(
-            deps: ::cosmwasm_std::Deps,
+        fn query<'a>(
+            deps: ::cosmwasm_std::Deps<'a>,
             env: ::cosmwasm_std::Env,
-            msg: <::abstract_adapter::mock::MockAdapterContract as ::abstract_sdk::base::QueryEndpoint>::QueryMsg,
-        ) -> Result<::cosmwasm_std::Binary, <::abstract_adapter::mock::MockAdapterContract as ::abstract_sdk::base::Handler>::Error> {
+            msg: <::abstract_adapter::mock::MockAdapterContract<'a> as ::abstract_sdk::base::QueryEndpoint>::QueryMsg,
+        ) -> Result<::cosmwasm_std::Binary, <::abstract_adapter::mock::MockAdapterContract<'a> as ::abstract_sdk::base::Handler>::Error> {
             use ::abstract_sdk::base::QueryEndpoint;
-            MOCK_ADAPTER.query(deps, env, msg)
+            mock_app((deps, env).into()).query(msg)
         }
 
         type Exec = ::abstract_core::adapter::ExecuteMsg<MockExecMsg, MockReceiveMsg>;
