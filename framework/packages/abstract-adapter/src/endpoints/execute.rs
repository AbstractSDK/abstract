--- conflicted
+++ resolved
@@ -7,24 +7,16 @@
 use abstract_core::adapter::AdapterBaseMsg;
 use abstract_core::adapter::{AdapterExecuteMsg, AdapterRequestMsg, BaseExecuteMsg, ExecuteMsg};
 use abstract_core::manager::state::ACCOUNT_MODULES;
-<<<<<<< HEAD
-use abstract_core::{
-    adapter::{AdapterExecuteMsg, AdapterRequestMsg, BaseExecuteMsg, ExecuteMsg},
-    version_control::AccountBase,
-};
-use abstract_sdk::features::DepsAccess;
-=======
 use abstract_core::objects::nested_admin::query_top_level_owner;
-use abstract_sdk::AccountAction;
->>>>>>> 42b36c28
+use abstract_sdk::features::{DepsAccess, ResponseGenerator};
+use abstract_sdk::Execution;
 use abstract_sdk::{
     base::{ExecuteEndpoint, Handler, IbcCallbackEndpoint, ReceiveEndpoint},
     features::ModuleIdentification,
     AbstractResponse, AccountVerification, ModuleInterface,
 };
 use cosmwasm_std::{
-    wasm_execute, Addr, CosmosMsg, Deps, DepsMut, Env, MessageInfo, QuerierWrapper, Response,
-    StdError, StdResult,
+    wasm_execute, Addr, CosmosMsg, Deps, QuerierWrapper, Response, StdError, StdResult,
 };
 use schemars::JsonSchema;
 use serde::Serialize;
@@ -50,20 +42,12 @@
 {
     type ExecuteMsg = ExecuteMsg<CustomExecMsg, ReceiveMsg>;
 
-    fn execute(
-        mut self,
-        deps: DepsMut,
-        env: Env,
-        info: MessageInfo,
-        msg: Self::ExecuteMsg,
-    ) -> Result<Response, Error> {
+    fn execute(mut self, msg: Self::ExecuteMsg) -> Result<Response, Error> {
         match msg {
-            ExecuteMsg::Module(request) => self.handle_app_msg(deps, env, info, request),
-            ExecuteMsg::Base(exec_msg) => self
-                .base_execute(deps, env, info, exec_msg)
-                .map_err(From::from),
-            ExecuteMsg::IbcCallback(msg) => self.ibc_callback(deps, env, info, msg),
-            ExecuteMsg::Receive(msg) => self.receive(deps, env, info, msg),
+            ExecuteMsg::Module(request) => self.handle_app_msg(request),
+            ExecuteMsg::Base(exec_msg) => self.base_execute(exec_msg).map_err(From::from),
+            ExecuteMsg::IbcCallback(msg) => self.ibc_callback(msg),
+            ExecuteMsg::Receive(msg) => self.receive(msg),
             #[allow(unreachable_patterns)]
             _ => Err(StdError::generic_err("Unsupported api execute message variant").into()),
         }
@@ -87,25 +71,19 @@
     >
     AdapterContract<'a, Error, CustomInitMsg, CustomExecMsg, CustomQueryMsg, ReceiveMsg, SudoMsg>
 {
-    fn base_execute(
-        &mut self,
-        deps: DepsMut,
-        env: Env,
-        info: MessageInfo,
-        message: BaseExecuteMsg,
-    ) -> AdapterResult {
+    fn base_execute(&mut self, message: BaseExecuteMsg) -> AdapterResult {
         let BaseExecuteMsg { proxy_address, msg } = message;
-        let account_registry = self.account_registry(deps.as_ref())?;
+        let account_registry = self.account_registry()?;
         let account_base = match proxy_address {
             // If proxy address provided, check if the sender is a direct or nested owner for this account.
             Some(requested_proxy) => {
-                let proxy_address = deps.api.addr_validate(&requested_proxy)?;
+                let proxy_address = self.deps().api.addr_validate(&requested_proxy)?;
                 let requested_core = account_registry.assert_proxy(&proxy_address)?;
-                if requested_core.manager == info.sender
+                if requested_core.manager == self.message_info().sender
                     || is_top_level_owner(
-                        &deps.querier,
+                        &self.deps().querier,
                         requested_core.manager.clone(),
-                        &info.sender,
+                        &self.message_info().sender,
                     )
                     .unwrap_or(false)
                 {
@@ -113,25 +91,27 @@
                 } else {
                     return Err(AdapterError::UnauthorizedAdapterRequest {
                         adapter: self.module_id().to_string(),
-                        sender: info.sender.to_string(),
+                        sender: self.message_info().sender.to_string(),
                     });
                 }
             }
             // If not provided the sender must be the direct owner
-            None => account_registry.assert_manager(&info.sender).map_err(|_| {
-                AdapterError::UnauthorizedAdapterRequest {
+            None => account_registry
+                .assert_manager(&self.message_info().sender)
+                .map_err(|_| AdapterError::UnauthorizedAdapterRequest {
                     adapter: self.module_id().to_string(),
-                    sender: info.sender.to_string(),
-                }
-            })?,
+                    sender: self.message_info().sender.to_string(),
+                })?,
         };
         self.target_account = Some(account_base);
         match msg {
             AdapterBaseMsg::UpdateAuthorizedAddresses { to_add, to_remove } => {
-                self.update_authorized_addresses(deps, info, to_add, to_remove)
+                self.update_authorized_addresses(to_add, to_remove)
             }
-            AdapterBaseMsg::Remove {} => self.remove_self_from_deps(deps.as_ref(), env),
-        }
+            AdapterBaseMsg::Remove {} => self.remove_self_from_deps(),
+        }?;
+
+        Ok(self._generate_response()?)
     }
 
     /// Handle a custom execution message sent to this api.
@@ -140,27 +120,20 @@
     /// 2. The sender is a manager of the given proxy address.
     fn handle_app_msg(
         mut self,
-        deps: DepsMut,
-        env: Env,
-        info: MessageInfo,
         request: AdapterRequestMsg<CustomExecMsg>,
     ) -> Result<Response, Error> {
-        let sender = &info.sender;
+        let sender = &self.message_info().sender;
         let unauthorized_sender = || AdapterError::UnauthorizedAddressAdapterRequest {
             adapter: self.module_id().to_string(),
             sender: sender.to_string(),
         };
 
-<<<<<<< HEAD
-        let account_registry = self.account_registry();
-=======
-        let account_registry = self.account_registry(deps.as_ref())?;
->>>>>>> 42b36c28
+        let account_registry = self.account_registry()?;
 
         let account_base = match request.proxy_address {
             // The sender must either be an authorized address or manager.
             Some(requested_proxy) => {
-                let proxy_address = deps.api.addr_validate(&requested_proxy)?;
+                let proxy_address = self.api().addr_validate(&requested_proxy)?;
                 let requested_core = account_registry.assert_proxy(&proxy_address)?;
 
                 if requested_core.manager == sender {
@@ -171,11 +144,15 @@
                     // If not, we load the authorized addresses for the given proxy address.
                     let authorized = self
                         .authorized_addresses
-                        .load(deps.storage, proxy_address)
+                        .load(self.deps().storage, proxy_address)
                         .unwrap_or_default();
                     if authorized.contains(sender)
-                        || is_top_level_owner(&deps.querier, requested_core.manager.clone(), sender)
-                            .unwrap_or(false)
+                        || is_top_level_owner(
+                            &self.deps().querier,
+                            requested_core.manager.clone(),
+                            sender,
+                        )
+                        .unwrap_or(false)
                     {
                         // If the sender is an authorized address,
                         // or top level account return the account_base.
@@ -191,30 +168,13 @@
                 .map_err(|_| unauthorized_sender())?,
         };
         self.target_account = Some(account_base);
-        self.execute_handler()?(deps, env, info, self, request.request)
+        self.execute_handler()?(&mut self, request.request)?;
+        Ok(self._generate_response()?)
     }
 
     /// If dependencies are set, remove self from them.
-<<<<<<< HEAD
-    pub(crate) fn remove_self_from_deps(
-        &mut self,
-        deps: Deps,
-        env: Env,
-        info: MessageInfo,
-    ) -> AdapterResult {
-        // Only the manager can remove the Adapter as a dependency.
-        let account_base = self
-            .account_registry()
-            .assert_manager(&info.sender)
-            .map_err(|_| AdapterError::UnauthorizedAdapterRequest {
-                adapter: self.module_id().to_string(),
-                sender: info.sender.to_string(),
-            })?;
-        self.target_account = Some(account_base);
-=======
-    fn remove_self_from_deps(&mut self, deps: Deps, env: Env) -> AdapterResult {
+    fn remove_self_from_deps(&mut self) -> Result<(), AdapterError> {
         let account_base = self.target_account.as_ref().unwrap();
->>>>>>> 42b36c28
 
         let dependencies = self.dependencies();
         let mut msgs: Vec<CosmosMsg> = vec![];
@@ -231,7 +191,7 @@
                     &BaseExecuteMsg {
                         msg: AdapterBaseMsg::UpdateAuthorizedAddresses {
                             to_add: vec![],
-                            to_remove: vec![env.contract.address.to_string()],
+                            to_remove: vec![self.env().contract.address.to_string()],
                         },
                         proxy_address: Some(account_base.proxy.to_string()),
                     },
@@ -240,48 +200,32 @@
                 .into(),
             );
         }
-        // TODO, @Nicoco change when execute endpoint returns an empty object instead of a response
-        // self.executor()
-        //     .execute_with_response(
-        //         vec![AccountAction::from_vec(msgs)],
-        //         "remove_adapter_from_dependencies",
-        //     )
-        //     .map_err(Into::into)
-        Ok(Response::new())
+
+        self.executor().execute(msgs)?;
+        self.tag_response("remove_adapter_from_dependencies");
+        Ok(())
     }
 
     /// Update authorized addresses from the adapter.
     fn update_authorized_addresses(
-        &self,
-        deps: DepsMut,
-        info: MessageInfo,
+        &mut self,
         to_add: Vec<String>,
         to_remove: Vec<String>,
-    ) -> AdapterResult {
-<<<<<<< HEAD
-        let AccountBase {
-            // Manager can only change authorized addresses for associated proxy
-            proxy,
-            ..
-        } = self
-            .account_registry()
-            .assert_manager(&info.sender.clone())?;
-=======
+    ) -> Result<(), AdapterError> {
         let account_base = self.target_account.as_ref().unwrap();
         let proxy = account_base.proxy.clone();
->>>>>>> 42b36c28
 
         let mut authorized_addrs = self
             .authorized_addresses
-            .may_load(deps.storage, proxy.clone())?
+            .may_load(self.deps().storage, proxy.clone())?
             .unwrap_or_default();
 
         // Handle the addition of authorized addresses
         for authorized in to_add {
             // authorized here can either be a contract address or a module id
             let authorized_addr = get_addr_from_module_id_or_addr(
-                deps.as_ref(),
-                info.sender.clone(),
+                self.deps(),
+                self.message_info().sender.clone(),
                 authorized.clone(),
             )?;
 
@@ -297,8 +241,8 @@
         // Handling the removal of authorized addresses
         for deauthorized in to_remove {
             let deauthorized_addr = get_addr_from_module_id_or_addr(
-                deps.as_ref(),
-                info.sender.clone(),
+                self.deps(),
+                self.message_info().sender.clone(),
                 deauthorized.clone(),
             )?;
             if !authorized_addrs.contains(&deauthorized_addr) {
@@ -316,13 +260,14 @@
             });
         }
 
-        self.authorized_addresses
-            .save(deps.storage, proxy.clone(), &authorized_addrs)?;
-        Ok(self.custom_tag_response(
-            Response::new(),
-            "update_authorized_addresses",
-            vec![("proxy", proxy)],
-        ))
+        self.authorized_addresses.save(
+            self.deps.deps_mut().storage,
+            proxy.clone(),
+            &authorized_addrs,
+        )?;
+        self.custom_tag_response("update_authorized_addresses", vec![("proxy", proxy)]);
+
+        Ok(())
     }
 }
 
@@ -353,11 +298,11 @@
     use abstract_testing::prelude::*;
     use cosmwasm_std::{
         testing::{mock_dependencies, mock_env, mock_info},
-        Addr, Storage,
+        Addr, DepsMut, Storage,
     };
 
     use crate::mock::{
-        mock_init, AdapterMockResult, MockError, MockExecMsg, MockReceiveMsg, MOCK_ADAPTER,
+        mock_adapter, mock_init, AdapterMockResult, MockError, MockExecMsg, MockReceiveMsg,
     };
     use speculoos::prelude::*;
 
@@ -366,7 +311,7 @@
         sender: &str,
         msg: ExecuteMsg<MockExecMsg, MockReceiveMsg>,
     ) -> Result<Response, MockError> {
-        MOCK_ADAPTER.execute(deps, mock_env(), mock_info(sender, &[]), msg)
+        mock_adapter((deps, mock_env(), mock_info(sender, &[])).into()).execute(msg)
     }
 
     fn base_execute_as(
@@ -382,10 +327,10 @@
 
         use super::*;
 
-        fn load_test_proxy_authorized_addresses(storage: &dyn Storage) -> Vec<Addr> {
-            MOCK_ADAPTER
+        fn load_test_proxy_authorized_addresses(deps: Deps) -> Vec<Addr> {
+            mock_adapter((deps, mock_env()).into())
                 .authorized_addresses
-                .load(storage, Addr::unchecked(TEST_PROXY))
+                .load(deps.storage, Addr::unchecked(TEST_PROXY))
                 .unwrap()
         }
 
@@ -396,7 +341,6 @@
 
             mock_init(deps.as_mut())?;
 
-            let _api = MOCK_ADAPTER;
             let msg = BaseExecuteMsg {
                 msg: AdapterBaseMsg::UpdateAuthorizedAddresses {
                     to_add: vec![TEST_AUTHORIZED_ADDRESS.into()],
@@ -407,10 +351,10 @@
 
             base_execute_as(deps.as_mut(), TEST_MANAGER, msg)?;
 
-            let api = MOCK_ADAPTER;
+            let api = mock_adapter((deps.as_ref(), mock_env()).into());
             assert_that!(api.authorized_addresses.is_empty(&deps.storage)).is_false();
 
-            let test_proxy_authorized_addrs = load_test_proxy_authorized_addresses(&deps.storage);
+            let test_proxy_authorized_addrs = load_test_proxy_authorized_addresses(deps.as_ref());
 
             assert_that!(test_proxy_authorized_addrs.len()).is_equal_to(1);
             assert_that!(test_proxy_authorized_addrs)
@@ -425,7 +369,6 @@
 
             mock_init(deps.as_mut())?;
 
-            let _api = MOCK_ADAPTER;
             let msg = BaseExecuteMsg {
                 proxy_address: None,
                 msg: AdapterBaseMsg::UpdateAuthorizedAddresses {
@@ -436,7 +379,7 @@
 
             base_execute_as(deps.as_mut(), TEST_MANAGER, msg)?;
 
-            let authorized_addrs = load_test_proxy_authorized_addresses(&deps.storage);
+            let authorized_addrs = load_test_proxy_authorized_addresses(deps.as_ref());
             assert_that!(authorized_addrs.len()).is_equal_to(1);
 
             let msg = BaseExecuteMsg {
@@ -448,7 +391,7 @@
             };
 
             base_execute_as(deps.as_mut(), TEST_MANAGER, msg)?;
-            let authorized_addrs = load_test_proxy_authorized_addresses(&deps.storage);
+            let authorized_addrs = load_test_proxy_authorized_addresses(deps.as_ref());
             assert_that!(authorized_addrs.len()).is_equal_to(0);
             Ok(())
         }
@@ -460,7 +403,6 @@
 
             mock_init(deps.as_mut())?;
 
-            let _api = MOCK_ADAPTER;
             let msg = BaseExecuteMsg {
                 proxy_address: None,
                 msg: AdapterBaseMsg::UpdateAuthorizedAddresses {
@@ -501,7 +443,6 @@
 
             mock_init(deps.as_mut())?;
 
-            let _api = MOCK_ADAPTER;
             let msg = BaseExecuteMsg {
                 proxy_address: None,
                 msg: AdapterBaseMsg::UpdateAuthorizedAddresses {
@@ -512,7 +453,7 @@
 
             base_execute_as(deps.as_mut(), TEST_MANAGER, msg)?;
 
-            let authorized_addrs = load_test_proxy_authorized_addresses(&deps.storage);
+            let authorized_addrs = load_test_proxy_authorized_addresses(deps.as_ref());
             assert_that!(authorized_addrs.len()).is_equal_to(1);
             assert_that!(authorized_addrs[0].to_string())
                 .is_equal_to(TEST_MODULE_ADDRESS.to_string());
@@ -527,7 +468,6 @@
 
             mock_init(deps.as_mut())?;
 
-            let _api = MOCK_ADAPTER;
             let msg = BaseExecuteMsg {
                 proxy_address: None,
                 msg: AdapterBaseMsg::UpdateAuthorizedAddresses {
@@ -554,7 +494,7 @@
     mod execute_app {
         use super::*;
 
-        use crate::mock::{MOCK_ADAPTER, TEST_AUTHORIZED_ADDRESS};
+        use crate::mock::TEST_AUTHORIZED_ADDRESS;
 
         use abstract_core::objects::{account::AccountTrace, AccountId};
 
@@ -567,7 +507,6 @@
         fn setup_with_authorized_addresses(mut deps: DepsMut, authorized: Vec<&str>) {
             mock_init(deps.branch()).unwrap();
 
-            let _api = MOCK_ADAPTER;
             let msg = BaseExecuteMsg {
                 proxy_address: None,
                 msg: AdapterBaseMsg::UpdateAuthorizedAddresses {
