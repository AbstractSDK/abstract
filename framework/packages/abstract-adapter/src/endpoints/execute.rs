use abstract_sdk::{
    base::{ExecuteEndpoint, Handler, IbcCallbackEndpoint, ModuleIbcEndpoint},
    features::ModuleIdentification,
    AbstractResponse, AccountVerification,
};
use abstract_std::{
    account::state::ACCOUNT_MODULES,
    adapter::{AdapterBaseMsg, AdapterExecuteMsg, AdapterRequestMsg, BaseExecuteMsg, ExecuteMsg},
    objects::ownership::nested_admin::query_top_level_owner_addr,
};
use cosmwasm_std::{Addr, Deps, DepsMut, Env, MessageInfo, QuerierWrapper, Response, StdResult};
use schemars::JsonSchema;
use serde::Serialize;

use crate::{
    error::AdapterError,
    state::{AdapterContract, ContractError, MAXIMUM_AUTHORIZED_ADDRESSES},
    AdapterResult,
};

impl<
        Error: ContractError,
        CustomInitMsg,
        CustomExecMsg: Serialize + JsonSchema + AdapterExecuteMsg,
        CustomQueryMsg,
        SudoMsg,
    > ExecuteEndpoint
    for AdapterContract<Error, CustomInitMsg, CustomExecMsg, CustomQueryMsg, SudoMsg>
{
    type ExecuteMsg = ExecuteMsg<CustomExecMsg>;

    fn execute(
        mut self,
        deps: DepsMut,
        env: Env,
        info: MessageInfo,
        msg: Self::ExecuteMsg,
    ) -> Result<Response, Error> {
        match msg {
            ExecuteMsg::Module(request) => self.handle_app_msg(deps, env, info, request),
            ExecuteMsg::Base(exec_msg) => self
                .base_execute(deps, env, info, exec_msg)
                .map_err(From::from),
            ExecuteMsg::IbcCallback(msg) => self.ibc_callback(deps, env, info, msg),
            ExecuteMsg::ModuleIbc(msg) => self.module_ibc(deps, env, info, msg),
        }
    }
}

fn is_top_level_owner(querier: &QuerierWrapper, account: Addr, sender: &Addr) -> StdResult<bool> {
    let owner = query_top_level_owner_addr(querier, account)?;
    Ok(owner == sender)
}

/// The api-contract base implementation.
impl<Error: ContractError, CustomInitMsg, CustomExecMsg, CustomQueryMsg, SudoMsg>
    AdapterContract<Error, CustomInitMsg, CustomExecMsg, CustomQueryMsg, SudoMsg>
{
    fn base_execute(
        &mut self,
        deps: DepsMut,
        env: Env,
        info: MessageInfo,
        message: BaseExecuteMsg,
    ) -> AdapterResult {
        let BaseExecuteMsg {
            account_address,
            msg,
        } = message;
<<<<<<< HEAD
        let account_registry = self.account_registry(deps.as_ref(), &env)?;
        let account = match account_address {
            // If account address provided, check if the sender is a direct or nested owner for this account.
            Some(requested_account) => {
                let account_address = deps.api.addr_validate(&requested_account)?;
                let requested_core = account_registry.assert_account(&account_address)?;
                if requested_core.addr() == info.sender
                    || is_top_level_owner(
                        &deps.querier,
                        requested_core.addr().clone(),
                        &info.sender,
                    )
                    .unwrap_or(false)
                {
                    requested_core
                } else {
                    return Err(AdapterError::UnauthorizedAdapterRequest {
                        adapter: self.module_id().to_string(),
                        sender: info.sender.to_string(),
                    });
                }
            }
            // If not provided the sender must be the direct owner
            None => account_registry.assert_account(&info.sender).map_err(|_| {
                AdapterError::UnauthorizedAdapterRequest {
                    adapter: self.module_id().to_string(),
                    sender: info.sender.to_string(),
=======
        let account_registry = self.account_registry(deps.as_ref())?;
        let account = account_registry
            .assert_is_account_admin(&env, &info.sender)
            .map_err(|_| AdapterError::UnauthorizedAdapterRequest {
                adapter: self.module_id().to_string(),
                sender: info.sender.to_string(),
            })
            .or_else(|e| {
                // If the sender is not an account or doesn't have the admin functionality enabled, the sender must be a top-level account owner
                match account_address {
                    Some(requested_account) => {
                        let account_address = deps.api.addr_validate(&requested_account)?;
                        let account = account_registry.assert_is_account(&account_address)?;
                        if is_top_level_owner(&deps.querier, account.addr().clone(), &info.sender)
                            .unwrap_or(false)
                        {
                            Ok(account)
                        } else {
                            Err(AdapterError::UnauthorizedAdapterRequest {
                                adapter: self.module_id().to_string(),
                                sender: info.sender.to_string(),
                            })
                        }
                    }
                    // If not provided the sender must be the direct owner AND have admin execution rights
                    None => Err(e),
>>>>>>> 7f11b2fa
                }
            })?;

        self.target_account = Some(account);
        match msg {
            AdapterBaseMsg::UpdateAuthorizedAddresses { to_add, to_remove } => {
                self.update_authorized_addresses(deps, info, to_add, to_remove)
            }
        }
    }

    /// Handle a custom execution message sent to this api.
    /// Two success scenarios are possible:
    /// 1. The sender is an authorized address of the given proxy address and has provided the proxy address in the message.
    /// 2. The sender is a account of the given proxy address.
    fn handle_app_msg(
        mut self,
        deps: DepsMut,
        env: Env,
        info: MessageInfo,
        request: AdapterRequestMsg<CustomExecMsg>,
    ) -> Result<Response, Error> {
        let sender = &info.sender;
        let unauthorized_sender = || AdapterError::UnauthorizedAddressAdapterRequest {
            adapter: self.module_id().to_string(),
            sender: sender.to_string(),
        };

        let account_registry = self.account_registry(deps.as_ref(), &env)?;

        let account = match request.account_address {
            // The sender must either be an authorized address or account.
            Some(requested_account) => {
                let account_address = deps.api.addr_validate(&requested_account)?;
                let requested_core = account_registry.assert_is_account(&account_address)?;

                if requested_core.addr() == sender {
                    // If the caller is the account of the indicated proxy_address, it's authorized to do the operation
                    // This covers the case where the proxy field of the request is indicated where it doesn't need to be
                    requested_core
                } else {
                    // If not, we load the authorized addresses for the given proxy address.
                    let authorized = self
                        .authorized_addresses
                        .load(deps.storage, account_address)
                        .unwrap_or_default();
                    if authorized.contains(sender)
                        || is_top_level_owner(&deps.querier, requested_core.addr().clone(), sender)
                            .unwrap_or(false)
                    {
                        // If the sender is an authorized address,
                        // or top level account return the account.
                        requested_core
                    } else {
                        // If not, we error, this call is not permitted
                        return Err(unauthorized_sender().into());
                    }
                }
            }
            None => account_registry
                .assert_is_account(sender)
                .map_err(|_| unauthorized_sender())?,
        };
        self.target_account = Some(account);
        self.execute_handler()?(deps, env, info, self, request.request)
    }

    /// Update authorized addresses from the adapter.
    fn update_authorized_addresses(
        &self,
        deps: DepsMut,
        info: MessageInfo,
        to_add: Vec<String>,
        to_remove: Vec<String>,
    ) -> AdapterResult {
        let account = self.target_account.as_ref().unwrap();
        let account_addr = account.addr().clone();

        let mut authorized_addrs = self
            .authorized_addresses
            .may_load(deps.storage, account_addr.clone())?
            .unwrap_or_default();

        // Handle the addition of authorized addresses
        for authorized in to_add {
            // authorized here can either be a contract address or a module id
            let authorized_addr = get_addr_from_module_id_or_addr(
                deps.as_ref(),
                info.sender.clone(),
                authorized.clone(),
            )?;

            if authorized_addrs.contains(&authorized_addr) {
                return Err(AdapterError::AuthorizedAddressOrModuleIdAlreadyPresent {
                    addr_or_module_id: authorized,
                });
            } else {
                authorized_addrs.push(authorized_addr);
            }
        }

        // Handling the removal of authorized addresses
        for deauthorized in to_remove {
            let deauthorized_addr = get_addr_from_module_id_or_addr(
                deps.as_ref(),
                info.sender.clone(),
                deauthorized.clone(),
            )?;
            if !authorized_addrs.contains(&deauthorized_addr) {
                return Err(AdapterError::AuthorizedAddressOrModuleIdNotPresent {
                    addr_or_module_id: deauthorized,
                });
            } else {
                authorized_addrs.retain(|addr| deauthorized_addr.ne(addr));
            }
        }

        if authorized_addrs.len() > MAXIMUM_AUTHORIZED_ADDRESSES as usize {
            return Err(AdapterError::TooManyAuthorizedAddresses {
                max: MAXIMUM_AUTHORIZED_ADDRESSES,
            });
        }

        self.authorized_addresses
            .save(deps.storage, account_addr.clone(), &authorized_addrs)?;
        Ok(self.custom_response(
            "update_authorized_addresses",
            vec![("account", account_addr.as_str())],
        ))
    }
}

/// This function is a helper to get a contract address from a module ir or from an address.
/// This is a temporary fix until we change or get rid of the UpdateAuthorizedAddresses API
fn get_addr_from_module_id_or_addr(
    deps: Deps,
    account: Addr,
    addr_or_module_id: String,
) -> Result<Addr, AdapterError> {
    // authorized here can either be a contract address or a module id
    if let Ok(Some(addr)) = ACCOUNT_MODULES.query(&deps.querier, account, &addr_or_module_id) {
        // In case we receive a module id
        Ok(addr)
    } else if let Ok(addr) = deps.api.addr_validate(addr_or_module_id.as_str()) {
        // In case we receive an address
        Ok(addr)
    } else {
        Err(AdapterError::AuthorizedAddressOrModuleIdNotValid { addr_or_module_id })
    }
}

#[cfg(test)]
mod tests {
    use abstract_std::adapter;
    use abstract_testing::prelude::*;
    use cosmwasm_std::{testing::*, Addr, Storage};

    use super::*;
    use crate::mock::{mock_init, AdapterMockResult, MockError, MockExecMsg, MOCK_ADAPTER};

    fn execute_as(
        deps: &mut MockDeps,
        sender: &Addr,
        msg: ExecuteMsg<MockExecMsg>,
    ) -> Result<Response, MockError> {
        let env = mock_env_validated(deps.api);
        MOCK_ADAPTER.execute(deps.as_mut(), env, message_info(sender, &[]), msg)
    }

    fn base_execute_as(
        deps: &mut MockDeps,
        sender: &Addr,
        msg: BaseExecuteMsg,
    ) -> Result<Response, MockError> {
        execute_as(deps, sender, adapter::ExecuteMsg::Base(msg))
    }

    mod update_authorized_addresses {
        use super::*;
        use crate::mock::TEST_AUTHORIZED_ADDR;

        fn load_test_account_authorized_addresses(
            storage: &dyn Storage,
            proxy_addr: &Addr,
        ) -> Vec<Addr> {
            MOCK_ADAPTER
                .authorized_addresses
                .load(storage, proxy_addr.clone())
                .unwrap()
        }

        #[test]
        fn authorize_address() -> AdapterMockResult {
            let mut deps = mock_dependencies();
            let account = test_account(deps.api);
            deps.querier = abstract_mock_querier_builder(deps.api)
                .account(&account, TEST_ACCOUNT_ID)
                .set_account_admin_call_to(&account)
                .build();

            mock_init(&mut deps)?;

            let msg = BaseExecuteMsg {
                msg: AdapterBaseMsg::UpdateAuthorizedAddresses {
                    to_add: vec![deps.api.addr_make(TEST_AUTHORIZED_ADDR).to_string()],
                    to_remove: vec![],
                },
                account_address: None,
            };

            base_execute_as(&mut deps, account.addr(), msg)?;

            let api = MOCK_ADAPTER;
            assert!(!api.authorized_addresses.is_empty(&deps.storage));

            let test_account_authorized_addrs =
                load_test_account_authorized_addresses(&deps.storage, account.addr());

            assert_eq!(test_account_authorized_addrs.len(), 1);
            assert!(
                test_account_authorized_addrs.contains(&deps.api.addr_make(TEST_AUTHORIZED_ADDR))
            );
            Ok(())
        }

        #[test]
        fn revoke_address_authorization() -> AdapterMockResult {
            let mut deps = mock_dependencies();
            let account = test_account(deps.api);
            deps.querier = abstract_mock_querier_builder(deps.api)
                .account(&account, TEST_ACCOUNT_ID)
                .set_account_admin_call_to(&account)
                .build();

            mock_init(&mut deps)?;

            let _api = MOCK_ADAPTER;
            let msg = BaseExecuteMsg {
                account_address: None,
                msg: AdapterBaseMsg::UpdateAuthorizedAddresses {
                    to_add: vec![deps.api.addr_make(TEST_AUTHORIZED_ADDR).to_string()],
                    to_remove: vec![],
                },
            };

            base_execute_as(&mut deps, account.addr(), msg)?;

            let authorized_addrs =
                load_test_account_authorized_addresses(&deps.storage, account.addr());
            assert_eq!(authorized_addrs.len(), 1);

            let msg = BaseExecuteMsg {
                account_address: None,
                msg: AdapterBaseMsg::UpdateAuthorizedAddresses {
                    to_add: vec![],
                    to_remove: vec![deps.api.addr_make(TEST_AUTHORIZED_ADDR).to_string()],
                },
            };

            base_execute_as(&mut deps, account.addr(), msg)?;
            let authorized_addrs =
                load_test_account_authorized_addresses(&deps.storage, account.addr());
            assert!(authorized_addrs.is_empty());
            Ok(())
        }

        #[test]
        fn add_existing_authorized_address() -> AdapterMockResult {
            let mut deps = mock_dependencies();
            let account = test_account(deps.api);
            deps.querier = abstract_mock_querier_builder(deps.api)
                .account(&account, TEST_ACCOUNT_ID)
                .set_account_admin_call_to(&account)
                .build();

            mock_init(&mut deps)?;

            let msg = BaseExecuteMsg {
                account_address: None,
                msg: AdapterBaseMsg::UpdateAuthorizedAddresses {
                    to_add: vec![deps.api.addr_make(TEST_AUTHORIZED_ADDR).to_string()],
                    to_remove: vec![],
                },
            };

            base_execute_as(&mut deps, account.addr(), msg)?;

            let msg = BaseExecuteMsg {
                account_address: None,
                msg: AdapterBaseMsg::UpdateAuthorizedAddresses {
                    to_add: vec![deps.api.addr_make(TEST_AUTHORIZED_ADDR).to_string()],
                    to_remove: vec![],
                },
            };

            let res = base_execute_as(&mut deps, account.addr(), msg);

            assert!(matches!(
                res,
                Err(MockError::Adapter(
                    AdapterError::AuthorizedAddressOrModuleIdAlreadyPresent {
                        addr_or_module_id: _test_authorized_address_string
                    }
                ))
            ));

            Ok(())
        }

        #[test]
        fn add_module_id_authorized_address() -> AdapterMockResult {
            let mut deps = mock_dependencies();
            let account = test_account(deps.api);
            deps.querier = abstract_mock_querier_builder(deps.api)
                .account(&account, TEST_ACCOUNT_ID)
                .set_account_admin_call_to(&account)
                .build();
            let abstr = AbstractMockAddrs::new(deps.api);

            mock_init(&mut deps)?;

            let _api = MOCK_ADAPTER;
            let msg = BaseExecuteMsg {
                account_address: None,
                msg: AdapterBaseMsg::UpdateAuthorizedAddresses {
                    to_add: vec![TEST_MODULE_ID.into()],
                    to_remove: vec![],
                },
            };

            base_execute_as(&mut deps, account.addr(), msg)?;

            let authorized_addrs =
                load_test_account_authorized_addresses(&deps.storage, account.addr());
            assert_eq!(authorized_addrs.len(), 1);
            assert_eq!(
                authorized_addrs[0].to_string(),
                abstr.module_address.to_string()
            );

            Ok(())
        }

        #[test]
        fn remove_authorized_address_dne() -> AdapterMockResult {
            let mut deps = mock_dependencies();
            let account = test_account(deps.api);
            deps.querier = abstract_mock_querier_builder(deps.api)
                .account(&account, TEST_ACCOUNT_ID)
                .set_account_admin_call_to(&account)
                .build();

            mock_init(&mut deps)?;
            let test_authorized_address_string =
                deps.api.addr_make(TEST_AUTHORIZED_ADDR).to_string();

            let _api = MOCK_ADAPTER;
            let msg = BaseExecuteMsg {
                account_address: None,
                msg: AdapterBaseMsg::UpdateAuthorizedAddresses {
                    to_add: vec![],
                    to_remove: vec![test_authorized_address_string.clone()],
                },
            };

            let res = base_execute_as(&mut deps, account.addr(), msg);

            assert_eq!(
                res,
                Err(MockError::Adapter(
                    AdapterError::AuthorizedAddressOrModuleIdNotPresent {
                        addr_or_module_id: test_authorized_address_string
                    }
                ))
            );
            Ok(())
        }
    }

    mod execute_app {
        use super::*;

        use crate::mock::TEST_AUTHORIZED_ADDR;
        use abstract_std::{
            objects::{account::AccountTrace, AccountId},
            registry::Account,
        };
        use cosmwasm_std::OwnedDeps;

        /// This sets up the test with the following:
        /// TEST_PROXY has a single authorized address, test_authorized_address
        /// TEST_MANAGER and TEST_PROXY are the Account base
        ///
        /// Note that the querier needs to mock the Account base, as the proxy will
        /// query the Account base to get the list of authorized addresses.
        fn setup_with_authorized_addresses(
            deps: &mut OwnedDeps<MockStorage, MockApi, MockQuerier>,
            authorized: Vec<&str>,
        ) {
            mock_init(deps).unwrap();

            let msg = BaseExecuteMsg {
                account_address: None,
                msg: AdapterBaseMsg::UpdateAuthorizedAddresses {
                    to_add: authorized
                        .into_iter()
                        .map(|addr| deps.api.addr_make(addr).to_string())
                        .collect(),
                    to_remove: vec![],
                },
            };

            let account = test_account(deps.api);
            base_execute_as(deps, account.addr(), msg).unwrap();
        }

        #[test]
        fn unauthorized_addresses_are_unauthorized() {
            let mut deps = mock_dependencies();
            deps.querier = MockQuerierBuilder::new(deps.api)
                .account(&test_account(deps.api), TEST_ACCOUNT_ID)
                .set_account_admin_call_to(&test_account(deps.api))
                .build();

            setup_with_authorized_addresses(&mut deps, vec![]);

            let msg = ExecuteMsg::Module(AdapterRequestMsg {
                account_address: None,
                request: MockExecMsg {},
            });

            let unauthorized = deps.api.addr_make("someoone");
            let res = execute_as(&mut deps, &unauthorized, msg);

            assert_unauthorized(res);
        }

        fn assert_unauthorized(res: Result<Response, MockError>) {
            assert!(matches!(
                res,
                Err(MockError::Adapter(
                    AdapterError::UnauthorizedAddressAdapterRequest {
                        sender: _unauthorized,
                        ..
                    }
                ))
            ));
        }

        #[test]
        fn executing_as_account_manager_is_allowed() {
            let mut deps = mock_dependencies();
            let account = test_account(deps.api);
            deps.querier = MockQuerierBuilder::new(deps.api)
                .account(&account, TEST_ACCOUNT_ID)
                .set_account_admin_call_to(&account)
                .build();

            setup_with_authorized_addresses(&mut deps, vec![]);

            let msg = ExecuteMsg::Module(AdapterRequestMsg {
                account_address: None,
                request: MockExecMsg {},
            });

            let res = execute_as(&mut deps, account.addr(), msg);

            assert!(res.is_ok());
        }

        #[test]
        fn executing_as_authorized_address_not_allowed_without_proxy() {
            let mut deps = mock_dependencies();
            deps.querier = MockQuerierBuilder::new(deps.api)
                .account(&test_account(deps.api), TEST_ACCOUNT_ID)
                .set_account_admin_call_to(&test_account(deps.api))
                .build();

            setup_with_authorized_addresses(&mut deps, vec![TEST_AUTHORIZED_ADDR]);

            let msg = ExecuteMsg::Module(AdapterRequestMsg {
                account_address: None,
                request: MockExecMsg {},
            });

            let authorized = deps.api.addr_make(TEST_AUTHORIZED_ADDR);
            let res = execute_as(&mut deps, &authorized, msg);

            assert_unauthorized(res);
        }

        #[test]
        fn executing_as_authorized_address_is_allowed_via_proxy() {
            let mut deps = mock_dependencies();
            let account = test_account(deps.api);
            deps.querier = MockQuerierBuilder::new(deps.api)
                .account(&account, TEST_ACCOUNT_ID)
                .set_account_admin_call_to(&account)
                .build();

            setup_with_authorized_addresses(&mut deps, vec![TEST_AUTHORIZED_ADDR]);

            let msg = ExecuteMsg::Module(AdapterRequestMsg {
                account_address: Some(account.addr().to_string()),
                request: MockExecMsg {},
            });

            let authorized = deps.api.addr_make(TEST_AUTHORIZED_ADDR);
            let res = execute_as(&mut deps, &authorized, msg);

            assert!(res.is_ok());
        }

        #[test]
        fn executing_as_authorized_address_on_diff_proxy_should_err() {
            let mut deps = mock_dependencies();
            let account = test_account(deps.api);
            let another_account = Account::new(deps.api.addr_make("some_other_manager"));
            deps.querier = MockQuerierBuilder::new(deps.api)
                .account(&account, TEST_ACCOUNT_ID)
                .account(
                    &another_account,
                    AccountId::new(69420u32, AccountTrace::Local).unwrap(),
                )
                .set_account_admin_call_to(&account)
                .build();

            setup_with_authorized_addresses(&mut deps, vec![TEST_AUTHORIZED_ADDR]);

            let msg = ExecuteMsg::Module(AdapterRequestMsg {
                account_address: Some(another_account.addr().to_string()),
                request: MockExecMsg {},
            });

            let authorized = deps.api.addr_make(TEST_AUTHORIZED_ADDR);
            let res = execute_as(&mut deps, &authorized, msg);

            assert_unauthorized(res);
        }
    }
}<|MERGE_RESOLUTION|>--- conflicted
+++ resolved
@@ -67,36 +67,7 @@
             account_address,
             msg,
         } = message;
-<<<<<<< HEAD
         let account_registry = self.account_registry(deps.as_ref(), &env)?;
-        let account = match account_address {
-            // If account address provided, check if the sender is a direct or nested owner for this account.
-            Some(requested_account) => {
-                let account_address = deps.api.addr_validate(&requested_account)?;
-                let requested_core = account_registry.assert_account(&account_address)?;
-                if requested_core.addr() == info.sender
-                    || is_top_level_owner(
-                        &deps.querier,
-                        requested_core.addr().clone(),
-                        &info.sender,
-                    )
-                    .unwrap_or(false)
-                {
-                    requested_core
-                } else {
-                    return Err(AdapterError::UnauthorizedAdapterRequest {
-                        adapter: self.module_id().to_string(),
-                        sender: info.sender.to_string(),
-                    });
-                }
-            }
-            // If not provided the sender must be the direct owner
-            None => account_registry.assert_account(&info.sender).map_err(|_| {
-                AdapterError::UnauthorizedAdapterRequest {
-                    adapter: self.module_id().to_string(),
-                    sender: info.sender.to_string(),
-=======
-        let account_registry = self.account_registry(deps.as_ref())?;
         let account = account_registry
             .assert_is_account_admin(&env, &info.sender)
             .map_err(|_| AdapterError::UnauthorizedAdapterRequest {
@@ -122,7 +93,6 @@
                     }
                     // If not provided the sender must be the direct owner AND have admin execution rights
                     None => Err(e),
->>>>>>> 7f11b2fa
                 }
             })?;
 
