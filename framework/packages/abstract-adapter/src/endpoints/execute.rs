--- conflicted
+++ resolved
@@ -68,16 +68,13 @@
             msg,
         } = message;
         let account_registry = self.account_registry(deps.as_ref())?;
-<<<<<<< HEAD
-        let account_base = match account_registry
+        let account = account_registry
             .assert_account_admin(&env, &info.sender)
             .map_err(|_| AdapterError::UnauthorizedAdapterRequest {
                 adapter: self.module_id().to_string(),
                 sender: info.sender.to_string(),
-            }) {
-            // If the sender is an account with the admin functionality enabled, we are ok !
-            Ok(account) => account,
-            Err(e) => {
+            })
+            .or_else(|e| {
                 // If the sender is not an account or doesn't have the admin functionality enabled, the sender must be a top-level account owner
                 match account_address {
                     Some(requested_account) => {
@@ -90,40 +87,19 @@
                         )
                         .unwrap_or(false)
                         {
-                            requested_core
+                            Ok(requested_core)
                         } else {
-                            return Err(AdapterError::UnauthorizedAdapterRequest {
+                            Err(AdapterError::UnauthorizedAdapterRequest {
                                 adapter: self.module_id().to_string(),
                                 sender: info.sender.to_string(),
-                            });
+                            })
                         }
                     }
                     // If not provided the sender must be the direct owner AND have admin execution rights
-                    None => Err(e)?,
-=======
-        let account = match account_address {
-            // If account address provided, check if the sender is a direct or nested owner for this account.
-            Some(requested_account) => {
-                let account_address = deps.api.addr_validate(&requested_account)?;
-                let requested_core = account_registry.assert_account(&account_address)?;
-                if requested_core.addr() == info.sender
-                    || is_top_level_owner(
-                        &deps.querier,
-                        requested_core.addr().clone(),
-                        &info.sender,
-                    )
-                    .unwrap_or(false)
-                {
-                    requested_core
-                } else {
-                    return Err(AdapterError::UnauthorizedAdapterRequest {
-                        adapter: self.module_id().to_string(),
-                        sender: info.sender.to_string(),
-                    });
->>>>>>> 18f4b7dc
+                    None => Err(e),
                 }
-            }
-        };
+            })?;
+
         self.target_account = Some(account);
         match msg {
             AdapterBaseMsg::UpdateAuthorizedAddresses { to_add, to_remove } => {
@@ -317,6 +293,7 @@
             let account = test_account_base(deps.api);
             deps.querier = abstract_mock_querier_builder(deps.api)
                 .account(&account, TEST_ACCOUNT_ID)
+                .with_account_admin_flag(&account)
                 .build();
 
             mock_init(&mut deps)?;
@@ -350,6 +327,7 @@
             let account = test_account_base(deps.api);
             deps.querier = abstract_mock_querier_builder(deps.api)
                 .account(&account, TEST_ACCOUNT_ID)
+                .with_account_admin_flag(&account)
                 .build();
 
             mock_init(&mut deps)?;
@@ -390,6 +368,7 @@
             let account = test_account_base(deps.api);
             deps.querier = abstract_mock_querier_builder(deps.api)
                 .account(&account, TEST_ACCOUNT_ID)
+                .with_account_admin_flag(&account)
                 .build();
 
             mock_init(&mut deps)?;
@@ -432,6 +411,7 @@
             let account = test_account_base(deps.api);
             deps.querier = abstract_mock_querier_builder(deps.api)
                 .account(&account, TEST_ACCOUNT_ID)
+                .with_account_admin_flag(&account)
                 .build();
             let abstr = AbstractMockAddrs::new(deps.api);
 
@@ -465,6 +445,7 @@
             let account = test_account_base(deps.api);
             deps.querier = abstract_mock_querier_builder(deps.api)
                 .account(&account, TEST_ACCOUNT_ID)
+                .with_account_admin_flag(&account)
                 .build();
 
             mock_init(&mut deps)?;
@@ -536,6 +517,7 @@
             let mut deps = mock_dependencies();
             deps.querier = MockQuerierBuilder::new(deps.api)
                 .account(&test_account_base(deps.api), TEST_ACCOUNT_ID)
+                .with_account_admin_flag(&test_account_base(deps.api))
                 .build();
 
             setup_with_authorized_addresses(&mut deps, vec![]);
@@ -569,6 +551,7 @@
             let account = test_account_base(deps.api);
             deps.querier = MockQuerierBuilder::new(deps.api)
                 .account(&account, TEST_ACCOUNT_ID)
+                .with_account_admin_flag(&account)
                 .build();
 
             setup_with_authorized_addresses(&mut deps, vec![]);
@@ -588,6 +571,7 @@
             let mut deps = mock_dependencies();
             deps.querier = MockQuerierBuilder::new(deps.api)
                 .account(&test_account_base(deps.api), TEST_ACCOUNT_ID)
+                .with_account_admin_flag(&test_account_base(deps.api))
                 .build();
 
             setup_with_authorized_addresses(&mut deps, vec![TEST_AUTHORIZED_ADDR]);
@@ -609,6 +593,7 @@
             let account = test_account_base(deps.api);
             deps.querier = MockQuerierBuilder::new(deps.api)
                 .account(&account, TEST_ACCOUNT_ID)
+                .with_account_admin_flag(&account)
                 .build();
 
             setup_with_authorized_addresses(&mut deps, vec![TEST_AUTHORIZED_ADDR]);
@@ -635,6 +620,7 @@
                     &another_account,
                     AccountId::new(69420u32, AccountTrace::Local).unwrap(),
                 )
+                .with_account_admin_flag(&account)
                 .build();
 
             setup_with_authorized_addresses(&mut deps, vec![TEST_AUTHORIZED_ADDR]);
