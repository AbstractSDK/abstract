--- conflicted
+++ resolved
@@ -35,17 +35,8 @@
     AbstractRegistryAccess
     for AdapterContract<Error, CustomInitMsg, CustomExecMsg, CustomQueryMsg, SudoMsg>
 {
-<<<<<<< HEAD
-    fn abstract_registry(
-        &self,
-        deps: Deps,
-        env: &Env,
-    ) -> AbstractSdkResult<VersionControlContract> {
-        VersionControlContract::new(deps.api, env).map_err(Into::into)
-=======
-    fn abstract_registry(&self, deps: Deps) -> AbstractSdkResult<RegistryContract> {
-        Ok(self.state(deps.storage)?.registry)
->>>>>>> 7f11b2fa
+    fn abstract_registry(&self, deps: Deps, env: &Env) -> AbstractSdkResult<RegistryContract> {
+        RegistryContract::new(deps.api, env).map_err(Into::into)
     }
 }
 #[cfg(test)]
@@ -73,17 +64,10 @@
         // assert with test values
         let account = module.account(deps.as_ref())?;
         assert_eq!(account, expected_account);
-<<<<<<< HEAD
         let ans = module.ans_host(deps.as_ref(), &env)?;
         assert_eq!(ans, AnsHost::new(deps.api, &env)?);
-        let regist = module.abstract_registry(deps.as_ref(), &env)?;
-        assert_eq!(regist, VersionControlContract::new(deps.api, &env)?);
-=======
-        let ans = module.ans_host(deps.as_ref())?;
-        assert_eq!(ans, AnsHost::new(deps.api)?);
-        let regist = module.abstract_registry(deps.as_ref())?;
-        assert_eq!(regist, RegistryContract::new(deps.api)?);
->>>>>>> 7f11b2fa
+        let registry = module.abstract_registry(deps.as_ref(), &env)?;
+        assert_eq!(registry, RegistryContract::new(deps.api, &env)?);
 
         module.target()?;
 
