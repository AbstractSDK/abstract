use std::fmt::Debug;

<<<<<<< HEAD
use abstract_core::{objects::dependency::StaticDependency, AbstractError};
=======
>>>>>>> 3b67473b
use abstract_sdk::{
    base::{
        AbstractContract, ExecuteHandlerFn, Handler, IbcCallbackHandlerFn, InstantiateHandlerFn,
        ModuleIbcHandlerFn, QueryHandlerFn, ReceiveHandlerFn, ReplyHandlerFn, SudoHandlerFn,
    },
    feature_objects::{AnsHost, VersionControlContract},
    namespaces::BASE_STATE,
    std::version_control::AccountBase,
    AbstractSdkError,
};
use abstract_std::objects::dependency::StaticDependency;
use cosmwasm_std::{Addr, Empty, StdError, StdResult, Storage};
use cw_storage_plus::{Item, Map};
use schemars::JsonSchema;
use serde::{Deserialize, Serialize};

use crate::AdapterError;

pub const AUTHORIZED_ADDRESSES_NAMESPACE: &str = "authorized_addresses";
pub const MAXIMUM_AUTHORIZED_ADDRESSES: u32 = 15;

pub trait ContractError:
    From<cosmwasm_std::StdError>
    + From<AdapterError>
    + From<AbstractSdkError>
    + From<AbstractError>
    + 'static
{
}
impl<T> ContractError for T where
    T: From<cosmwasm_std::StdError>
        + From<AdapterError>
        + From<AbstractSdkError>
        + From<AbstractError>
        + 'static
{
}

/// The BaseState contains the main addresses needed for sending and verifying messages
/// Every DApp should use the provided **ans_host** contract for token/contract address resolution.
#[derive(Serialize, Deserialize, Clone, Debug, PartialEq, JsonSchema)]
pub struct ApiState {
    /// Used to verify requests
    pub version_control: VersionControlContract,
    /// AnsHost contract struct (address)
    pub ans_host: AnsHost,
}

/// The state variables for our AdapterContract.
pub struct AdapterContract<
    Error: ContractError,
    CustomInitMsg: 'static,
    CustomExecMsg: 'static,
    CustomQueryMsg: 'static,
    Receive: 'static = Empty,
    SudoMsg: 'static = Empty,
> where
    Self: Handler,
{
    pub(crate) contract: AbstractContract<Self, Error>,
    pub(crate) base_state: Item<'static, ApiState>,
    /// Map ProxyAddr -> AuthorizedAddrs
    pub authorized_addresses: Map<'static, Addr, Vec<Addr>>,
    /// The Account on which commands are executed. Set each time in the [`abstract_std::adapter::ExecuteMsg::Base`] handler.
    pub target_account: Option<AccountBase>,
}

/// Constructor
impl<Error: ContractError, CustomInitMsg, CustomExecMsg, CustomQueryMsg, ReceiveMsg, SudoMsg>
    AdapterContract<Error, CustomInitMsg, CustomExecMsg, CustomQueryMsg, ReceiveMsg, SudoMsg>
{
    pub const fn new(
        name: &'static str,
        version: &'static str,
        metadata: Option<&'static str>,
    ) -> Self {
        Self {
            contract: AbstractContract::new(name, version, metadata),
            base_state: Item::new(BASE_STATE),
            authorized_addresses: Map::new(AUTHORIZED_ADDRESSES_NAMESPACE),
            target_account: None,
        }
    }

    pub fn version(&self) -> &'static str {
        self.contract.info().1
    }

    pub fn state(&self, store: &dyn Storage) -> StdResult<ApiState> {
        self.base_state.load(store)
    }

    /// Return the address of the proxy for the Account associated with this Adapter.
    /// Set each time in the [`abstract_std::adapter::ExecuteMsg::Base`] handler.
    pub fn target(&self) -> Result<&Addr, AdapterError> {
        Ok(&self
            .target_account
            .as_ref()
            .ok_or_else(|| StdError::generic_err("No target Account specified to execute on."))?
            .proxy)
    }
    /// add dependencies to the contract
    pub const fn with_dependencies(mut self, dependencies: &'static [StaticDependency]) -> Self {
        self.contract = self.contract.with_dependencies(dependencies);
        self
    }

    pub const fn with_instantiate(
        mut self,
        instantiate_handler: InstantiateHandlerFn<Self, CustomInitMsg, Error>,
    ) -> Self {
        self.contract = self.contract.with_instantiate(instantiate_handler);
        self
    }

    pub const fn with_execute(
        mut self,
        execute_handler: ExecuteHandlerFn<Self, CustomExecMsg, Error>,
    ) -> Self {
        self.contract = self.contract.with_execute(execute_handler);
        self
    }

    pub const fn with_query(
        mut self,
        query_handler: QueryHandlerFn<Self, CustomQueryMsg, Error>,
    ) -> Self {
        self.contract = self.contract.with_query(query_handler);
        self
    }

    pub const fn with_replies(
        mut self,
        reply_handlers: &'static [(u64, ReplyHandlerFn<Self, Error>)],
    ) -> Self {
        self.contract = self.contract.with_replies([&[], reply_handlers]);
        self
    }

    pub const fn with_sudo(mut self, sudo_handler: SudoHandlerFn<Self, SudoMsg, Error>) -> Self {
        self.contract = self.contract.with_sudo(sudo_handler);
        self
    }

    pub const fn with_receive(
        mut self,
        receive_handler: ReceiveHandlerFn<Self, ReceiveMsg, Error>,
    ) -> Self {
        self.contract = self.contract.with_receive(receive_handler);
        self
    }

    /// add IBC callback handler to contract
    pub const fn with_ibc_callbacks(
        mut self,
        callbacks: &'static [(&'static str, IbcCallbackHandlerFn<Self, Error>)],
    ) -> Self {
        self.contract = self.contract.with_ibc_callbacks(callbacks);
        self
    }

    /// add Module IBC to contract
    pub const fn with_module_ibc(
        mut self,
        module_handler: ModuleIbcHandlerFn<Self, Error>,
    ) -> Self {
        self.contract = self.contract.with_module_ibc(module_handler);
        self
    }
}

#[cfg(test)]
mod tests {

    use abstract_testing::prelude::*;
    use cosmwasm_std::Response;

    use super::*;
    use crate::mock::{AdapterMockResult, MOCK_ADAPTER, TEST_METADATA};

    #[test]
    fn set_and_get_target() -> AdapterMockResult {
        let mut mock = MOCK_ADAPTER;
        let target = Addr::unchecked("target");
        mock.target_account = Some(AccountBase {
            proxy: target.clone(),
            manager: Addr::unchecked("manager"),
        });
        assert_eq!(mock.target()?, &target);
        Ok(())
    }

    #[test]
    fn builder_functions() {
        crate::mock::MockAdapterContract::new(TEST_MODULE_ID, TEST_VERSION, Some(TEST_METADATA))
            .with_instantiate(|_, _, _, _, _| Ok(Response::new().set_data("mock_init".as_bytes())))
            .with_execute(|_, _, _, _, _| Ok(Response::new().set_data("mock_exec".as_bytes())))
            .with_query(|_, _, _, _| cosmwasm_std::to_json_binary("mock_query").map_err(Into::into))
            .with_sudo(|_, _, _, _| Ok(Response::new().set_data("mock_sudo".as_bytes())))
            .with_receive(|_, _, _, _, _| Ok(Response::new().set_data("mock_receive".as_bytes())))
<<<<<<< HEAD
            .with_ibc_callbacks(&[("c_id", |_, _, _, _, _| {
=======
            .with_ibc_callbacks(&[("c_id", |_, _, _, _, _, _| {
>>>>>>> 3b67473b
                Ok(Response::new().set_data("mock_callback".as_bytes()))
            })])
            .with_replies(&[(1u64, |_, _, _, msg| {
                Ok(Response::new().set_data(msg.result.unwrap().data.unwrap()))
            })]);
    }
}<|MERGE_RESOLUTION|>--- conflicted
+++ resolved
@@ -1,9 +1,5 @@
 use std::fmt::Debug;
 
-<<<<<<< HEAD
-use abstract_core::{objects::dependency::StaticDependency, AbstractError};
-=======
->>>>>>> 3b67473b
 use abstract_sdk::{
     base::{
         AbstractContract, ExecuteHandlerFn, Handler, IbcCallbackHandlerFn, InstantiateHandlerFn,
@@ -14,7 +10,7 @@
     std::version_control::AccountBase,
     AbstractSdkError,
 };
-use abstract_std::objects::dependency::StaticDependency;
+use abstract_std::{objects::dependency::StaticDependency, AbstractError};
 use cosmwasm_std::{Addr, Empty, StdError, StdResult, Storage};
 use cw_storage_plus::{Item, Map};
 use schemars::JsonSchema;
@@ -204,11 +200,7 @@
             .with_query(|_, _, _, _| cosmwasm_std::to_json_binary("mock_query").map_err(Into::into))
             .with_sudo(|_, _, _, _| Ok(Response::new().set_data("mock_sudo".as_bytes())))
             .with_receive(|_, _, _, _, _| Ok(Response::new().set_data("mock_receive".as_bytes())))
-<<<<<<< HEAD
             .with_ibc_callbacks(&[("c_id", |_, _, _, _, _| {
-=======
-            .with_ibc_callbacks(&[("c_id", |_, _, _, _, _, _| {
->>>>>>> 3b67473b
                 Ok(Response::new().set_data("mock_callback".as_bytes()))
             })])
             .with_replies(&[(1u64, |_, _, _, msg| {
