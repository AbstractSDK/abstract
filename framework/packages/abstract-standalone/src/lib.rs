--- conflicted
+++ resolved
@@ -157,11 +157,7 @@
             .save(
                 &mut deps.storage,
                 &standalone::StandaloneState {
-<<<<<<< HEAD
-                    account: abstr.account.clone(),
-=======
                     account: abstr.account,
->>>>>>> f4cda2a4
                     ans_host: AnsHost::new(abstr.ans_host),
                     version_control: VersionControlContract::new(abstr.version_control),
                     is_migratable: true,
