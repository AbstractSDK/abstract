--- conflicted
+++ resolved
@@ -158,21 +158,7 @@
 
     #[allow(unused)]
     pub(crate) fn from_str(trace: &str) -> Result<Self, AbstractError> {
-<<<<<<< HEAD
         let acc = account_trace_from_str(trace);
-=======
-        let acc = if trace == LOCAL {
-            Self::Local
-        } else {
-            let rev_trace: Vec<_> = trace
-                // DoubleEndedSearcher implemented for char, but not for "str"
-                .split(CHAIN_DELIMITER.chars().next().unwrap())
-                .map(TruncatedChainId::_from_str)
-                .rev()
-                .collect();
-            Self::Remote(rev_trace)
-        };
->>>>>>> 463cacf5
         acc.verify()?;
         Ok(acc)
     }
@@ -191,7 +177,8 @@
         AccountTrace::Local
     } else {
         let rev_trace: Vec<_> = trace
-            .split(CHAIN_DELIMITER)
+            // DoubleEndedSearcher implemented for char, but not for "str"
+            .split(CHAIN_DELIMITER.chars().next().unwrap())
             .map(TruncatedChainId::_from_str)
             .collect();
         AccountTrace::Remote(rev_trace.into_iter().rev().collect())
