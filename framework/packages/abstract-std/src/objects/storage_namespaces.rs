/// namespace key for State Item
pub const BASE_STATE: &str = "base_state";
/// namespace for contract Admin
pub const ADMIN_NAMESPACE: &str = "admin";
/// storage key for cw_ownable::Ownership
pub const OWNERSHIP_STORAGE_KEY: &str = "ownership";
/// storage key for ModuleData
pub const MODULE_STORAGE_KEY: &str = "mod";
/// Storage key for config in all modules
pub const CONFIG_STORAGE_KEY: &str = "cfg";

pub mod account {
    pub const SUSPENSION_STATUS: &str = "aa";
    pub const INFO: &str = "ab";
    pub const ACCOUNT_MODULES: &str = "ac";
    pub const DEPENDENTS: &str = "ad";
    pub const SUB_ACCOUNTS: &str = "ae";
    pub const WHITELISTED_MODULES: &str = "af";
    pub const ACCOUNT_ID: &str = "ag";
    pub const INSTALL_MODULES_CONTEXT: &str = "ah";
    pub const MIGRATE_CONTEXT: &str = "ai";
<<<<<<< HEAD
    pub const CALLING_TO_AS_ADMIN: &str = "aj";
=======

    // XION authentificators, could be there could be not
    pub const AUTH_ADMIN: &str = "ax";
    pub const AUTHENTICATORS: &str = "az";
>>>>>>> 649e3aa6
}

pub mod ans_host {
    pub const ASSET_ADDRESSES: &str = "ba";
    pub const REV_ASSET_ADDRESSES: &str = "bb";
    pub const CONTRACT_ADDRESSES: &str = "bc";
    pub const CHANNELS: &str = "bd";
    pub const REGISTERED_DEXES: &str = "be";
    pub const ASSET_PAIRINGS: &str = "bf";
    pub const POOL_METADATA: &str = "bg";
}

pub mod version_control {
    pub const PENDING_MODULES: &str = "ca";
    pub const REGISTERED_MODULES: &str = "cb";
    pub const STANDALONE_INFOS: &str = "cc";
    pub const SERVICE_INFOS: &str = "cd";
    pub const YANKED_MODULES: &str = "ce";
    pub const MODULE_CONFIG: &str = "cf";
    pub const MODULE_DEFAULT_CONFIG: &str = "cg";
    pub const ACCOUNT_ADDRESSES: &str = "ch";
    pub const LOCAL_ACCOUNT_SEQUENCE: &str = "ci";
}

pub mod module_factory {
    pub const CURRENT_BASE: &str = "da";
}
pub mod ibc_client {
    pub const IBC_INFRA: &str = "ea";
    pub const REVERSE_POLYTONE_NOTE: &str = "eb";
    pub const ACCOUNTS: &str = "ec";
    pub const ACKS: &str = "ed";
}

pub mod ibc_host {
    pub const CHAIN_PROXIES: &str = "fa";
    pub const REVERSE_CHAIN_PROXIES: &str = "fb";
    pub const TEMP_ACTION_AFTER_CREATION: &str = "fc";
}

pub mod ica_client {}<|MERGE_RESOLUTION|>--- conflicted
+++ resolved
@@ -19,14 +19,11 @@
     pub const ACCOUNT_ID: &str = "ag";
     pub const INSTALL_MODULES_CONTEXT: &str = "ah";
     pub const MIGRATE_CONTEXT: &str = "ai";
-<<<<<<< HEAD
     pub const CALLING_TO_AS_ADMIN: &str = "aj";
-=======
 
     // XION authentificators, could be there could be not
     pub const AUTH_ADMIN: &str = "ax";
     pub const AUTHENTICATORS: &str = "az";
->>>>>>> 649e3aa6
 }
 
 pub mod ans_host {
