--- conflicted
+++ resolved
@@ -145,11 +145,7 @@
         sender: &Addr,
     ) -> Result<(), GovOwnershipError> {
         match &self.owner {
-<<<<<<< HEAD
-            GovernanceDetails::SubAccount { account, .. } => {
-=======
             GovernanceDetails::SubAccount { account } => {
->>>>>>> e61d7df5
                 let top_level_owner = query_top_level_owner(querier, account.clone())?;
                 // Verify top level account allows ownership changes
                 // We prevent transfers of current ownership if it's NFT
