--- conflicted
+++ resolved
@@ -3,12 +3,8 @@
 
 pub(crate) mod ans_asset;
 pub mod ans_host;
-<<<<<<< HEAD
-pub mod common_namespace;
 pub mod module_factory;
-=======
 pub mod storage_namespaces;
->>>>>>> 45e60181
 pub mod version_control;
 
 mod entry;
