--- conflicted
+++ resolved
@@ -57,21 +57,6 @@
         pub link: Option<String>,
     }
 
-<<<<<<< HEAD
-    pub mod namespace {
-        pub const SUSPENSION_STATUS: &str = "a";
-        pub const CONFIG: &str = "b";
-        pub const INFO: &str = "c";
-        pub const ACCOUNT_MODULES: &str = "d";
-        pub const DEPENDENTS: &str = "e";
-        pub const SUB_ACCOUNTS: &str = "f";
-        pub const WHITELISTED_MODULES: &str = "g";
-        pub const ACCOUNT_ID: &str = "h";
-        pub const CALLING_TO_AS_ADMIN: &str = "i";
-    }
-
-=======
->>>>>>> 18f4b7dc
     pub const WHITELISTED_MODULES: Item<WhitelistedModules> =
         Item::new(storage_namespaces::account::WHITELISTED_MODULES);
 
@@ -94,14 +79,13 @@
     pub const SUB_ACCOUNTS: Map<u32, cosmwasm_std::Empty> =
         Map::new(storage_namespaces::account::SUB_ACCOUNTS);
     /// Account Id storage key
-<<<<<<< HEAD
-    pub const ACCOUNT_ID: Item<AccountId> = Item::new(namespace::ACCOUNT_ID);
+    pub const ACCOUNT_ID: Item<AccountId> = Item::new(storage_namespaces::account::ACCOUNT_ID);
     /// Temporary state variable that allows for checking access control on admin operation
-    pub const CALLING_TO_AS_ADMIN: Item<Addr> = Item::new(namespace::CALLING_TO_AS_ADMIN);
-=======
-    pub const ACCOUNT_ID: Item<AccountId> = Item::new(storage_namespaces::account::ACCOUNT_ID);
->>>>>>> 18f4b7dc
+    pub const CALLING_TO_AS_ADMIN: Item<Addr> =
+        Item::new(storage_namespaces::account::CALLING_TO_AS_ADMIN);
     // Additional states, not listed here: cw_gov_ownable::GovOwnership
+
+    pub const CALLING_TO_AS_ADMIN_WILD_CARD: &str = "calling-to-wild-card";
 
     #[cosmwasm_schema::cw_serde]
     pub struct WhitelistedModules(pub Vec<Addr>);
