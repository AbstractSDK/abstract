--- conflicted
+++ resolved
@@ -52,16 +52,14 @@
         pub link: Option<String>,
     }
 
-<<<<<<< HEAD
     impl AccountInfo {
         pub fn has_info(&self) -> bool {
             self.name.is_some() || self.description.is_some() || self.link.is_some()
         }
     }
-=======
+    
     #[cosmwasm_schema::cw_serde]
     pub struct WhitelistedModules(pub Vec<Addr>);
->>>>>>> f3cbba99
 
     pub const WHITELISTED_MODULES: Item<WhitelistedModules> =
         Item::new(storage_namespaces::account::WHITELISTED_MODULES);
