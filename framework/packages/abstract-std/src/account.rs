--- conflicted
+++ resolved
@@ -74,17 +74,12 @@
         Map::new(storage_namespaces::account::SUB_ACCOUNTS);
     /// Account Id storage key
     pub const ACCOUNT_ID: Item<AccountId> = Item::new(storage_namespaces::account::ACCOUNT_ID);
-<<<<<<< HEAD
     /// Temporary state variable that allows for checking access control on admin operation
     pub const CALLING_TO_AS_ADMIN: Item<Addr> =
         Item::new(storage_namespaces::account::CALLING_TO_AS_ADMIN);
-=======
+    pub const CALLING_TO_AS_ADMIN_WILD_CARD: &str = "calling-to-wild-card";
+
     // Additional states, not listed here: cw_gov_ownable::GovOwnership, authenticators, if chain supports it
->>>>>>> 649e3aa6
-
-    pub const CALLING_TO_AS_ADMIN_WILD_CARD: &str = "calling-to-wild-card";
-
-    // Additional states, not listed here: cw_gov_ownable::GovOwnership
 }
 
 #[cosmwasm_schema::cw_serde]
@@ -114,28 +109,32 @@
 #[derive(cw_orch::ExecuteFns)]
 pub enum ExecuteMsg<Authenticator = Empty> {
     /// Executes the provided messages if sender is whitelisted
-<<<<<<< HEAD
     #[cw_orch(fn_name("execute_msgs"), payable)]
-    Execute { msgs: Vec<CosmosMsg<Empty>> },
+    Execute {
+        msgs: Vec<CosmosMsg<Empty>>,
+    },
     /// Execute a message and forward the Response data
-    ExecuteWithData { msg: CosmosMsg<Empty> },
+    #[cw_orch(payable)]
+    ExecuteWithData {
+        msg: CosmosMsg<Empty>,
+    },
     /// Forward execution message to module
     #[cw_orch(payable)]
-    ExecuteOnModule { module_id: String, exec_msg: Binary },
+    ExecuteOnModule {
+        module_id: String,
+        exec_msg: Binary,
+    },
     /// Execute a Wasm Message with Account Admin privileges
-    AdminExecute { addr: String, msg: Binary },
+    AdminExecute {
+        addr: String,
+        msg: Binary,
+    },
     /// Forward execution message to module with Account Admin privileges
-    AdminExecuteOnModule { module_id: String, msg: Binary },
-
-=======
-    ModuleAction {
-        msgs: Vec<CosmosMsg<Empty>>,
-    },
-    /// Execute a message and forward the Response data
-    ModuleActionWithData {
-        msg: CosmosMsg<Empty>,
-    },
->>>>>>> 649e3aa6
+    AdminExecuteOnModule {
+        module_id: String,
+        msg: Binary,
+    },
+
     /// Execute IBC action on Client
     IbcAction {
         msg: crate::ibc_client::ExecuteMsg,
@@ -146,16 +145,6 @@
         /// Query of type `abstract-ica-client::msg::QueryMsg`
         action_query_msg: Binary,
     },
-<<<<<<< HEAD
-
-=======
-    /// Forward execution message to module
-    #[cw_orch(payable)]
-    ExecOnModule {
-        module_id: String,
-        exec_msg: Binary,
-    },
->>>>>>> 649e3aa6
     /// Update Abstract-specific configuration of the module.
     /// Only callable by the account factory or owner.
     UpdateInternalConfig(InternalConfigAction),
