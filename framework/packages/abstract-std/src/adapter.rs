//! # Abstract Api Base
//!
//! `abstract_std::adapter` implements shared functionality that's useful for creating new Abstract adapters.
//!
//! ## Description
//! An Abstract adapter contract is a contract that is allowed to perform actions on a [proxy](crate::proxy) contract.
//! It is not migratable and its functionality is shared between users, meaning that all users call the same contract address to perform operations on the Account.
//! The adapter structure is well-suited for implementing standard interfaces to external services like dexes, lending platforms, etc.

use cosmwasm_schema::QueryResponses;
use cosmwasm_std::{Addr, Empty};
use serde::Serialize;

use crate::{
    base::{
        ExecuteMsg as MiddlewareExecMsg, InstantiateMsg as MiddlewareInstantiateMsg,
        QueryMsg as MiddlewareQueryMsg,
    },
<<<<<<< HEAD
    objects::module_version::ModuleDataResponse,
=======
    objects::{ans_host::AnsHost, module_version::ModuleDataResponse, registry::RegistryContract},
>>>>>>> 7f11b2fa
};

pub type ExecuteMsg<Request = Empty> =
    MiddlewareExecMsg<BaseExecuteMsg, AdapterRequestMsg<Request>>;
pub type QueryMsg<ModuleMsg = Empty> = MiddlewareQueryMsg<BaseQueryMsg, ModuleMsg>;
pub type InstantiateMsg<ModuleMsg = Empty> =
    MiddlewareInstantiateMsg<BaseInstantiateMsg, ModuleMsg>;

/// Trait indicates that the type is used as an app message
/// in the [`ExecuteMsg`] enum.
/// Enables [`Into<ExecuteMsg>`] for BOOT fn-generation support.
pub trait AdapterExecuteMsg: Serialize {}
impl<T: AdapterExecuteMsg> From<T> for ExecuteMsg<T> {
    fn from(request: T) -> Self {
        Self::Module(AdapterRequestMsg {
            account_address: None,
            request,
        })
    }
}

impl AdapterExecuteMsg for Empty {}

/// Trait indicates that the type is used as an api message
/// in the [`QueryMsg`] enum.
/// Enables [`Into<QueryMsg>`] for BOOT fn-generation support.
pub trait AdapterQueryMsg: Serialize {}

impl<T: AdapterQueryMsg> From<T> for QueryMsg<T> {
    fn from(module: T) -> Self {
        Self::Module(module)
    }
}

impl AdapterQueryMsg for Empty {}

/// Used by Abstract to instantiate the contract
/// The contract is then registered on the version control contract using [`crate::registry::ExecuteMsg::ProposeModules`].
#[cosmwasm_schema::cw_serde]
<<<<<<< HEAD
pub struct BaseInstantiateMsg {}
=======
pub struct BaseInstantiateMsg {
    /// Used to easily perform address translation
    pub ans_host_address: String,
    /// Used to verify senders
    pub registry_address: String,
}
>>>>>>> 7f11b2fa

impl<RequestMsg> From<BaseExecuteMsg> for MiddlewareExecMsg<BaseExecuteMsg, RequestMsg> {
    fn from(adapter_msg: BaseExecuteMsg) -> Self {
        Self::Base(adapter_msg)
    }
}

impl<RequestMsg, BaseExecMsg> From<AdapterRequestMsg<RequestMsg>>
    for MiddlewareExecMsg<BaseExecMsg, AdapterRequestMsg<RequestMsg>>
{
    fn from(request_msg: AdapterRequestMsg<RequestMsg>) -> Self {
        Self::Module(request_msg)
    }
}

/// An adapter request.
/// If proxy is None, then the sender must be an Account manager and the proxy address is extrapolated from the Account id.
#[cosmwasm_schema::cw_serde]
pub struct AdapterRequestMsg<Request> {
    pub account_address: Option<String>,
    /// The actual request
    pub request: Request,
}

impl<Request: Serialize> AdapterRequestMsg<Request> {
    pub fn new(account_address: Option<String>, request: Request) -> Self {
        Self {
            account_address,
            request,
        }
    }
}

// serde attributes remain it compatible with previous versions in cases where proxy_address is omitted
#[cosmwasm_schema::cw_serde]
pub struct BaseExecuteMsg {
    /// The account address for which to apply the configuration
    /// If None, the sender must be an Account
    /// If Some, the sender must be a direct or indirect owner (through sub-accounts) of the specified account.
    pub account_address: Option<String>,
    // The actual base message
    pub msg: AdapterBaseMsg,
}

/// Configuration message for the adapter
#[cosmwasm_schema::cw_serde]
pub enum AdapterBaseMsg {
    /// Add or remove authorized addresses
    /// If an authorized address is both in to_add and to_remove, it will be removed.
    UpdateAuthorizedAddresses {
        to_add: Vec<String>,
        to_remove: Vec<String>,
    },
}

/// Query adapter message
#[cosmwasm_schema::cw_serde]
#[derive(QueryResponses, cw_orch::QueryFns)]
pub enum BaseQueryMsg {
    /// Returns [`AdapterConfigResponse`].
    #[returns(AdapterConfigResponse)]
    BaseConfig {},
    /// Returns [`AuthorizedAddressesResponse`].
    #[returns(AuthorizedAddressesResponse)]
    AuthorizedAddresses { proxy_address: String },
    /// Returns module data
    /// Returns [`ModuleDataResponse`].
    #[returns(ModuleDataResponse)]
    ModuleData {},
}

impl<T> From<BaseQueryMsg> for QueryMsg<T> {
    fn from(base: BaseQueryMsg) -> Self {
        Self::Base(base)
    }
}

#[cosmwasm_schema::cw_serde]
pub struct AdapterConfigResponse {
    pub registry_address: Addr,
    pub ans_host_address: Addr,
    pub dependencies: Vec<String>,
}

#[cosmwasm_schema::cw_serde]
pub struct AuthorizedAddressesResponse {
    /// Contains all authorized addresses
    pub addresses: Vec<Addr>,
}

/// The BaseState contains the main addresses needed for sending and verifying messages
/// Every DApp should use the provided **ans_host** contract for token/contract address resolution.
#[cosmwasm_schema::cw_serde]
<<<<<<< HEAD
pub struct AdapterState {}
=======
pub struct AdapterState {
    /// Used to verify requests
    pub registry: RegistryContract,
    /// AnsHost contract struct (address)
    pub ans_host: AnsHost,
}
>>>>>>> 7f11b2fa
<|MERGE_RESOLUTION|>--- conflicted
+++ resolved
@@ -16,11 +16,7 @@
         ExecuteMsg as MiddlewareExecMsg, InstantiateMsg as MiddlewareInstantiateMsg,
         QueryMsg as MiddlewareQueryMsg,
     },
-<<<<<<< HEAD
     objects::module_version::ModuleDataResponse,
-=======
-    objects::{ans_host::AnsHost, module_version::ModuleDataResponse, registry::RegistryContract},
->>>>>>> 7f11b2fa
 };
 
 pub type ExecuteMsg<Request = Empty> =
@@ -60,16 +56,7 @@
 /// Used by Abstract to instantiate the contract
 /// The contract is then registered on the version control contract using [`crate::registry::ExecuteMsg::ProposeModules`].
 #[cosmwasm_schema::cw_serde]
-<<<<<<< HEAD
 pub struct BaseInstantiateMsg {}
-=======
-pub struct BaseInstantiateMsg {
-    /// Used to easily perform address translation
-    pub ans_host_address: String,
-    /// Used to verify senders
-    pub registry_address: String,
-}
->>>>>>> 7f11b2fa
 
 impl<RequestMsg> From<BaseExecuteMsg> for MiddlewareExecMsg<BaseExecuteMsg, RequestMsg> {
     fn from(adapter_msg: BaseExecuteMsg) -> Self {
@@ -163,13 +150,4 @@
 /// The BaseState contains the main addresses needed for sending and verifying messages
 /// Every DApp should use the provided **ans_host** contract for token/contract address resolution.
 #[cosmwasm_schema::cw_serde]
-<<<<<<< HEAD
-pub struct AdapterState {}
-=======
-pub struct AdapterState {
-    /// Used to verify requests
-    pub registry: RegistryContract,
-    /// AnsHost contract struct (address)
-    pub ans_host: AnsHost,
-}
->>>>>>> 7f11b2fa
+pub struct AdapterState {}