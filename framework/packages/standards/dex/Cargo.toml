[package]
name = "abstract-dex-standard"
description = "The tendermint staking adapter is a Abstract adapter for interacting with usual DEX commands. It provides a common interface for all DEXes"

version = { workspace = true }
authors = { workspace = true }
edition = { workspace = true }
license = { workspace = true }

exclude = ["contract.wasm", "hash.txt"]
resolver = "2"


[lib]
crate-type = ["cdylib", "rlib"]

[features]
default = ["export"]
export = []
testing = ["dep:cw-orch", "cw-orch/daemon"]
cw-orch = ["dep:abstract-interface", "dep:cw-orch"]
interface = ["dep:abstract-interface", "dep:cw-orch"]

# Keep as is until TendermintStake updates.
[dependencies]
cosmwasm-std = { workspace = true }
schemars = { workspace = true }
serde = { workspace = true }
cw20 = { workspace = true }
thiserror = { workspace = true }
cw-asset = { workspace = true }
cosmwasm-schema = { workspace = true }
cw-storage-plus = { workspace = true }

abstract-core = { workspace = true }
abstract-sdk = { workspace = true }
abstract-adapter-utils = { workspace = true }
cw-orch = { workspace = true, optional = true }
<<<<<<< HEAD
abstract-adapter = { path = "../../abstract-adapter", version = "0.20.0-rc.1" }
abstract-interface = { path = "../../abstract-interface", version = "0.20.0-rc.1", optional = true }
=======
abstract-adapter = { path = "../../abstract-adapter", version = "0.20.0" }
abstract-interface = { path = "../../abstract-interface", version = "0.20.0", optional = true }
>>>>>>> c8002b5a

ibc-chain-registry = { version = "0.25.0", optional = true }

[dev-dependencies]
abstract-interface = { workspace = true, features = ["daemon"] }
semver = { workspace = true }
anyhow = { workspace = true }
speculoos = { workspace = true }
dotenv = "0.15.0"
env_logger = "0.10.0"
clap = { workspace = true }
abstract-testing = { workspace = true }
abstract-sdk = { workspace = true, features = ["test-utils"] }<|MERGE_RESOLUTION|>--- conflicted
+++ resolved
@@ -36,13 +36,8 @@
 abstract-sdk = { workspace = true }
 abstract-adapter-utils = { workspace = true }
 cw-orch = { workspace = true, optional = true }
-<<<<<<< HEAD
-abstract-adapter = { path = "../../abstract-adapter", version = "0.20.0-rc.1" }
-abstract-interface = { path = "../../abstract-interface", version = "0.20.0-rc.1", optional = true }
-=======
 abstract-adapter = { path = "../../abstract-adapter", version = "0.20.0" }
 abstract-interface = { path = "../../abstract-interface", version = "0.20.0", optional = true }
->>>>>>> c8002b5a
 
 ibc-chain-registry = { version = "0.25.0", optional = true }
 
