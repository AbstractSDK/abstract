[workspace]
members = [
  "packages/abstract-*",
  "packages/standards/*",
  "contracts/native/*",
  "contracts/account/*",
  "scripts",
]

# Enable the version 2 feature resolver, which avoids unifying features for targets that are not being built
#
# Critically this prevents dev-dependencies from enabling features even when not building a target that
# uses dev-dependencies, e.g. the library crate. This in turn ensures that we can catch invalid feature
# flag combinations that would otherwise only surface in dependent crates
#
# Reference - https://doc.rust-lang.org/nightly/cargo/reference/features.html#feature-resolver-version-2
# See - https://github.com/apache/arrow-rs/pull/1822/files
resolver = "2"

[workspace.package]
<<<<<<< HEAD
version = "0.19.2"
=======
version = "0.19.0"
>>>>>>> e9a79da3
authors = [
  "CyberHoward <cyberhoward@protonmail.com>",
  "Riada <riada@abstract.money>",
  "Abstract Money <contact@abstract.money>",
]
edition = "2021"
homepage = "https://abstract.money"
documentation = "https://docs.abstract.money/"
repository = "https://github.com/AbstractSDK/contracts"
license = "GPL-3.0-or-later"
keywords = ["cosmos", "cosmwasm", "framework"]

[workspace.dependencies]
cosmwasm-std = { version = "1.2" }
cosmwasm-schema = { version = "1.2" }
cw-controllers = { version = "1.0" }
cw-utils = { version = "1.0" }
cw-storage-plus = "~1.1"
cw2 = { version = "1.0" }
cw20 = { version = "1.0" }
cw20-base = { version = "1.0", features = ["library"] }

cw-asset = { version = "3.0" }
cw-ownable = { version = "0.5" }
cw-address-like = { version = "1.0" }

schemars = "0.8"
serde = { version = "1.0", default-features = false, features = ["derive"] }
thiserror = { version = "1.0.49" }
protobuf = { version = "2", features = ["with-bytes"] }

clap = { version = "4.0.32", features = ["derive"] }
semver = "1.0"
cw-semver = { version = "1.0" }
cw-orch = { version = "0.16.1" }
tokio = { version = "1.4", features = ["full"] }
dotenv = "0.15"
env_logger = "0.10"
log = "0.4"

## crates in order of publishing ## see docs/Publishing.md

abstract-adapter = { path = "packages/abstract-adapter" }
abstract-app = { path = "packages/abstract-app" }

# Keep these as path, creates cirular dependency otherwise
# Only need to re-publish all contracts if a re-publish of abstract-interface is required
abstract-interface = { path = "packages/abstract-interface" }
module-factory = { package = "abstract-module-factory", path = "contracts/native/module-factory" }
account-factory = { package = "abstract-account-factory", path = "contracts/native/account-factory" }
ans-host = { package = "abstract-ans-host", path = "contracts/native/ans-host" }
version-control = { package = "abstract-version-control", path = "contracts/native/version-control" }
proxy = { package = "abstract-proxy", path = "contracts/account/proxy" }
manager = { package = "abstract-manager", path = "contracts/account/manager" }

<<<<<<< HEAD
abstract-sdk = { version = "0.19.2", path = "packages/abstract-sdk" }
abstract-testing = { version = "0.19.2", path = "packages/abstract-testing" }
abstract-core = { version = "0.19.2", path = "packages/abstract-core" }

# These should remain fixed and don't need to be re-published (unless changes are made)
abstract-macros = { version = "0.19.2", path = "packages/abstract-macros" }
abstract-ica = { version = "0.19.2", path = "packages/abstract-ica" }

abstract-adapter-utils = { version = "0.19.2", path = "packages/standards/utils" }
=======
abstract-sdk = { version = "0.19.0", path = "packages/abstract-sdk" }
abstract-testing = { version = "0.19.0", path = "packages/abstract-testing" }
abstract-core = { version = "0.19.0", path = "packages/abstract-core" }

# These should remain fixed and don't need to be re-published (unless changes are made)
abstract-macros = { version = "0.19.0", path = "packages/abstract-macros" }
abstract-ica = { version = "0.19.0", path = "packages/abstract-ica" }

abstract-adapter-utils = { version = "0.19.0", path = "packages/standards/utils" }
>>>>>>> e9a79da3
abstract-dex-standard = { path = "packages/standards/dex" }
abstract-staking-standard = { path = "packages/standards/staking" }

## Testing
cw-multi-test = { version = "0.16.2" }
rstest = "0.17.0"
speculoos = "0.11.0"
anyhow = "1"

# Backup release profile, will result in warnings during optimization
[profile.release]
rpath = false
lto = true
overflow-checks = true
opt-level = 3
debug = false
debug-assertions = false
codegen-units = 1
panic = 'abort'
incremental = false<|MERGE_RESOLUTION|>--- conflicted
+++ resolved
@@ -18,11 +18,7 @@
 resolver = "2"
 
 [workspace.package]
-<<<<<<< HEAD
 version = "0.19.2"
-=======
-version = "0.19.0"
->>>>>>> e9a79da3
 authors = [
   "CyberHoward <cyberhoward@protonmail.com>",
   "Riada <riada@abstract.money>",
@@ -78,7 +74,6 @@
 proxy = { package = "abstract-proxy", path = "contracts/account/proxy" }
 manager = { package = "abstract-manager", path = "contracts/account/manager" }
 
-<<<<<<< HEAD
 abstract-sdk = { version = "0.19.2", path = "packages/abstract-sdk" }
 abstract-testing = { version = "0.19.2", path = "packages/abstract-testing" }
 abstract-core = { version = "0.19.2", path = "packages/abstract-core" }
@@ -88,17 +83,6 @@
 abstract-ica = { version = "0.19.2", path = "packages/abstract-ica" }
 
 abstract-adapter-utils = { version = "0.19.2", path = "packages/standards/utils" }
-=======
-abstract-sdk = { version = "0.19.0", path = "packages/abstract-sdk" }
-abstract-testing = { version = "0.19.0", path = "packages/abstract-testing" }
-abstract-core = { version = "0.19.0", path = "packages/abstract-core" }
-
-# These should remain fixed and don't need to be re-published (unless changes are made)
-abstract-macros = { version = "0.19.0", path = "packages/abstract-macros" }
-abstract-ica = { version = "0.19.0", path = "packages/abstract-ica" }
-
-abstract-adapter-utils = { version = "0.19.0", path = "packages/standards/utils" }
->>>>>>> e9a79da3
 abstract-dex-standard = { path = "packages/standards/dex" }
 abstract-staking-standard = { path = "packages/standards/staking" }
 
