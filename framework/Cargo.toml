--- conflicted
+++ resolved
@@ -81,16 +81,9 @@
 
 abstract-account = { path = "contracts/account", default-features = false }
 
-<<<<<<< HEAD
-abstract-sdk = { version = "0.23.0", path = "packages/abstract-sdk" }
-abstract-testing = { version = "0.23.0", path = "packages/abstract-testing" }
-abstract-std = { version = "0.23.0", path = "packages/abstract-std" }
-=======
-abstract-ica = { path = "packages/abstract-ica" }
 abstract-sdk = { version = "0.24.0", path = "packages/abstract-sdk" }
 abstract-testing = { version = "0.24.0", path = "packages/abstract-testing" }
 abstract-std = { version = "0.24.0", path = "packages/abstract-std" }
->>>>>>> 452add95
 
 # These should remain fixed and don't need to be re-published (unless changes are made)
 abstract-macros = { version = "0.24.0", path = "packages/abstract-macros" }
