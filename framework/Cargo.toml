--- conflicted
+++ resolved
@@ -100,11 +100,7 @@
 anyhow = "1"
 
 # Predictable abstract addresses
-<<<<<<< HEAD
-cw-blob = { version = "0.1.2" }
-=======
-cw-blob = { version = "=0.1.1" }
->>>>>>> 7f11b2fa
+cw-blob = { version = "=0.1.2" }
 
 [profile.dev]
 opt-level = 1
