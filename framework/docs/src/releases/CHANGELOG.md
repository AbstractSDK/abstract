# v0.x.x

## [Unreleased] - yyyy-mm-dd

### Added

<<<<<<< HEAD
- `execute_with_funds` to Executor to attach funds to execution.

### Changed

- Account action on executor takes `impl IntoIter<Item = impl Into<AccountAction>>` instead of `Vec<AccountAction>`
=======
#### Abstract Client

- `with_modules` method for Account Builder to add list of modules to install (`ModuleInstallConfig`)
- `query_ans_balance` method for Account to query balance of `AssetEntry`
- `query_module` method for Account to query given module on account without retrieving `Application` object
- `module_installed` method for Account that returns `true` if module installed on account
- `module_version_installed` method for Account that returns `true` if module of this version installed on account
- `address` method for Account to get address of account. Result of this method is the same as calling `proxy`
- `enable_ibc` added to Account builder.
- `module_status` on AbstractClient that returns current status of the module.

### Changed

#### Abstract Client

- `install_on_sub_account` now defaults to `false` in Account Builder
>>>>>>> 2ebb9119

### Removed

### Fixed

- Abstract Client: If Account Builder retrieves account now it will install missing modules from the builder instead of ignoring them

## [0.23.0] - 2024-07-16

### Added

- Abstract Client: Added a `claim_namespace` function to facilitate claiming a namespace after account creation
- Version Control interface: `approve_all_modules_for_namespace` to approve any pending modules by given "namespace"
- IBC module to module queries and API.
- Abstract Interface: Added helpers to create abstract IBC connections (with open-sourced cw-orch-interchain)
- Ability to send multiple query messages through IBC simultaneously
- New module type `abstract-standalone` for standalone contracts.
- Abstract Client: added `execute_on_manager` helper method
- Abstract Client: Exposed `IbcClient` object under `AbstractClient::ibc_client()`
- Abstract Client(feature "interchain"): `connect_to` to create abstract IBC connections
- Abstract Client(feature "interchain"): `RemoteApplication` and `RemoteAccount` objects that replicate `Application` and `Account` functionality in interchain environment
- Abstract Account: Added an `upgrade` helper to upgrade an account step by step (going through all necessary versions)
- IBC Client: Apps and Adapters checks that IBC Client is dependency of the module inside ibc_callback and module_ibc handlers
- Ibc Client: Module to module actions now checks if app have ibc_client installed to ensure account can receive ibc callback
- Helpers to simply connecting Abstract instances through IBC and reduce the setup boilerplate
- `register_in_version_control` added to the `abstract_interface::Abstract` for registering new versions of native contracts in Version Control
- Registration migrated native contracts to Version Control in `abstract_interface::Abstract::migrate_if_version_changed` method
- New governance type `NFT` which allows an account to be owned by an NFT.

### Changed

- Manager will try to check dependencies on standalone modules.
- Accounts with local sequence 2147483648..u32::MAX are allowed to be claimed in any order
- IBC Callback and IBC module to module endpoints now have decomposed variables (sender, msg and callback)
- IBC Callback messages are now mandatory and renamed to `callback`
- Removed IBC callback IDs
- Renamed `CallbackInfo` to `Callback`
- Ibc API: Where applicable - accept `ChainName` instead of `String` to add clarity for the user
- Standalones and IBC Client no longer added to proxy whitelist
- IBC client and host now migrated only if version is not breaking and deployed otherwise
- `cw-ownable` got replaced with `cw-gov-ownable` for manager contract
- Renamed `ChainName` to `TruncatedChainId`
- IBC Client: `send_funds` accepts optional `memo` field for every Coin attached
- Bump cw-orch to `0.24.0`

### Removed

- Accounts with local sequence 0..2147483648 cannot be predicted
- Ibc Callback handler no longer includes `MessageInfo` as sender is always ibc_client and funds are empty
- Account Factory no longer stores ibc-host, instead it queries VersionControl to assert caller matches stored to the one in version control
- `governance_details` from `manager::AccountInfo`
- Removed `update_factory_binary_msgs` endpoint from module factory
- Removed `propose_ownership` method on manager, everything done through `update_ownership` instead

### Fixed

- Abstract Client: Fixed contract address collision for same apps that are on different accounts
- abstract_interface deploy methods: Fixed a bug where it was not possible to propose uploaded contract(saved in cw-orch state)
- abstract_interface deploy methods: Checks both registered and pending modules instead of only registered

## [0.22.1] - 2024-05-08

### Added

- `state.json` now included in binary in release mode, allowing using binaries on a different environment than it's been built.
- `module_instantiate2_address_raw` for `AbstractClient`, allowing to install a different version than the dependency version.
- Added helper functions `assert_registered` and `is_registered` to the ANS client API.
- Added method `module_info` for querying and verifying wether an address is a module to the ModuleRegistry API.
- Added default IBC-Client installation on remote modules inside Client and Account interfaces
- Send multiple message simultaneously through IBC

### Changed

- Renamed `account_id` to `expected_account_id` for `abstract_client::AccountBuilder` for clarity
- Namespace claiming on mainnet is now permissioned.
- Renamed `version_control::Config::allow_direct_module_registration_and_updates` field to `security_disabled`.
- Renamed `request` to `execute` in adapter and apps APIs
- Updated to cw-orch 0.22 and cw-orch-core stabilization to 1.0.0

### Removed

- unused `custom_swap` of `DexCommand`
- Send multiple messages to multiple IBC connected chains in one manager message. 
- `interface` feature from all of the packages

### Fixed

## [0.21.0] - 2024-02-20

### Added
  
- Added a `.execute` method on the AuthZ API to execute `CosmosMsg` types on behalf of a granter.
- Add IBC helpers to account client.
- Abstract Client builder: register dexes on ANS
- `.sub_accounts` method on `Account` for getting Abstract Client Sub Accounts
- Publish adapter method of Abstract Client Publisher now returns Adapter object
- Added a `.account_from` method on the `AbstractClient` for retrieving `Account`s.
- Creating Sub Account from `AbstractClient` Account builder.
- Installing apps and adapters for `AbstractClient` Account builder
- Attaching funds to account creation on `AbstractClient` Account builder
- Added `unchecked_account_id` method on version control.
- Ability to provide expected local AccountId
- Reinstallation of the same version of an app is now disabled
- `.authorize_on_adapters` method on `Application` for authorizing application on adapters
- Added method to assign expected `.account_id` for Abstract Client Account builder
- `.next_local_account_id` for `AbstractClient` to query next local account sequence
- `.module_instantiate2_address` for `AbstractClient` to get predicted address

### Changed

- Updated UsageFee api to use `Address`, instead of `Api` + unchecked address
- Tests now use `MockBech32` due to use of instantiate2.

### Removed

### Fixed

- Added a validation on `account_id` method on version control.
- Creating sub-account from account factory is restricted. Use Create Sub Account method of the manager instead

## [0.20.0] - 2024-01-24

### Added

- `AppDeployer` and `AdapterDeployer` now take a `DeployStrategy` field.
- `Astrovault` integrated into dex and cw-staking adapters
- `AuthZ` API added
- Interchain Abstract Accounts can now be created!
- Added snapshot tests
- Method `query_account_owner()` for Apps Admin object
- Query `registered_dexes` for `AbstractNameServiceClient`
- Query `top_level_owner` for manager and apps(as base query)
- Support of `ConcentratedLiquidity` pool type for swaps. Stake/unstake currently not supported
- Account namespace is unclaimed after `Renounce`
- Resolve trait for `cw-orch` `AnsHost` interface

### Changed

- `is_module_installed` moved from `Manager` to `Account`.
- `account_id()` method of `AccountRegistry` is now exposed.
- Allow module-id to be passed in as a valid authorized address when allowing new addresses on adapter contracts.
- `BaseInstantiateMsg` is now removed from install app API, now only `ModuleMsg` should be provided.
- `Modules`, `Manager` and `Proxy` are now instantiated via instantiate2 message.
- `FeeGrant` API updated.
- Bump `cw-orch` to `v0.18`.
- Top level account owner now has admin privileges on the apps and adapters
- Multiple `AbstractAccount`s now don't overlap
- Top level account owner can now claim pending sub-accounts directly
- `Clearable` helper type was added to the messages where clearing optional state could be useful
- Only incremental version migration of modules allowed (0.10 -> 0.11 is allowed but 0.10 -> 0.12 not because it skips 0.11)
- Module `tag_response` and `custom_tag_response` no longer require `Response` as an argument as well as renamed to `response` and `custom_response` respectively.
- Having sub accounts will prevent you from `Renounce`
- Version Control `Namespace` query now doesn't return an error when namespace is unclaimed
- `NamespaceResponse` type updated to be able to represent claimed and unclaimed namespace

### Removed

- `DepositMsgs` removed (now `deposit()` returns `Vec<CosmosMsg>`)
- Abstract removed from the fields where it's redundant
- InstantiateMsg is now removed from the install_adapter API
- Removed `wasm_smart_query` helper, since it's accessible from `Querier` object
- Removed Adapter base `Remove` action

### Fixed

- Namespace registration fee fixed
- Version Control smart query now returns Version Control config instead of factory address
- Sub accounts now unregister themselves on owning manager if renounced

## [0.19.0] - 2023-09-26

### Added

- Install modules on account or Sub-account creation.
- Manager stores his sub-accounts and sub-accounts can register or unregister in case of ownership change.
- Query on module factory to see how much funds needs to be attached for installing modules.
- Version control on instantiation to the Apps alongside with registry traits.
- Instantiation funds added to module configuration, allowing modules to perform external setup calls.
- An `adapter_msg_types` similar to `app_msg_types`. This can be used to easily define the top-level entrypoint messages.

### Changed

- Updated fetch_data arguments of CwStakingCommand
- StakingInfoResponse now returns staking target(which is either contract address or pool id) instead of always staking contract address.
- Owner of the sub-accounts now Proxy, allowing modules to interact with sub-accounts.
- Install modules replaced install module method on module factory to reduce gas consumption for multi-install cases.
- Modified the account id structure. Each account is now identified with a unique ID and a trace. This is a requirement for Abstract IBC.
- Register Module(and Add Module) will now accept list of items, which reduces gas for multi-module install
- Removed the `CustomSwap` option on the dex adapter.
- Stake methods on cw-staking adapter now accept list, allowing users to do multi-stake/unstake/etc.
- Added must_use attribute on abstract sdk methods
- Renamed `abstract-(dex/staking)-adapter-traits` to `abstract-(dex/staking)-standard`

### Fixed

- Partially fixed cw-staking for Osmosis.
- Manager governance now changes only after new "owner" claimed ownership.
- Fixed and separated cw-staking and dex adapters for kujira.
- `ExecOnModule` calls now forward any provided funds to the module that is called.
- Manager queries of standalone module versions will now return version of the contract from the Version Control storage instead of error

## [0.17.2] - 2023-07-27

### Added
- Neutron + Archway to registry

### Changed

### Fixed

## [0.17.1] - 2023-07-26

### Added

- Ability to set admin to native contracts during instantiation
- Query handler for module data
- Added neutron

### Changed

- Address of App/Adapter returned and set by default.

### Fixed

## [0.17.0] - 2023-07-05

### Added

- Ability to add module metadata.
- Ability to set an install fee for modules.
- Account interaction helpers

### Changed

- Removed the ability to claim multiple namespaces.
- It is now possible to replace a module code-id/address on testnets.

### Fixed

- Adapter execution from the manager with a provided proxy address is now allowed.

## [0.7.0] - 2023-02-15

### Added

### Changed

- Errors now need to implement `From<AbstractError>` and `From<AbstractSdkError>`

### Fixed

## [0.7.0] - 2023-02-01

### Added

### Changed

- Version Control `Modules` / `ModuleList`

### Fixed

## [0.5.2] - 2023-01-10

### Added

### Changed

### Fixed

- Fixed abstract-interface publishing

## [0.5.0] - 2022-01-08

### Added

### Changed

### Fixed

- Fixed wasming with `write_api` error in the `abstract-adapter` and `abstract-app`

## [0.5.0] - 2022-01-08

### Added

#### Module Factory

- unit testing

#### Ans Host

- `Config` query

#### Abstract SDK

- Better querying of app and adapter directly vs message construction

### Changed

- `PoolId` is now renamed to `PoolAddress` to avoid confusion with the Abstract Pool Id (and because it can be resolved
  to an address / id)

### Removed

- `construct_staking_entry` from `ContractEntry`, which had previously violated the SRP.

### Fixed<|MERGE_RESOLUTION|>--- conflicted
+++ resolved
@@ -4,13 +4,12 @@
 
 ### Added
 
-<<<<<<< HEAD
 - `execute_with_funds` to Executor to attach funds to execution.
 
 ### Changed
 
 - Account action on executor takes `impl IntoIter<Item = impl Into<AccountAction>>` instead of `Vec<AccountAction>`
-=======
+
 #### Abstract Client
 
 - `with_modules` method for Account Builder to add list of modules to install (`ModuleInstallConfig`)
@@ -21,13 +20,7 @@
 - `address` method for Account to get address of account. Result of this method is the same as calling `proxy`
 - `enable_ibc` added to Account builder.
 - `module_status` on AbstractClient that returns current status of the module.
-
-### Changed
-
-#### Abstract Client
-
 - `install_on_sub_account` now defaults to `false` in Account Builder
->>>>>>> 2ebb9119
 
 ### Removed
 
