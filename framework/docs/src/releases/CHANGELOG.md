--- conflicted
+++ resolved
@@ -27,11 +27,9 @@
 
 ### Removed
 
-<<<<<<< HEAD
 - Value calculation logic from proxy contract.
-=======
 - `cw-semver` dependency removed
->>>>>>> 7b889233
+
 
 ### Fixed
 
