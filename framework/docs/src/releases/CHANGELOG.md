# v0.x.x

## [Unreleased] - yyyy-mm-dd

### Added

- `execute_with_funds` to Executor to attach funds to execution.
- `stargate` feature for abstract-app, abstract-standalone and abstract-adapter packages.
- New module type: `Service`, behaves the same as Native, but can be registered by any namespace.
- `AbstractClient`: `service` to get api of Service module
- `CustomExecuteHandler` To improve support for fully custom execute messages on Apps or Adapters
- `balance` method for `AnsHost` to query balance of `AssetEntry`

### Changed

- Ibc related renaming to add more consistency in namings
- Account action on executor takes `impl IntoIter<Item = impl Into<AccountAction>>` instead of `Vec<AccountAction>`
<<<<<<< HEAD
- Native abstract accounts uploaded with predictable canonical Addresses
=======
- Minified the storage keys and made them available via constants
>>>>>>> a52b0188

#### Abstract Client

- `with_modules` method for Account Builder to add list of modules to install (`ModuleInstallConfig`)
- `query_module` method for Account to query given module on account without retrieving `Application` object
- `module_installed` method for Account that returns `true` if module installed on account
- `module_version_installed` method for Account that returns `true` if module of this version installed on account
- `address` method for Account to get address of account. Result of this method is the same as calling `proxy`
- `enable_ibc` added to Account builder.
- `module_status` on AbstractClient that returns current status of the module.
- `install_on_sub_account` now defaults to `false` in Account Builder
- `Publisher` will check if dependencies of the module is registered in version control to the chain before publishing.

### Removed

- Receive endpoints from abstract Modules
- Value calculation logic from proxy contract.
- `cw-semver` dependency removed
- Manager no longer able to migrate pre `0.19` abstract adapters
- Account Factory native contract

### Fixed

- Abstract Client: If Account Builder retrieves account now it will install missing modules from the builder instead of ignoring them

## [0.23.0] - 2024-07-16

### Added

- Abstract Client: Added a `claim_namespace` function to facilitate claiming a namespace after account creation
- Version Control interface: `approve_all_modules_for_namespace` to approve any pending modules by given "namespace"
- IBC module to module queries and API.
- Abstract Interface: Added helpers to create abstract IBC connections (with open-sourced cw-orch-interchain)
- Ability to send multiple query messages through IBC simultaneously
- New module type `abstract-standalone` for standalone contracts.
- Abstract Client: added `execute_on_manager` helper method
- Abstract Client: Exposed `IbcClient` object under `AbstractClient::ibc_client()`
- Abstract Client(feature "interchain"): `connect_to` to create abstract IBC connections
- Abstract Client(feature "interchain"): `RemoteApplication` and `RemoteAccount` objects that replicate `Application` and `Account` functionality in interchain environment
- Abstract Account: Added an `upgrade` helper to upgrade an account step by step (going through all necessary versions)
- IBC Client: Apps and Adapters checks that IBC Client is dependency of the module inside ibc_callback and module_ibc handlers
- Ibc Client: Module to module actions now checks if app have ibc_client installed to ensure account can receive ibc callback
- Helpers to simply connecting Abstract instances through IBC and reduce the setup boilerplate
- `register_in_version_control` added to the `abstract_interface::Abstract` for registering new versions of native contracts in Version Control
- Registration migrated native contracts to Version Control in `abstract_interface::Abstract::migrate_if_version_changed` method
- New governance type `NFT` which allows an account to be owned by an NFT.

### Changed

- Manager will try to check dependencies on standalone modules.
- Accounts with local sequence 2147483648..u32::MAX are allowed to be claimed in any order
- IBC Callback and IBC module to module endpoints now have decomposed variables (sender, msg and callback)
- IBC Callback messages are now mandatory and renamed to `callback`
- Removed IBC callback IDs
- Renamed `CallbackInfo` to `Callback`
- Ibc API: Where applicable - accept `ChainName` instead of `String` to add clarity for the user
- Standalones and IBC Client no longer added to proxy whitelist
- IBC client and host now migrated only if version is not breaking and deployed otherwise
- `cw-ownable` got replaced with `cw-gov-ownable` for manager contract
- Renamed `ChainName` to `TruncatedChainId`
- IBC Client: `send_funds` accepts optional `memo` field for every Coin attached
- Bump cw-orch to `0.24.0`

### Removed

- Accounts with local sequence 0..2147483648 cannot be predicted
- Ibc Callback handler no longer includes `MessageInfo` as sender is always ibc_client and funds are empty
- Account Factory no longer stores ibc-host, instead it queries VersionControl to assert caller matches stored to the one in version control
- `governance_details` from `manager::AccountInfo`
- Removed `update_factory_binary_msgs` endpoint from module factory
- Removed `propose_ownership` method on manager, everything done through `update_ownership` instead

### Fixed

- Abstract Client: Fixed contract address collision for same apps that are on different accounts
- abstract_interface deploy methods: Fixed a bug where it was not possible to propose uploaded contract(saved in cw-orch state)
- abstract_interface deploy methods: Checks both registered and pending modules instead of only registered

## [0.22.1] - 2024-05-08

### Added

- `state.json` now included in binary in release mode, allowing using binaries on a different environment than it's been built.
- `module_instantiate2_address_raw` for `AbstractClient`, allowing to install a different version than the dependency version.
- Added helper functions `assert_registered` and `is_registered` to the ANS client API.
- Added method `module_info` for querying and verifying wether an address is a module to the ModuleRegistry API.
- Added default IBC-Client installation on remote modules inside Client and Account interfaces
- Send multiple message simultaneously through IBC

### Changed

- Renamed `account_id` to `expected_account_id` for `abstract_client::AccountBuilder` for clarity
- Namespace claiming on mainnet is now permissioned.
- Renamed `version_control::Config::allow_direct_module_registration_and_updates` field to `security_disabled`.
- Renamed `request` to `execute` in adapter and apps APIs
- Updated to cw-orch 0.22 and cw-orch-core stabilization to 1.0.0

### Removed

- unused `custom_swap` of `DexCommand`
- Send multiple messages to multiple IBC connected chains in one manager message. 
- `interface` feature from all of the packages

### Fixed

## [0.21.0] - 2024-02-20

### Added
  
- Added a `.execute` method on the AuthZ API to execute `CosmosMsg` types on behalf of a granter.
- Add IBC helpers to account client.
- Abstract Client builder: register dexes on ANS
- `.sub_accounts` method on `Account` for getting Abstract Client Sub Accounts
- Publish adapter method of Abstract Client Publisher now returns Adapter object
- Added a `.account_from` method on the `AbstractClient` for retrieving `Account`s.
- Creating Sub Account from `AbstractClient` Account builder.
- Installing apps and adapters for `AbstractClient` Account builder
- Attaching funds to account creation on `AbstractClient` Account builder
- Added `unchecked_account_id` method on version control.
- Ability to provide expected local AccountId
- Reinstallation of the same version of an app is now disabled
- `.authorize_on_adapters` method on `Application` for authorizing application on adapters
- Added method to assign expected `.account_id` for Abstract Client Account builder
- `.next_local_account_id` for `AbstractClient` to query next local account sequence
- `.module_instantiate2_address` for `AbstractClient` to get predicted address

### Changed

- Updated UsageFee api to use `Address`, instead of `Api` + unchecked address
- Tests now use `MockBech32` due to use of instantiate2.

### Removed

### Fixed

- Added a validation on `account_id` method on version control.
- Creating sub-account from account factory is restricted. Use Create Sub Account method of the manager instead

## [0.20.0] - 2024-01-24

### Added

- `AppDeployer` and `AdapterDeployer` now take a `DeployStrategy` field.
- `Astrovault` integrated into dex and cw-staking adapters
- `AuthZ` API added
- Interchain Abstract Accounts can now be created!
- Added snapshot tests
- Method `query_account_owner()` for Apps Admin object
- Query `registered_dexes` for `AbstractNameServiceClient`
- Query `top_level_owner` for manager and apps(as base query)
- Support of `ConcentratedLiquidity` pool type for swaps. Stake/unstake currently not supported
- Account namespace is unclaimed after `Renounce`
- Resolve trait for `cw-orch` `AnsHost` interface

### Changed

- `is_module_installed` moved from `Manager` to `Account`.
- `account_id()` method of `AccountRegistry` is now exposed.
- Allow module-id to be passed in as a valid authorized address when allowing new addresses on adapter contracts.
- `BaseInstantiateMsg` is now removed from install app API, now only `ModuleMsg` should be provided.
- `Modules`, `Manager` and `Proxy` are now instantiated via instantiate2 message.
- `FeeGrant` API updated.
- Bump `cw-orch` to `v0.18`.
- Top level account owner now has admin privileges on the apps and adapters
- Multiple `AbstractAccount`s now don't overlap
- Top level account owner can now claim pending sub-accounts directly
- `Clearable` helper type was added to the messages where clearing optional state could be useful
- Only incremental version migration of modules allowed (0.10 -> 0.11 is allowed but 0.10 -> 0.12 not because it skips 0.11)
- Module `tag_response` and `custom_tag_response` no longer require `Response` as an argument as well as renamed to `response` and `custom_response` respectively.
- Having sub accounts will prevent you from `Renounce`
- Version Control `Namespace` query now doesn't return an error when namespace is unclaimed
- `NamespaceResponse` type updated to be able to represent claimed and unclaimed namespace

### Removed

- `DepositMsgs` removed (now `deposit()` returns `Vec<CosmosMsg>`)
- Abstract removed from the fields where it's redundant
- InstantiateMsg is now removed from the install_adapter API
- Removed `wasm_smart_query` helper, since it's accessible from `Querier` object
- Removed Adapter base `Remove` action

### Fixed

- Namespace registration fee fixed
- Version Control smart query now returns Version Control config instead of factory address
- Sub accounts now unregister themselves on owning manager if renounced

## [0.19.0] - 2023-09-26

### Added

- Install modules on account or Sub-account creation.
- Manager stores his sub-accounts and sub-accounts can register or unregister in case of ownership change.
- Query on module factory to see how much funds needs to be attached for installing modules.
- Version control on instantiation to the Apps alongside with registry traits.
- Instantiation funds added to module configuration, allowing modules to perform external setup calls.
- An `adapter_msg_types` similar to `app_msg_types`. This can be used to easily define the top-level entrypoint messages.

### Changed

- Updated fetch_data arguments of CwStakingCommand
- StakingInfoResponse now returns staking target(which is either contract address or pool id) instead of always staking contract address.
- Owner of the sub-accounts now Proxy, allowing modules to interact with sub-accounts.
- Install modules replaced install module method on module factory to reduce gas consumption for multi-install cases.
- Modified the account id structure. Each account is now identified with a unique ID and a trace. This is a requirement for Abstract IBC.
- Register Module(and Add Module) will now accept list of items, which reduces gas for multi-module install
- Removed the `CustomSwap` option on the dex adapter.
- Stake methods on cw-staking adapter now accept list, allowing users to do multi-stake/unstake/etc.
- Added must_use attribute on abstract sdk methods
- Renamed `abstract-(dex/staking)-adapter-traits` to `abstract-(dex/staking)-standard`

### Fixed

- Partially fixed cw-staking for Osmosis.
- Manager governance now changes only after new "owner" claimed ownership.
- Fixed and separated cw-staking and dex adapters for kujira.
- `ExecOnModule` calls now forward any provided funds to the module that is called.
- Manager queries of standalone module versions will now return version of the contract from the Version Control storage instead of error

## [0.17.2] - 2023-07-27

### Added
- Neutron + Archway to registry

### Changed

### Fixed

## [0.17.1] - 2023-07-26

### Added

- Ability to set admin to native contracts during instantiation
- Query handler for module data
- Added neutron

### Changed

- Address of App/Adapter returned and set by default.

### Fixed

## [0.17.0] - 2023-07-05

### Added

- Ability to add module metadata.
- Ability to set an install fee for modules.
- Account interaction helpers

### Changed

- Removed the ability to claim multiple namespaces.
- It is now possible to replace a module code-id/address on testnets.

### Fixed

- Adapter execution from the manager with a provided proxy address is now allowed.

## [0.7.0] - 2023-02-15

### Added

### Changed

- Errors now need to implement `From<AbstractError>` and `From<AbstractSdkError>`

### Fixed

## [0.7.0] - 2023-02-01

### Added

### Changed

- Version Control `Modules` / `ModuleList`

### Fixed

## [0.5.2] - 2023-01-10

### Added

### Changed

### Fixed

- Fixed abstract-interface publishing

## [0.5.0] - 2022-01-08

### Added

### Changed

### Fixed

- Fixed wasming with `write_api` error in the `abstract-adapter` and `abstract-app`

## [0.5.0] - 2022-01-08

### Added

#### Module Factory

- unit testing

#### Ans Host

- `Config` query

#### Abstract SDK

- Better querying of app and adapter directly vs message construction

### Changed

- `PoolId` is now renamed to `PoolAddress` to avoid confusion with the Abstract Pool Id (and because it can be resolved
  to an address / id)

### Removed

- `construct_staking_entry` from `ContractEntry`, which had previously violated the SRP.

### Fixed<|MERGE_RESOLUTION|>--- conflicted
+++ resolved
@@ -15,11 +15,8 @@
 
 - Ibc related renaming to add more consistency in namings
 - Account action on executor takes `impl IntoIter<Item = impl Into<AccountAction>>` instead of `Vec<AccountAction>`
-<<<<<<< HEAD
 - Native abstract accounts uploaded with predictable canonical Addresses
-=======
 - Minified the storage keys and made them available via constants
->>>>>>> a52b0188
 
 #### Abstract Client
 
