# v0.x.x

## [Unreleased] - yyyy-mm-dd

### Added

### Changed

### Removed

### Fixed

## [0.23.0] - yyyy-mm-dd

### Added

- Abstract Client: Added a `claim_namespace` function to facilitate claiming a namespace after account creation
- Version Control interface: `approve_all_modules_for_namespace` to approve any pending modules by given "namespace"
- IBC module to module queries and API.
- Abstract Interface: Added helpers to create abstract IBC connections (with open-sourced cw-orch-interchain)
- Ability to send multiple query messages through IBC simultaneously
- New module type `abstract-standalone` for standalone contracts.
- Abstract Client: added `execute_on_manager` helper method
- Abstract Client: Exposed `IbcClient` object under `AbstractClient::ibc_client()`
- Abstract Client(feature "interchain"): `ibc_connection_with` to create abstract IBC connections
- Abstract Client(feature "interchain"): `RemoteApplication` and `RemoteAccount` objects that replicate `Application` and `Account` functionality in interchain environment
- Abstract Account: Added an `upgrade` helper to upgrade an account step by step (going through all necessary versions)
- IBC Client: Apps and Adapters checks that IBC Client is dependency of the module inside ibc_callback and module_ibc handlers
- Ibc Client: Module to module actions now checks if app have ibc_client installed to ensure account can receive ibc callback
- Helpers to simply connecting Abstract instances through IBC and reduce the setup boilerplate
- `register_in_version_control` added to the `abstract_interface::Abstract` for registering new versions of native contracts in Version Control
- Registration migrated native contracts to Version Control in `abstract_interface::Abstract::migrate_if_version_changed` method
- New governance type `NFT` which allows an account to be owned by an NFT.

### Changed

- Manager will try to check dependencies on standalone modules.
- Accounts with local sequence 2147483648..u32::MAX are allowed to be claimed in any order
- IBC Callback and IBC module to module endpoints now have decomposed variables (sender, msg and callback)
- IBC Callback messages are now mandatory and renamed to `callback`
- Removed IBC callback IDs
- Renamed `CallbackInfo` to `Callback`
- Ibc API: Where applicable - accept `ChainName` instead of `String` to add clarity for the user
- Standalones and IBC Client no longer added to proxy whitelist
- IBC client and host now migrated only if version is not breaking and deployed otherwise
- `cw-ownable` got replaced with `cw-gov-ownable` for manager contract
- Renamed `ChainName` to `TruncatedChainId`
<<<<<<< HEAD
- IBC Client: `send_funds` accepts optional `memo` field for every Coin attached
=======
- Bump cw-orch to `0.24.0`
>>>>>>> 7818495c

### Removed

- Accounts with local sequence 0..2147483648 cannot be predicted
- Ibc Callback handler no longer includes `MessageInfo` as sender is always ibc_client and funds are empty
- Account Factory no longer stores ibc-host, instead it queries VersionControl to assert caller matches stored to the one in version control
- `governance_details` from `manager::AccountInfo`
- Removed `update_factory_binary_msgs` endpoint from module factory
- Removed `propose_ownership` method on manager, everything done through `update_ownership` instead

### Fixed

- Abstract Client: Fixed contract address collision for same apps that are on different accounts
- abstract_interface deploy methods: Fixed a bug where it was not possible to propose uploaded contract(saved in cw-orch state)
- abstract_interface deploy methods: Checks both registered and pending modules instead of only registered

## [0.22.1] - 2024-05-08

### Added

- `state.json` now included in binary in release mode, allowing using binaries on a different environment than it's been built.
- `module_instantiate2_address_raw` for `AbstractClient`, allowing to install a different version than the dependency version.
- Added helper functions `assert_registered` and `is_registered` to the ANS client API.
- Added method `module_info` for querying and verifying wether an address is a module to the ModuleRegistry API.
- Added default IBC-Client installation on remote modules inside Client and Account interfaces
- Send multiple message simultaneously through IBC

### Changed

- Renamed `account_id` to `expected_account_id` for `abstract_client::AccountBuilder` for clarity
- Namespace claiming on mainnet is now permissioned.
- Renamed `version_control::Config::allow_direct_module_registration_and_updates` field to `security_disabled`.
- Renamed `request` to `execute` in adapter and apps APIs
- Updated to cw-orch 0.22 and cw-orch-core stabilization to 1.0.0

### Removed

- unused `custom_swap` of `DexCommand`
- Send multiple messages to multiple IBC connected chains in one manager message. 
- `interface` feature from all of the packages

### Fixed

## [0.21.0] - 2024-02-20

### Added
  
- Added a `.execute` method on the AuthZ API to execute `CosmosMsg` types on behalf of a granter.
- Add IBC helpers to account client.
- Abstract Client builder: register dexes on ANS
- `.sub_accounts` method on `Account` for getting Abstract Client Sub Accounts
- Publish adapter method of Abstract Client Publisher now returns Adapter object
- Added a `.account_from` method on the `AbstractClient` for retrieving `Account`s.
- Creating Sub Account from `AbstractClient` Account builder.
- Installing apps and adapters for `AbstractClient` Account builder
- Attaching funds to account creation on `AbstractClient` Account builder
- Added `unchecked_account_id` method on version control.
- Ability to provide expected local AccountId
- Reinstallation of the same version of an app is now disabled
- `.authorize_on_adapters` method on `Application` for authorizing application on adapters
- Added method to assign expected `.account_id` for Abstract Client Account builder
- `.next_local_account_id` for `AbstractClient` to query next local account sequence
- `.module_instantiate2_address` for `AbstractClient` to get predicted address

### Changed

- Updated UsageFee api to use `Address`, instead of `Api` + unchecked address
- Tests now use `MockBech32` due to use of instantiate2.

### Removed

### Fixed

- Added a validation on `account_id` method on version control.
- Creating sub-account from account factory is restricted. Use Create Sub Account method of the manager instead

## [0.20.0] - 2024-01-24

### Added

- `AppDeployer` and `AdapterDeployer` now take a `DeployStrategy` field.
- `Astrovault` integrated into dex and cw-staking adapters
- `AuthZ` API added
- Interchain Abstract Accounts can now be created!
- Added snapshot tests
- Method `query_account_owner()` for Apps Admin object
- Query `registered_dexes` for `AbstractNameServiceClient`
- Query `top_level_owner` for manager and apps(as base query)
- Support of `ConcentratedLiquidity` pool type for swaps. Stake/unstake currently not supported
- Account namespace is unclaimed after `Renounce`
- Resolve trait for `cw-orch` `AnsHost` interface

### Changed

- `is_module_installed` moved from `Manager` to `Account`.
- `account_id()` method of `AccountRegistry` is now exposed.
- Allow module-id to be passed in as a valid authorized address when allowing new addresses on adapter contracts.
- `BaseInstantiateMsg` is now removed from install app API, now only `ModuleMsg` should be provided.
- `Modules`, `Manager` and `Proxy` are now instantiated via instantiate2 message.
- `FeeGrant` API updated.
- Bump `cw-orch` to `v0.18`.
- Top level account owner now has admin privileges on the apps and adapters
- Multiple `AbstractAccount`s now don't overlap
- Top level account owner can now claim pending sub-accounts directly
- `Clearable` helper type was added to the messages where clearing optional state could be useful
- Only incremental version migration of modules allowed (0.10 -> 0.11 is allowed but 0.10 -> 0.12 not because it skips 0.11)
- Module `tag_response` and `custom_tag_response` no longer require `Response` as an argument as well as renamed to `response` and `custom_response` respectively.
- Having sub accounts will prevent you from `Renounce`
- Version Control `Namespace` query now doesn't return an error when namespace is unclaimed
- `NamespaceResponse` type updated to be able to represent claimed and unclaimed namespace

### Removed

- `DepositMsgs` removed (now `deposit()` returns `Vec<CosmosMsg>`)
- Abstract removed from the fields where it's redundant
- InstantiateMsg is now removed from the install_adapter API
- Removed `wasm_smart_query` helper, since it's accessible from `Querier` object
- Removed Adapter base `Remove` action

### Fixed

- Namespace registration fee fixed
- Version Control smart query now returns Version Control config instead of factory address
- Sub accounts now unregister themselves on owning manager if renounced

## [0.19.0] - 2023-09-26

### Added

- Install modules on account or Sub-account creation.
- Manager stores his sub-accounts and sub-accounts can register or unregister in case of ownership change.
- Query on module factory to see how much funds needs to be attached for installing modules.
- Version control on instantiation to the Apps alongside with registry traits.
- Instantiation funds added to module configuration, allowing modules to perform external setup calls.
- An `adapter_msg_types` similar to `app_msg_types`. This can be used to easily define the top-level entrypoint messages.

### Changed

- Updated fetch_data arguments of CwStakingCommand
- StakingInfoResponse now returns staking target(which is either contract address or pool id) instead of always staking contract address.
- Owner of the sub-accounts now Proxy, allowing modules to interact with sub-accounts.
- Install modules replaced install module method on module factory to reduce gas consumption for multi-install cases.
- Modified the account id structure. Each account is now identified with a unique ID and a trace. This is a requirement for Abstract IBC.
- Register Module(and Add Module) will now accept list of items, which reduces gas for multi-module install
- Removed the `CustomSwap` option on the dex adapter.
- Stake methods on cw-staking adapter now accept list, allowing users to do multi-stake/unstake/etc.
- Added must_use attribute on abstract sdk methods
- Renamed `abstract-(dex/staking)-adapter-traits` to `abstract-(dex/staking)-standard`

### Fixed

- Partially fixed cw-staking for Osmosis.
- Manager governance now changes only after new "owner" claimed ownership.
- Fixed and separated cw-staking and dex adapters for kujira.
- `ExecOnModule` calls now forward any provided funds to the module that is called.
- Manager queries of standalone module versions will now return version of the contract from the Version Control storage instead of error

## [0.17.2] - 2023-07-27

### Added
- Neutron + Archway to registry

### Changed

### Fixed

## [0.17.1] - 2023-07-26

### Added

- Ability to set admin to native contracts during instantiation
- Query handler for module data
- Added neutron

### Changed

- Address of App/Adapter returned and set by default.

### Fixed

## [0.17.0] - 2023-07-05

### Added

- Ability to add module metadata.
- Ability to set an install fee for modules.
- Account interaction helpers

### Changed

- Removed the ability to claim multiple namespaces.
- It is now possible to replace a module code-id/address on testnets.

### Fixed

- Adapter execution from the manager with a provided proxy address is now allowed.

## [0.7.0] - 2023-02-15

### Added

### Changed

- Errors now need to implement `From<AbstractError>` and `From<AbstractSdkError>`

### Fixed

## [0.7.0] - 2023-02-01

### Added

### Changed

- Version Control `Modules` / `ModuleList`

### Fixed

## [0.5.2] - 2023-01-10

### Added

### Changed

### Fixed

- Fixed abstract-interface publishing

## [0.5.0] - 2022-01-08

### Added

### Changed

### Fixed

- Fixed wasming with `write_api` error in the `abstract-adapter` and `abstract-app`

## [0.5.0] - 2022-01-08

### Added

#### Module Factory

- unit testing

#### Ans Host

- `Config` query

#### Abstract SDK

- Better querying of app and adapter directly vs message construction

### Changed

- `PoolId` is now renamed to `PoolAddress` to avoid confusion with the Abstract Pool Id (and because it can be resolved
  to an address / id)

### Removed

- `construct_staking_entry` from `ContractEntry`, which had previously violated the SRP.

### Fixed<|MERGE_RESOLUTION|>--- conflicted
+++ resolved
@@ -45,11 +45,8 @@
 - IBC client and host now migrated only if version is not breaking and deployed otherwise
 - `cw-ownable` got replaced with `cw-gov-ownable` for manager contract
 - Renamed `ChainName` to `TruncatedChainId`
-<<<<<<< HEAD
 - IBC Client: `send_funds` accepts optional `memo` field for every Coin attached
-=======
 - Bump cw-orch to `0.24.0`
->>>>>>> 7818495c
 
 ### Removed
 
