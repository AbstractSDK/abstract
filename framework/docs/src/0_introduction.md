<!-- # The Abstract Development Platform -->
<!-- This page is a high-level overview of the Abstract Platform, not the SDK or any of our actual products. Hence we should stick to a vocabulary that is familiar to the reader. -->

![SDK Background](resources/abstract_platform/twitter_cover-1.png)

# Introduction

Hi and welcome to Abstract, the interchain CosmWasm development platform!

Abstract's CosmWasm framework is your gateway
to taking amazing ideas from concept to reality. Whether you're a coding genius or just getting started, Abstract has
got your back! By building composable modules you'll be crafting scalable masterpieces in no time.

```admonish info
<<<<<<< HEAD
Prefer to watch a video? Check out our [video library](./video_and_content/videos.md)!
=======
Coming from 👾EVM👾 ? Be sure to read up on CosmWasm and its differences from EVM in the [CosmWasm](./3_framework/0_prerequisites.md#cosmwasm) section.
>>>>>>> afac0b60
```

## Abstract in a Nutshell

Abstract is your one-stop solution for streamlined CosmWasm smart-contract development. We provide an
integrated smart-contract framework, continuous deployment tools, robust data management solutions for both on-chain and
off-chain needs, and top-tier infrastructure-as-a-service (IaaS) offerings.

Our products are designed to be composable, allowing you to re-use the components you need to build your applications.
While Abstract aims to simplify the development experience, it functions as a powerful tool, enabling you to innovate
with less effort.

## Why Build with Abstract?

Building decentralized applications is hard! We know this because we've been there. We've spent countless hours building
applications on the Cosmos ecosystem, and we've created Abstract with all the lessons we learned along the way to make
it easier and faster to build for you.

- **Based on CosmWasm** 🌟: The Abstract SDK is built on top of the <a href="https://cosmwasm.com/" target="_blank">
  CosmWasm</a>
  smart-contract framework, which has been battle-tested and proven to be secure and reliable. This also means that you
  can leverage the existing tooling and community to accelerate your development process.


- **Chain-Agnostic** 🌐: The Abstract platform can support any CosmWasm-based network, even outside the Cosmos ecosystem,
  giving you the flexibility to choose the best-suited platform for your dApp.


- **Modular Design** 🧩: Abstract's modular architecture allows you to choose from a curated library of smart-contract or
  develop your own using the Abstract SDK, enabling rapid development and customization. Think of Abstract as a lego set
  for
  building decentralized applications, connect the pieces you need and voilà!.


- **Custom Governance** 🗳️: All Abstract Accounts can be governed by any entity tailored to your application's specific
  requirements. Currently, the Console supports soverign, cw3-flex-multisig, and DaoDao-governed Accounts.


- **Development Tooling** 🛠: Abstract offers a vast integration testing library, enabling you to quickly increase test
  coverage
  and ensure the reliability of your dApps.


- **Version Management** 🔄: Abstract simplifies the process of managing smart-contract versioning, ensuring you can
  quickly
  release and access new features and bug-fixes.


- **Ecosystem Integrations** 🌱: Abstract is designed to work seamlessly with protocols, projects, and services in the
  ever-expanding IBC ecosystem; from DEXes, order-books, NFT-marketplaces, to wallets, we got it all!. If you want to
  know more about our integrations, check out the [Integrations](10_integrations.md) section.

### Abstract Products

- **[CW-Orchestrator](1_products/1_cw_orchestrator.md)**: A scripting tool crafted to simplify interactions with
  CosmWasm smart contracts. It offers macros that
  generate type-safe interfaces, promoting code readability, and reducing testing and deployment overhead.

- **[Abstract JS](1_products/4_abstract_js.md)**: A comprehensive JavaScript library designed for easy integration with
  on-chain Abstract functions. It
  caters to both developers aiming to embed blockchain functionalities in their apps and enthusiasts exploring the
  Abstract framework.

- **[Abstract App Template](1_products/2_abstract_app_template.md)**: A foundational template for developing apps within
  the Abstract framework. It provides the
  essentials for building and integrating new Abstract Apps, facilitating both frontend and smart contract templates.

- **[Abstract Testing](1_products/3_abstract_testing.md)**: A testing utility within the Abstract framework. It focuses
  on providing mock data creation, querying,
  and robust unit testing functionalities to ensure the correctness of the framework's components.

These products collectively support developers in building, testing, and deploying CosmWasm-based applications with
enhanced efficiency and security. For more information about Abstract products, please refer to the individual pages of
each product.

If you have any questions or ideas you want to discuss about our products, please contact us
on <a href="https://discord.com/invite/uch3Tq3aym" target="_blank">Discord</a>.

## How to Navigate the Docs

You can read the documentation in the order it is presented, or you can jump to the section that interests you the most!
We also have a section with code tutorials that will help you get started with the Abstract SDK if you are more of a
hands-on.

Here are some useful links to get you started:

- [Abstract SDK](./3_framework/1_abstract_sdk.md)
- [Build with Abstract](./4_get_started/1_index.md)
- [Monetization on Abstract](./5_platform/6_monetization.md)
- [Glossary](./9_glossary.md)

## Use Cases

How can you use Abstract? The limit is your imagination, we can't wait to see what you build! From DeFi applications, to
NFT marketplaces, to DAOs, Abstract is the perfect tool to build your next big idea.

See how others are using Abstract in the [Use Cases](./7_use_cases/index.md) section.

## Help and Support

If you feel lost or have any doubts along the way, please reach out to us! We are here to help you!

<ul>
    <li><a href="https://discord.com/invite/uch3Tq3aym" target="_blank">Discord</a></li>
    <li><a href="https://x.com/AbstractSDK" target="_blank">X</a></li>
</ul>

## Want to make Abstract better?

We are always looking for ways to improve Abstract and welcome everybody to contribute to the project. Look at the
[Contributing & Community](./contributing.md) section if you want to get involved.

## Links

<ul>
    <li><a href="https://abstract.money/" target="_blank">Website</a></li>
    <li><a href="https://github.com/AbstractSDK" target="_blank">Github</a></li>
    <li><a href="https://medium.com/@abstractmoney" target="_blank">Medium</a></li>
    <li><a href="https://docs.abstract.money/" target="_blank">Docs</a></li>
    <li><a href="https://app.abstract.money" target="_blank">Account Console</a></li>
    <li><a href="https://api.abstract.money/" target="_blank">Graphql API Explorer</a></li>
</ul><|MERGE_RESOLUTION|>--- conflicted
+++ resolved
@@ -12,11 +12,7 @@
 got your back! By building composable modules you'll be crafting scalable masterpieces in no time.
 
 ```admonish info
-<<<<<<< HEAD
 Prefer to watch a video? Check out our [video library](./video_and_content/videos.md)!
-=======
-Coming from 👾EVM👾 ? Be sure to read up on CosmWasm and its differences from EVM in the [CosmWasm](./3_framework/0_prerequisites.md#cosmwasm) section.
->>>>>>> afac0b60
 ```
 
 ## Abstract in a Nutshell
@@ -28,6 +24,10 @@
 Our products are designed to be composable, allowing you to re-use the components you need to build your applications.
 While Abstract aims to simplify the development experience, it functions as a powerful tool, enabling you to innovate
 with less effort.
+
+```admonish info
+Coming from 👾EVM👾 ? Be sure to read up on CosmWasm and its differences from EVM in the [CosmWasm](./3_framework/0_prerequisites.md#cosmwasm) section.
+```
 
 ## Why Build with Abstract?
 
